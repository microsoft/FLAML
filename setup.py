--- conflicted
+++ resolved
@@ -68,20 +68,16 @@
             "rouge_score",
             "hcrystalball==0.1.10",
             "seqeval",
-            "pytorch-forecasting==0.10.1",  # test_forecast_panel
+            "pytorch-forecasting>=0.9.0,<=0.10.1",
             "mlflow",
             "pyspark>=3.2.0",
             "joblibspark>=0.5.0",
             "nbconvert",
             "nbformat",
             "ipykernel",
-<<<<<<< HEAD
-            "pytorch-lightning==1.9.0",  # test_forecast_panel
+            "pytorch-lightning<1.9.1", # test_forecast_panel
             "tensorboardX==2.6",  # test_forecast_panel
-=======
-            "pytorch-lightning<1.9.1",  # test_forecast_panel
             "requests<2.29.0",  # https://github.com/docker/docker-py/issues/3113
->>>>>>> a1f51d1d
         ],
         "catboost": ["catboost>=0.26"],
         "blendsearch": ["optuna==2.8.0"],
@@ -122,7 +118,7 @@
             "prophet>=1.0.1",
             "statsmodels>=0.12.2",
             "hcrystalball==0.1.10",
-            "pytorch-forecasting==0.10.1",
+            "pytorch-forecasting>=0.9.0",
             "pytorch-lightning==1.9.0",
             "tensorboardX==2.6",
         ],

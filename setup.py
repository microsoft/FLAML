import setuptools
import os

here = os.path.abspath(os.path.dirname(__file__))

with open("README.md", "r", encoding="UTF-8") as fh:
    long_description = fh.read()


# Get the code version
version = {}
with open(os.path.join(here, "flaml/version.py")) as fp:
    exec(fp.read(), version)
__version__ = version["__version__"]

install_requires = [
    "NumPy>=1.16.2",
    "lightgbm>=2.3.1",
    "xgboost>=0.90,<=1.3.3",
    "scipy>=1.4.1",
    "pandas>=1.1.4",
    "scikit-learn>=0.24",
]


setuptools.setup(
    name="FLAML",
    version=__version__,
    author="Microsoft Corporation",
    author_email="hpo@microsoft.com",
    description="A fast library for automated machine learning and tuning",
    long_description=long_description,
    long_description_content_type="text/markdown",
    url="https://github.com/microsoft/FLAML",
    packages=setuptools.find_packages(include=["flaml*"]),
    install_requires=install_requires,
    extras_require={
        "notebook": [
            "openml==0.10.2",
            "jupyter",
            "matplotlib",
            "rgf-python",
            "catboost>=0.26",
        ],
        "test": [
            "flake8>=3.8.4",
            "pytest>=6.1.1",
            "coverage>=5.3",
            "pre-commit",
            "catboost>=0.26",
            "rgf-python",
            "optuna==2.8.0",
            "vowpalwabbit",
            "openml",
            "statsmodels>=0.12.2",
            "psutil==5.8.0",
            "dataclasses",
            "transformers>=4.14",
            "datasets",
            "torch",
            "nltk",
            "rouge_score",
<<<<<<< HEAD
            "hcrystalball==0.1.10",
=======
            "seqeval",
>>>>>>> 612668e8
        ],
        "catboost": ["catboost>=0.26"],
        "blendsearch": ["optuna==2.8.0"],
        "ray": [
            "ray[tune]==1.6.0",
            "pyyaml<5.3.1",
        ],
        "azureml": [
            "azureml-mlflow",
        ],
        "nni": [
            "nni",
        ],
        "vw": [
            "vowpalwabbit",
        ],
<<<<<<< HEAD
        "nlp": ["transformers", "datasets", "torch", "nltk", "rouge_score"],
        "ts_forecast": ["prophet>=1.0.1", "statsmodels>=0.12.2", "hcrystalball==0.1.10"],
        "forecast": ["prophet>=1.0.1", "statsmodels>=0.12.2", "hcrystalball==0.1.10"],
=======
        "nlp": [
            "transformers>=4.14",
            "datasets",
            "torch",
            "seqeval",
            "nltk",
            "rouge_score",
        ],
        "ts_forecast": ["prophet>=1.0.1", "statsmodels>=0.12.2"],
        "forecast": ["prophet>=1.0.1", "statsmodels>=0.12.2"],
>>>>>>> 612668e8
        "benchmark": ["catboost>=0.26", "psutil==5.8.0", "xgboost==1.3.3"],
    },
    classifiers=[
        "Programming Language :: Python :: 3",
        "License :: OSI Approved :: MIT License",
        "Operating System :: OS Independent",
    ],
    python_requires=">=3.6",
)<|MERGE_RESOLUTION|>--- conflicted
+++ resolved
@@ -60,11 +60,8 @@
             "torch",
             "nltk",
             "rouge_score",
-<<<<<<< HEAD
+            "seqeval",
             "hcrystalball==0.1.10",
-=======
-            "seqeval",
->>>>>>> 612668e8
         ],
         "catboost": ["catboost>=0.26"],
         "blendsearch": ["optuna==2.8.0"],
@@ -81,11 +78,6 @@
         "vw": [
             "vowpalwabbit",
         ],
-<<<<<<< HEAD
-        "nlp": ["transformers", "datasets", "torch", "nltk", "rouge_score"],
-        "ts_forecast": ["prophet>=1.0.1", "statsmodels>=0.12.2", "hcrystalball==0.1.10"],
-        "forecast": ["prophet>=1.0.1", "statsmodels>=0.12.2", "hcrystalball==0.1.10"],
-=======
         "nlp": [
             "transformers>=4.14",
             "datasets",
@@ -94,9 +86,8 @@
             "nltk",
             "rouge_score",
         ],
-        "ts_forecast": ["prophet>=1.0.1", "statsmodels>=0.12.2"],
-        "forecast": ["prophet>=1.0.1", "statsmodels>=0.12.2"],
->>>>>>> 612668e8
+        "ts_forecast": ["prophet>=1.0.1", "statsmodels>=0.12.2", "hcrystalball==0.1.10"],
+        "forecast": ["prophet>=1.0.1", "statsmodels>=0.12.2", "hcrystalball==0.1.10"],
         "benchmark": ["catboost>=0.26", "psutil==5.8.0", "xgboost==1.3.3"],
     },
     classifiers=[

--- conflicted
+++ resolved
@@ -139,22 +139,16 @@
         ],
         "benchmark": ["catboost>=0.26", "psutil==5.8.0", "xgboost==1.3.3", "pandas==1.1.4"],
         "openai": ["openai==0.27.8", "diskcache"],
-<<<<<<< HEAD
-        "autogen": ["openai==0.27.8", "diskcache", "docker"],
+        "autogen": ["openai==0.27.8", "diskcache", "termcolor"],
+        "mathchat": ["openai==0.27.8", "diskcache", "termcolor", "sympy", "pydantic==1.10.9", "wolframalpha"],
         "retrievechat": [
             "openai==0.27.8",
             "diskcache",
-            "docker",
-            "chromadb",
+            "termcolor" "chromadb",
             "pydantic==1.10.9",
             "tiktoken",
             "sentence_transformers",
         ],
-        "mathchat": ["openai==0.27.8", "diskcache", "docker", "sympy", "pydantic==1.10.9", "wolframalpha"],
-=======
-        "autogen": ["openai==0.27.8", "diskcache", "termcolor"],
-        "mathchat": ["openai==0.27.8", "diskcache", "termcolor", "sympy", "pydantic==1.10.9", "wolframalpha"],
->>>>>>> c48babd0
         "synapse": [
             "joblibspark>=0.5.0",
             "optuna==2.8.0",

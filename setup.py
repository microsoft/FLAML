--- conflicted
+++ resolved
@@ -77,15 +77,12 @@
             "ray[tune]>=1.2.0",
             "transformers",
             "datasets==1.4.1",
-<<<<<<< HEAD
-=======
             "torch"
         ],
         "acl2021": [
             "ray[tune]>=1.2.0",
             "transformers==3.4.0",
             "datasets==1.4.1",
->>>>>>> e681b1d7
             "torch"
         ]
     },

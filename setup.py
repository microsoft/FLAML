import setuptools
import os

here = os.path.abspath(os.path.dirname(__file__))

with open("README.md", "r", encoding="UTF-8") as fh:
    long_description = fh.read()


# Get the code version
version = {}
with open(os.path.join(here, "flaml/version.py")) as fp:
    exec(fp.read(), version)
__version__ = version["__version__"]

install_requires = [
    "NumPy>=1.17.0rc1",
    "lightgbm>=2.3.1",
    "xgboost>=0.90",
    "scipy>=1.4.1",
    "pandas>=1.1.4",
    "scikit-learn>=0.24",
]


setuptools.setup(
    name="FLAML",
    version=__version__,
    author="Microsoft Corporation",
    author_email="hpo@microsoft.com",
    description="A fast library for automated machine learning and tuning",
    long_description=long_description,
    long_description_content_type="text/markdown",
    url="https://github.com/microsoft/FLAML",
    packages=setuptools.find_packages(include=["flaml*"]),
    package_data={
        "flaml.default": ["*/*.json"],
    },
    include_package_data=True,
    install_requires=install_requires,
    extras_require={
        "notebook": [
            "jupyter",
            "matplotlib",
            "openml==0.10.2",
        ],
        "spark": [
            "pyspark>=3.2.0",
            "joblibspark>=0.5.0",
        ],
        "test": [
            "flake8>=3.8.4",
            "thop",
            "pytest>=6.1.1",
            "coverage>=5.3",
            "pre-commit",
            "torch",
            "torchvision",
            "catboost>=0.26",
            "rgf-python",
            "optuna==2.8.0",
            "openml==0.10.2",
            "statsmodels>=0.12.2",
            "psutil==5.8.0",
            "dataclasses",
            "transformers[torch]==4.26",
            "datasets",
            "nltk",
            "rouge_score",
            "hcrystalball==0.1.10",
            "seqeval",
            "pytorch-forecasting>=0.9.0,<=0.10.1",
            "mlflow",
            "pyspark>=3.2.0",
            "joblibspark>=0.5.0",
            "nbconvert",
            "nbformat",
            "ipykernel",
            "pytorch-lightning<1.9.1",  # test_forecast_panel
        ],
        "catboost": ["catboost>=0.26"],
        "blendsearch": ["optuna==2.8.0"],
        "ray": [
            "ray[tune]~=1.13",
        ],
        "azureml": [
            "azureml-mlflow",
        ],
        "nni": [
            "nni",
        ],
        "vw": [
            "vowpalwabbit>=8.10.0, <9.0.0",
        ],
        "hf": [
            "transformers[torch]==4.26",
            "datasets",
            "nltk",
            "rouge_score",
            "seqeval",
        ],
        "nlp": [  # for backward compatibility; hf is the new option name
            "transformers[torch]==4.26",
            "datasets",
            "nltk",
            "rouge_score",
            "seqeval",
        ],
        "ts_forecast": [
            "holidays<0.14",  # to prevent installation error for prophet
            "prophet>=1.0.1",
            "statsmodels>=0.12.2",
            "hcrystalball==0.1.10",
        ],
        "forecast": [
            "holidays<0.14",  # to prevent installation error for prophet
            "prophet>=1.0.1",
            "statsmodels>=0.12.2",
            "hcrystalball==0.1.10",
            "pytorch-forecasting>=0.9.0",
        ],
        "benchmark": ["catboost>=0.26", "psutil==5.8.0", "xgboost==1.3.3"],
<<<<<<< HEAD
        "openai": ["openai==0.27.4", "diskcache", "optuna==2.8.0"],
        "math": [
            "openai==0.27.4", 
            "diskcache", 
            "optuna==2.8.0",
            "regex==2023.3.23",
            'pydantic',
            'wolframalpha',
            'sympy',
        ],
=======
        "openai": ["openai==0.27.4", "diskcache"],
        "autogen": ["openai==0.27.4", "diskcache", "docker"],
>>>>>>> fa5ccea8
        "synapse": ["joblibspark>=0.5.0", "optuna==2.8.0", "pyspark>=3.2.0"],
    },
    classifiers=[
        "Programming Language :: Python :: 3",
        "License :: OSI Approved :: MIT License",
        "Operating System :: OS Independent",
    ],
    python_requires=">=3.6",
)<|MERGE_RESOLUTION|>--- conflicted
+++ resolved
@@ -120,8 +120,8 @@
             "pytorch-forecasting>=0.9.0",
         ],
         "benchmark": ["catboost>=0.26", "psutil==5.8.0", "xgboost==1.3.3"],
-<<<<<<< HEAD
-        "openai": ["openai==0.27.4", "diskcache", "optuna==2.8.0"],
+        "openai": ["openai==0.27.4", "diskcache"],
+        "autogen": ["openai==0.27.4", "diskcache", "docker"],
         "math": [
             "openai==0.27.4", 
             "diskcache", 
@@ -131,10 +131,6 @@
             'wolframalpha',
             'sympy',
         ],
-=======
-        "openai": ["openai==0.27.4", "diskcache"],
-        "autogen": ["openai==0.27.4", "diskcache", "docker"],
->>>>>>> fa5ccea8
         "synapse": ["joblibspark>=0.5.0", "optuna==2.8.0", "pyspark>=3.2.0"],
     },
     classifiers=[

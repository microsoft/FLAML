--- conflicted
+++ resolved
@@ -360,28 +360,7 @@
    "cell_type": "code",
    "execution_count": null,
    "metadata": {},
-<<<<<<< HEAD
-   "outputs": [
-    {
-     "name": "stderr",
-     "output_type": "stream",
-     "text": [
-      "/data/installation/anaconda3/envs/tmp/lib/python3.8/site-packages/xgboost/compat.py:31: FutureWarning: pandas.Int64Index is deprecated and will be removed from pandas in a future version. Use pandas.Index with the appropriate dtype instead.\n",
-      "  from pandas import MultiIndex, Int64Index\n",
-      "2022-03-19 13:59:38,805\tERROR services.py:1421 -- Failed to start the dashboard: Failed to start the dashboard, return code 1\n",
-      "Failed to read dashboard log: [Errno 2] No such file or directory: '/tmp/ray/session_2022-03-19_13-59-37_048935_85869/logs/dashboard.log'\n",
-      "\u001B[2m\u001B[33m(raylet)\u001B[0m Traceback (most recent call last):\n",
-      "\u001B[2m\u001B[33m(raylet)\u001B[0m   File \"/data/installation/anaconda3/envs/tmp/lib/python3.8/site-packages/ray/dashboard/agent.py\", line 21, in <module>\n",
-      "\u001B[2m\u001B[33m(raylet)\u001B[0m     import ray.dashboard.utils as dashboard_utils\n",
-      "\u001B[2m\u001B[33m(raylet)\u001B[0m   File \"/data/installation/anaconda3/envs/tmp/lib/python3.8/site-packages/ray/dashboard/utils.py\", line 15, in <module>\n",
-      "\u001B[2m\u001B[33m(raylet)\u001B[0m     import aioredis  # noqa: F401\n",
-      "\u001B[2m\u001B[33m(raylet)\u001B[0m ModuleNotFoundError: No module named 'aioredis'\n"
-     ]
-    }
-   ],
-=======
    "outputs": [],
->>>>>>> 5eb5d43d
    "source": [
     "''' import AutoML class from flaml package '''\n",
     "from flaml import AutoML\n",
@@ -438,15 +417,6 @@
      "name": "stdout",
      "output_type": "stream",
      "text": [
-<<<<<<< HEAD
-      "\u001B[2m\u001B[36m(train pid=86265)\u001B[0m {'loss': 0.688, 'learning_rate': 5.91472422187606e-05, 'epoch': 6.0}\n",
-      "\u001B[2m\u001B[36m(train pid=86265)\u001B[0m {'eval_loss': 0.6975926160812378, 'eval_automl_metric': 0.49082568807339455, 'eval_runtime': 0.9885, 'eval_samples_per_second': 882.13, 'eval_steps_per_second': 55.639, 'epoch': 6.0}\n",
-      "\u001B[2m\u001B[36m(train pid=86265)\u001B[0m {'eval_loss': 0.6959978938102722, 'eval_automl_metric': 0.49082568807339455, 'eval_runtime': 0.9612, 'eval_samples_per_second': 907.223, 'eval_steps_per_second': 57.222, 'epoch': 6.04}\n",
-      "\u001B[2m\u001B[36m(train pid=86255)\u001B[0m {'loss': 0.133, 'learning_rate': 1.9966093201540806e-05, 'epoch': 3.0}\n",
-      "\u001B[2m\u001B[36m(train pid=86255)\u001B[0m {'eval_loss': 0.29954516887664795, 'eval_automl_metric': 0.06880733944954132, 'eval_runtime': 0.9772, 'eval_samples_per_second': 892.372, 'eval_steps_per_second': 56.285, 'epoch': 3.0}\n",
-      "\u001B[2m\u001B[36m(train pid=86265)\u001B[0m {'eval_loss': 0.6959978938102722, 'eval_automl_metric': 0.49082568807339455, 'eval_runtime': 0.9707, 'eval_samples_per_second': 898.292, 'eval_steps_per_second': 56.658, 'epoch': 6.04}\n",
-      "\u001B[2m\u001B[36m(train pid=86265)\u001B[0m {'train_runtime': 510.9986, 'train_samples_per_second': 142.692, 'train_steps_per_second': 17.838, 'train_loss': 0.6829553683756834, 'epoch': 6.04}\n"
-=======
       "\u001B[2m\u001B[36m(train pid=59250)\u001B[0m {'loss': 0.3327, 'learning_rate': 1.0295123460382672e-05, 'epoch': 2.18}\n",
       "\u001B[2m\u001B[36m(train pid=59407)\u001B[0m {'loss': 0.4744, 'learning_rate': 3.8483947490148965e-06, 'epoch': 1.64}\n",
       "\u001B[2m\u001B[36m(train pid=58929)\u001B[0m {'loss': 0.1645, 'learning_rate': 4.8933330345560835e-06, 'epoch': 3.27}\n",
@@ -454,19 +424,12 @@
       "\u001B[2m\u001B[36m(train pid=59407)\u001B[0m {'eval_loss': 0.5415804386138916, 'eval_automl_metric': 0.13480392156862742, 'eval_runtime': 3.8874, 'eval_samples_per_second': 104.956, 'eval_steps_per_second': 104.956, 'epoch': 2.0}\n",
       "\u001B[2m\u001B[36m(train pid=59407)\u001B[0m {'train_runtime': 133.4439, 'train_samples_per_second': 54.974, 'train_steps_per_second': 13.744, 'train_loss': 0.4956582546754128, 'epoch': 2.0}\n",
       "\u001B[2m\u001B[36m(train pid=59250)\u001B[0m {'loss': 0.2012, 'learning_rate': 7.209055276814724e-06, 'epoch': 2.73}\n"
->>>>>>> 5eb5d43d
-     ]
-    },
-    {
-     "name": "stderr",
-     "output_type": "stream",
-     "text": [
-<<<<<<< HEAD
-      "\u001B[2m\u001B[36m(train pid=86265)\u001B[0m Using amp half precision backend\n",
-      "\u001B[2m\u001B[36m(train pid=86265)\u001B[0m ***** Running Prediction *****\n",
-      "\u001B[2m\u001B[36m(train pid=86265)\u001B[0m   Num examples = 872\n",
-      "\u001B[2m\u001B[36m(train pid=86265)\u001B[0m   Batch size = 16\n"
-=======
+     ]
+    },
+    {
+     "name": "stderr",
+     "output_type": "stream",
+     "text": [
       "\u001B[2m\u001B[36m(train pid=59407)\u001B[0m ***** Running Prediction *****\n",
       "\u001B[2m\u001B[36m(train pid=59407)\u001B[0m   Num examples = 408\n",
       "\u001B[2m\u001B[36m(train pid=59407)\u001B[0m   Batch size = 1\n",
@@ -476,38 +439,24 @@
       "\u001B[2m\u001B[36m(train pid=59407)\u001B[0m loading file None\n",
       "\u001B[2m\u001B[36m(train pid=59407)\u001B[0m loading file /data/xliu127/projects/hyperopt/FLAML/notebook/data/output/train_2022-07-21_13-07-38/train_5c51b244_32_global_max_steps=9223372036854775807,learner=transformer,learning_rate=0.0000,num_train_epochs=2,per_device_trai_2022-07-21_13-26-12/checkpoint-1834/special_tokens_map.json\n",
       "\u001B[2m\u001B[36m(train pid=59407)\u001B[0m loading file /data/xliu127/projects/hyperopt/FLAML/notebook/data/output/train_2022-07-21_13-07-38/train_5c51b244_32_global_max_steps=9223372036854775807,learner=transformer,learning_rate=0.0000,num_train_epochs=2,per_device_trai_2022-07-21_13-26-12/checkpoint-1834/tokenizer_config.json\n"
->>>>>>> 5eb5d43d
-     ]
-    },
-    {
-     "name": "stdout",
-     "output_type": "stream",
-     "text": [
-<<<<<<< HEAD
-      "\u001B[2m\u001B[36m(train pid=86211)\u001B[0m {'loss': 0.2158, 'learning_rate': 5.454224012822699e-06, 'epoch': 3.0}\n",
-      "\u001B[2m\u001B[36m(train pid=86211)\u001B[0m {'eval_loss': 0.21694229543209076, 'eval_automl_metric': 0.06422018348623848, 'eval_runtime': 0.9902, 'eval_samples_per_second': 880.648, 'eval_steps_per_second': 55.545, 'epoch': 3.0}\n",
-      "\u001B[2m\u001B[36m(train pid=86269)\u001B[0m {'eval_loss': 0.5855236649513245, 'eval_automl_metric': 0.18463302752293576, 'eval_runtime': 0.9877, 'eval_samples_per_second': 882.845, 'eval_steps_per_second': 55.684, 'epoch': 4.53}\n",
-      "\u001B[2m\u001B[36m(train pid=86269)\u001B[0m {'train_runtime': 373.6856, 'train_samples_per_second': 121.13, 'train_steps_per_second': 15.144, 'train_loss': 0.4671156674776214, 'epoch': 4.53}\n"
-=======
+     ]
+    },
+    {
+     "name": "stdout",
+     "output_type": "stream",
+     "text": [
       "\u001B[2m\u001B[36m(train pid=59592)\u001B[0m {'eval_loss': 0.5180040001869202, 'eval_automl_metric': 0.15931372549019607, 'eval_runtime': 3.7749, 'eval_samples_per_second': 108.082, 'eval_steps_per_second': 108.082, 'epoch': 1.0}\n",
       "\u001B[2m\u001B[36m(train pid=58929)\u001B[0m {'loss': 0.0951, 'learning_rate': 1.2306586074931466e-06, 'epoch': 3.82}\n",
       "\u001B[2m\u001B[36m(train pid=59592)\u001B[0m {'loss': 0.4703, 'learning_rate': 8.46798950794566e-06, 'epoch': 1.09}\n",
       "\u001B[2m\u001B[36m(train pid=59250)\u001B[0m {'eval_loss': 0.6077207326889038, 'eval_automl_metric': 0.11764705882352944, 'eval_runtime': 3.8401, 'eval_samples_per_second': 106.247, 'eval_steps_per_second': 106.247, 'epoch': 3.0}\n",
       "\u001B[2m\u001B[36m(train pid=58929)\u001B[0m {'eval_loss': 0.806081235408783, 'eval_automl_metric': 0.13480392156862742, 'eval_runtime': 3.7716, 'eval_samples_per_second': 108.177, 'eval_steps_per_second': 108.177, 'epoch': 4.0}\n",
       "\u001B[2m\u001B[36m(train pid=58929)\u001B[0m {'train_runtime': 256.0423, 'train_samples_per_second': 57.303, 'train_steps_per_second': 14.326, 'train_loss': 0.35705690737509027, 'epoch': 4.0}\n"
->>>>>>> 5eb5d43d
-     ]
-    },
-    {
-     "name": "stderr",
-     "output_type": "stream",
-     "text": [
-<<<<<<< HEAD
-      "\u001B[2m\u001B[36m(train pid=86269)\u001B[0m Using amp half precision backend\n",
-      "\u001B[2m\u001B[36m(train pid=86269)\u001B[0m ***** Running Prediction *****\n",
-      "\u001B[2m\u001B[36m(train pid=86269)\u001B[0m   Num examples = 872\n",
-      "\u001B[2m\u001B[36m(train pid=86269)\u001B[0m   Batch size = 16\n"
-=======
+     ]
+    },
+    {
+     "name": "stderr",
+     "output_type": "stream",
+     "text": [
       "\u001B[2m\u001B[36m(train pid=58929)\u001B[0m ***** Running Prediction *****\n",
       "\u001B[2m\u001B[36m(train pid=58929)\u001B[0m   Num examples = 408\n",
       "\u001B[2m\u001B[36m(train pid=58929)\u001B[0m   Batch size = 1\n",
@@ -517,24 +466,16 @@
       "\u001B[2m\u001B[36m(train pid=58929)\u001B[0m loading file None\n",
       "\u001B[2m\u001B[36m(train pid=58929)\u001B[0m loading file /data/xliu127/projects/hyperopt/FLAML/notebook/data/output/train_2022-07-21_13-07-38/train_227f7ab0_29_global_max_steps=9223372036854775807,learner=transformer,learning_rate=0.0000,num_train_epochs=4,per_device_trai_2022-07-21_13-24-35/checkpoint-3668/special_tokens_map.json\n",
       "\u001B[2m\u001B[36m(train pid=58929)\u001B[0m loading file /data/xliu127/projects/hyperopt/FLAML/notebook/data/output/train_2022-07-21_13-07-38/train_227f7ab0_29_global_max_steps=9223372036854775807,learner=transformer,learning_rate=0.0000,num_train_epochs=4,per_device_trai_2022-07-21_13-24-35/checkpoint-3668/tokenizer_config.json\n"
->>>>>>> 5eb5d43d
-     ]
-    },
-    {
-     "name": "stdout",
-     "output_type": "stream",
-     "text": [
-<<<<<<< HEAD
-      "\u001B[2m\u001B[36m(train pid=86255)\u001B[0m {'loss': 0.0655, 'learning_rate': 1.1451941740938257e-05, 'epoch': 4.01}\n",
-      "\u001B[2m\u001B[36m(train pid=86255)\u001B[0m {'eval_loss': 0.32505378127098083, 'eval_automl_metric': 0.06307339449541283, 'eval_runtime': 0.9623, 'eval_samples_per_second': 906.171, 'eval_steps_per_second': 57.155, 'epoch': 4.01}\n",
-      "\u001B[2m\u001B[36m(train pid=86211)\u001B[0m {'loss': 0.1585, 'learning_rate': 4.673980815375941e-06, 'epoch': 4.01}\n",
-      "\u001B[2m\u001B[36m(train pid=86211)\u001B[0m {'eval_loss': 0.26288139820098877, 'eval_automl_metric': 0.06422018348623848, 'eval_runtime': 0.9914, 'eval_samples_per_second': 879.599, 'eval_steps_per_second': 55.479, 'epoch': 4.01}\n"
-=======
+     ]
+    },
+    {
+     "name": "stdout",
+     "output_type": "stream",
+     "text": [
       "\u001B[2m\u001B[36m(train pid=59250)\u001B[0m {'loss': 0.1476, 'learning_rate': 4.122987093246777e-06, 'epoch': 3.27}\n",
       "\u001B[2m\u001B[36m(train pid=59592)\u001B[0m {'loss': 0.3574, 'learning_rate': 3.391257189033394e-06, 'epoch': 1.64}\n",
       "\u001B[2m\u001B[36m(train pid=59592)\u001B[0m {'eval_loss': 0.5781316757202148, 'eval_automl_metric': 0.1421568627450981, 'eval_runtime': 3.7277, 'eval_samples_per_second': 109.45, 'eval_steps_per_second': 109.45, 'epoch': 2.0}\n",
       "\u001B[2m\u001B[36m(train pid=59592)\u001B[0m {'train_runtime': 128.6158, 'train_samples_per_second': 57.038, 'train_steps_per_second': 14.26, 'train_loss': 0.4407762508745932, 'epoch': 2.0}\n"
->>>>>>> 5eb5d43d
      ]
     },
     {
@@ -550,104 +491,33 @@
      "name": "stdout",
      "output_type": "stream",
      "text": [
-<<<<<<< HEAD
-      "\u001B[2m\u001B[36m(train pid=86255)\u001B[0m {'eval_loss': 0.37855082750320435, 'eval_automl_metric': 0.06536697247706424, 'eval_runtime': 0.9622, 'eval_samples_per_second': 906.215, 'eval_steps_per_second': 57.158, 'epoch': 5.0}\n",
-      "\u001B[2m\u001B[36m(train pid=86255)\u001B[0m {'loss': 0.0323, 'learning_rate': 2.937790280335705e-06, 'epoch': 5.01}\n",
-      "\u001B[2m\u001B[36m(train pid=86255)\u001B[0m {'eval_loss': 0.38091975450515747, 'eval_automl_metric': 0.06536697247706424, 'eval_runtime': 0.9618, 'eval_samples_per_second': 906.667, 'eval_steps_per_second': 57.187, 'epoch': 5.01}\n",
-      "\u001B[2m\u001B[36m(train pid=86255)\u001B[0m {'eval_loss': 0.4038548171520233, 'eval_automl_metric': 0.06995412844036697, 'eval_runtime': 0.9613, 'eval_samples_per_second': 907.15, 'eval_steps_per_second': 57.217, 'epoch': 5.35}\n",
-      "\u001B[2m\u001B[36m(train pid=86255)\u001B[0m {'train_runtime': 240.3679, 'train_samples_per_second': 222.334, 'train_steps_per_second': 13.9, 'train_loss': 0.1605183750667532, 'epoch': 5.35}\n"
-=======
       "\u001B[2m\u001B[36m(train pid=59250)\u001B[0m {'loss': 0.1029, 'learning_rate': 1.03691890967883e-06, 'epoch': 3.82}\n"
->>>>>>> 5eb5d43d
-     ]
-    },
-    {
-     "name": "stderr",
-     "output_type": "stream",
-     "text": [
-<<<<<<< HEAD
-      "\u001B[2m\u001B[36m(train pid=86255)\u001B[0m Using amp half precision backend\n",
-      "\u001B[2m\u001B[36m(train pid=86255)\u001B[0m ***** Running Prediction *****\n",
-      "\u001B[2m\u001B[36m(train pid=86255)\u001B[0m   Num examples = 872\n",
-      "\u001B[2m\u001B[36m(train pid=86255)\u001B[0m   Batch size = 16\n"
-=======
+     ]
+    },
+    {
+     "name": "stderr",
+     "output_type": "stream",
+     "text": [
       "\u001B[2m\u001B[36m(train pid=59592)\u001B[0m Didn't find file /data/xliu127/projects/hyperopt/FLAML/notebook/data/output/train_2022-07-21_13-07-38/train_89b0b9a7_33_global_max_steps=9223372036854775807,learner=transformer,learning_rate=0.0000,num_train_epochs=2,per_device_trai_2022-07-21_13-27-29/checkpoint-1834/added_tokens.json. We won't load it.\n",
       "\u001B[2m\u001B[36m(train pid=59592)\u001B[0m loading file /data/xliu127/projects/hyperopt/FLAML/notebook/data/output/train_2022-07-21_13-07-38/train_89b0b9a7_33_global_max_steps=9223372036854775807,learner=transformer,learning_rate=0.0000,num_train_epochs=2,per_device_trai_2022-07-21_13-27-29/checkpoint-1834/vocab.txt\n",
       "\u001B[2m\u001B[36m(train pid=59592)\u001B[0m loading file /data/xliu127/projects/hyperopt/FLAML/notebook/data/output/train_2022-07-21_13-07-38/train_89b0b9a7_33_global_max_steps=9223372036854775807,learner=transformer,learning_rate=0.0000,num_train_epochs=2,per_device_trai_2022-07-21_13-27-29/checkpoint-1834/tokenizer.json\n",
       "\u001B[2m\u001B[36m(train pid=59592)\u001B[0m loading file None\n",
       "\u001B[2m\u001B[36m(train pid=59592)\u001B[0m loading file /data/xliu127/projects/hyperopt/FLAML/notebook/data/output/train_2022-07-21_13-07-38/train_89b0b9a7_33_global_max_steps=9223372036854775807,learner=transformer,learning_rate=0.0000,num_train_epochs=2,per_device_trai_2022-07-21_13-27-29/checkpoint-1834/special_tokens_map.json\n",
       "\u001B[2m\u001B[36m(train pid=59592)\u001B[0m loading file /data/xliu127/projects/hyperopt/FLAML/notebook/data/output/train_2022-07-21_13-07-38/train_89b0b9a7_33_global_max_steps=9223372036854775807,learner=transformer,learning_rate=0.0000,num_train_epochs=2,per_device_trai_2022-07-21_13-27-29/checkpoint-1834/tokenizer_config.json\n"
->>>>>>> 5eb5d43d
-     ]
-    },
-    {
-     "name": "stdout",
-     "output_type": "stream",
-     "text": [
-<<<<<<< HEAD
-      "\u001B[2m\u001B[36m(train pid=86211)\u001B[0m {'loss': 0.1288, 'learning_rate': 3.893737617929184e-06, 'epoch': 5.01}\n",
-      "\u001B[2m\u001B[36m(train pid=86211)\u001B[0m {'eval_loss': 0.2783028781414032, 'eval_automl_metric': 0.06536697247706424, 'eval_runtime': 0.9904, 'eval_samples_per_second': 880.481, 'eval_steps_per_second': 55.535, 'epoch': 5.01}\n",
-      "\u001B[2m\u001B[36m(train pid=86211)\u001B[0m {'loss': 0.0921, 'learning_rate': 3.114740815366527e-06, 'epoch': 6.01}\n",
-      "\u001B[2m\u001B[36m(train pid=86211)\u001B[0m {'eval_loss': 0.2939322590827942, 'eval_automl_metric': 0.06422018348623848, 'eval_runtime': 0.9917, 'eval_samples_per_second': 879.284, 'eval_steps_per_second': 55.459, 'epoch': 6.01}\n"
-=======
+     ]
+    },
+    {
+     "name": "stdout",
+     "output_type": "stream",
+     "text": [
       "\u001B[2m\u001B[36m(train pid=59250)\u001B[0m {'eval_loss': 0.7132703065872192, 'eval_automl_metric': 0.12254901960784315, 'eval_runtime': 3.735, 'eval_samples_per_second': 109.237, 'eval_steps_per_second': 109.237, 'epoch': 4.0}\n",
       "\u001B[2m\u001B[36m(train pid=59250)\u001B[0m {'train_runtime': 264.9924, 'train_samples_per_second': 55.368, 'train_steps_per_second': 13.842, 'train_loss': 0.31339427247042223, 'epoch': 4.0}\n"
->>>>>>> 5eb5d43d
-     ]
-    },
-    {
-     "name": "stderr",
-     "output_type": "stream",
-     "text": [
-<<<<<<< HEAD
-      "2022-03-19 14:11:16,956\tWARNING ray_trial_executor.py:146 -- Skipping cleanup - trainable.stop did not return in time. Consider making `stop` a faster operation.\n"
-     ]
-    },
-    {
-     "name": "stdout",
-     "output_type": "stream",
-     "text": [
-      "\u001B[2m\u001B[36m(train pid=86211)\u001B[0m {'loss': 0.0749, 'learning_rate': 2.3357440128038706e-06, 'epoch': 7.01}\n",
-      "\u001B[2m\u001B[36m(train pid=86211)\u001B[0m {'eval_loss': 0.3375593423843384, 'eval_automl_metric': 0.0665137614678899, 'eval_runtime': 1.0158, 'eval_samples_per_second': 858.42, 'eval_steps_per_second': 54.143, 'epoch': 7.01}\n"
-     ]
-    },
-    {
-     "name": "stderr",
-     "output_type": "stream",
-     "text": [
-      "2022-03-19 14:12:16,966\tWARNING ray_trial_executor.py:146 -- Skipping cleanup - trainable.stop did not return in time. Consider making `stop` a faster operation.\n"
-     ]
-    },
-    {
-     "name": "stdout",
-     "output_type": "stream",
-     "text": [
-      "\u001B[2m\u001B[36m(train pid=86211)\u001B[0m {'loss': 0.06, 'learning_rate': 1.5555008153571132e-06, 'epoch': 8.01}\n",
-      "\u001B[2m\u001B[36m(train pid=86211)\u001B[0m {'eval_loss': 0.33065176010131836, 'eval_automl_metric': 0.06307339449541283, 'eval_runtime': 0.9921, 'eval_samples_per_second': 878.905, 'eval_steps_per_second': 55.436, 'epoch': 8.01}\n"
-     ]
-    },
-    {
-     "name": "stderr",
-     "output_type": "stream",
-     "text": [
-      "2022-03-19 14:13:16,976\tWARNING ray_trial_executor.py:146 -- Skipping cleanup - trainable.stop did not return in time. Consider making `stop` a faster operation.\n"
-     ]
-    },
-    {
-     "name": "stdout",
-     "output_type": "stream",
-     "text": [
-      "\u001B[2m\u001B[36m(train pid=86211)\u001B[0m {'eval_loss': 0.34692466259002686, 'eval_automl_metric': 0.06307339449541283, 'eval_runtime': 0.9923, 'eval_samples_per_second': 878.777, 'eval_steps_per_second': 55.427, 'epoch': 9.0}\n",
-      "\u001B[2m\u001B[36m(train pid=86211)\u001B[0m {'loss': 0.0547, 'learning_rate': 7.752576179103561e-07, 'epoch': 9.01}\n",
-      "\u001B[2m\u001B[36m(train pid=86211)\u001B[0m {'eval_loss': 0.3511528968811035, 'eval_automl_metric': 0.06307339449541283, 'eval_runtime': 1.0097, 'eval_samples_per_second': 863.616, 'eval_steps_per_second': 54.471, 'epoch': 9.01}\n"
-     ]
-    },
-    {
-     "name": "stderr",
-     "output_type": "stream",
-     "text": [
-      "2022-03-19 14:14:16,986\tWARNING ray_trial_executor.py:146 -- Skipping cleanup - trainable.stop did not return in time. Consider making `stop` a faster operation.\n"
-=======
+     ]
+    },
+    {
+     "name": "stderr",
+     "output_type": "stream",
+     "text": [
       "\u001B[2m\u001B[36m(train pid=59250)\u001B[0m ***** Running Prediction *****\n",
       "\u001B[2m\u001B[36m(train pid=59250)\u001B[0m   Num examples = 408\n",
       "\u001B[2m\u001B[36m(train pid=59250)\u001B[0m   Batch size = 1\n",
@@ -661,41 +531,24 @@
       "[flaml.automl: 07-21 13:30:20] {3314} INFO - selected model: None\n",
       "/data/installation/anaconda3/envs/tmp/lib/python3.8/site-packages/transformers/optimization.py:306: FutureWarning: This implementation of AdamW is deprecated and will be removed in a future version. Use the PyTorch implementation torch.optim.AdamW instead, or set `no_deprecation_warning=True` to disable this warning\n",
       "  warnings.warn(\n"
->>>>>>> 5eb5d43d
-     ]
-    },
-    {
-     "name": "stdout",
-     "output_type": "stream",
-     "text": [
-<<<<<<< HEAD
-      "\u001B[2m\u001B[36m(train pid=86211)\u001B[0m {'eval_loss': 0.36141160130500793, 'eval_automl_metric': 0.06192660550458717, 'eval_runtime': 0.9929, 'eval_samples_per_second': 878.273, 'eval_steps_per_second': 55.396, 'epoch': 10.0}\n",
-      "\u001B[2m\u001B[36m(train pid=86211)\u001B[0m {'train_runtime': 482.4828, 'train_samples_per_second': 207.261, 'train_steps_per_second': 12.954, 'train_loss': 0.1848659490966797, 'epoch': 10.0}\n"
-=======
+     ]
+    },
+    {
+     "name": "stdout",
+     "output_type": "stream",
+     "text": [
       "{'loss': 0.405, 'learning_rate': 6.02286555920107e-06, 'epoch': 2.17}\n"
->>>>>>> 5eb5d43d
-     ]
-    },
-    {
-     "name": "stderr",
-     "output_type": "stream",
-     "text": [
-<<<<<<< HEAD
-      "\u001B[2m\u001B[36m(train pid=86211)\u001B[0m Using amp half precision backend\n",
-      "\u001B[2m\u001B[36m(train pid=86211)\u001B[0m ***** Running Prediction *****\n",
-      "\u001B[2m\u001B[36m(train pid=86211)\u001B[0m   Num examples = 872\n",
-      "\u001B[2m\u001B[36m(train pid=86211)\u001B[0m   Batch size = 16\n",
-      "2022-03-19 14:14:22,379\tINFO tune.py:639 -- Total run time: 875.36 seconds (500.34 seconds for the tuning loop).\n",
-      "[flaml.automl: 03-19 14:14:25] {2837} INFO - selected model: None\n",
-      "/data/installation/anaconda3/envs/tmp/lib/python3.8/site-packages/transformers/optimization.py:306: FutureWarning: This implementation of AdamW is deprecated and will be removed in a future version. Use the PyTorch implementation torch.optim.AdamW instead, or set `no_deprecation_warning=True` to disable this warning\n",
-      "  warnings.warn(\n"
-=======
+     ]
+    },
+    {
+     "name": "stderr",
+     "output_type": "stream",
+     "text": [
       "[flaml.automl: 07-21 13:32:01] {3457} INFO - retrain transformer for 101.3s\n",
       "[flaml.automl: 07-21 13:32:01] {3464} INFO - retrained model: None\n",
       "[flaml.automl: 07-21 13:32:01] {2742} INFO - fit succeeded\n",
       "[flaml.automl: 07-21 13:32:01] {2743} INFO - Time taken to find the best model: 1019.1050026416779\n",
       "[flaml.automl: 07-21 13:32:01] {2754} WARNING - Time taken to find the best model is 85% of the provided time budget and not all estimators' hyperparameter search converged. Consider increasing the time budget.\n"
->>>>>>> 5eb5d43d
      ]
     },
     {

--- conflicted
+++ resolved
@@ -822,26 +822,8 @@
     }
    ],
    "source": [
-<<<<<<< HEAD
-    "# oai.Completion.data = test_data\n",
-    "result = oai.Completion.test(test_data, config)\n",
-    "print(result)\n",
-    "\n",
-    "# save results to notebook_output.txt\n",
-    "from flaml import flaml_version\n",
-    "import datetime\n",
-    "result_info_dict = {\"result_name\": \"integrate_chatgpt.ipynb\", \n",
-    "                    \"flaml_version\": flaml_version.__version__, \n",
-    "                    \"time\": datetime.datetime.now().strftime(\"%Y-%m-%d %H:%M:%S\"),\n",
-    "                    \"result\": result}\n",
-    "result_info = \"result name: {result_name}, flaml version: {flaml_version}, time: {time}, result: {result}\".format(**result_info_dict)\n",
-    "with open(\"notebook_output.txt\", \"a\") as f:\n",
-    "    f.write(\"\\n\")\n",
-    "    f.write(result_info)"
-=======
     "result = oai.Completion.test(test_data, config, success_metrics)\n",
     "print(\"performance on test data with the tuned config:\", result)"
->>>>>>> 30608723
    ]
   },
   {

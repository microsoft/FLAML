--- conflicted
+++ resolved
@@ -101,7 +101,6 @@
    "cell_type": "code",
    "execution_count": 67,
    "source": [
-<<<<<<< HEAD
     "settings = {\r\n",
     "    \"time_budget\": 180,  # total running time in seconds\r\n",
     "    \"metric\": 'mape',  # primary metric for validation: 'mape' is generally used for forecast tasks\r\n",
@@ -109,14 +108,6 @@
     "    \"log_file_name\": 'CO2_forecast.log',  # flaml log file\r\n",
     "    \"eval_method\": \"holdout\",  # validation method can be chosen from ['auto', 'holdout', 'cv']\r\n",
     "    \"split_type\": 'time'  # for foretask task, 'split_type' has to be 'time'\r\n",
-=======
-    "settings = {\n",
-    "    \"time_budget\": 300,  # total running time in seconds\n",
-    "    \"metric\": 'mape',  # primary metric for validation: 'mape' is generally used for forecast tasks\n",
-    "    \"task\": 'forecast',  # task type\n",
-    "    \"log_file_name\": 'CO2_forecast.log',  # flaml log file\n",
-    "    \"eval_method\": \"holdout\",  # validation method can be chosen from ['auto', 'holdout', 'cv']\n",
->>>>>>> 6ab07307
     "}"
    ],
    "outputs": [],
@@ -709,19 +700,11 @@
    "cell_type": "code",
    "execution_count": 77,
    "source": [
-<<<<<<< HEAD
     "from flaml.data import get_output_from_log\r\n",
     "time_history, best_valid_loss_history, valid_loss_history, config_history, train_loss_history = \\\r\n",
-    "    get_output_from_log(filename=settings['log_file_name'], time_budget=300)\r\n",
+    "    get_output_from_log(filename=settings['log_file_name'], time_budget=180)\r\n",
     "\r\n",
     "for config in config_history:\r\n",
-=======
-    "from flaml.data import get_output_from_log\n",
-    "time_history, best_valid_loss_history, valid_loss_history, config_history, metric_history = \\\n",
-    "    get_output_from_log(filename=settings['log_file_name'], time_budget=300)\n",
-    "\n",
-    "for config in config_history:\n",
->>>>>>> 6ab07307
     "    print(config)"
    ],
    "outputs": [

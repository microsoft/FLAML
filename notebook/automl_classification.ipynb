--- conflicted
+++ resolved
@@ -1987,11 +1987,7 @@
    ],
    "source": [
     "import ray\n",
-<<<<<<< HEAD
     "from flaml import AutoML\n",
-=======
-    "ray.shutdown()\n",
->>>>>>> b524e730
     "ray.init(num_cpus=4)\n",
     "automl = AutoML()\n",
     "automl.fit(X_train, y_train, time_budget=30, n_jobs=2, n_concurrent_trials=2)"

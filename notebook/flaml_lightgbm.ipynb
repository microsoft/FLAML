--- conflicted
+++ resolved
@@ -36,11 +36,6 @@
   {
    "cell_type": "code",
    "execution_count": 1,
-<<<<<<< HEAD
-=======
-   "metadata": {},
-   "outputs": [],
->>>>>>> 3d0a3d26
    "source": [
     "!pip install flaml[notebook];"
    ],
@@ -63,21 +58,11 @@
   },
   {
    "cell_type": "code",
-<<<<<<< HEAD
    "execution_count": 1,
    "source": [
     "from flaml.data import load_openml_dataset\n",
     "X_train, X_test, y_train, y_test = load_openml_dataset(dataset_id=537, data_dir='./')"
    ],
-=======
-   "execution_count": 2,
-   "metadata": {
-    "slideshow": {
-     "slide_type": "subslide"
-    },
-    "tags": []
-   },
->>>>>>> 3d0a3d26
    "outputs": [
     {
      "output_type": "stream",
@@ -111,7 +96,6 @@
   },
   {
    "cell_type": "code",
-<<<<<<< HEAD
    "execution_count": 2,
    "source": [
     "''' import AutoML class from flaml package '''\n",
@@ -119,29 +103,16 @@
     "automl = AutoML()"
    ],
    "outputs": [],
-=======
+   "metadata": {
+    "slideshow": {
+     "slide_type": "slide"
+    },
+    "tags": []
+   }
+  },
+  {
+   "cell_type": "code",
    "execution_count": 3,
->>>>>>> 3d0a3d26
-   "metadata": {
-    "slideshow": {
-     "slide_type": "slide"
-    },
-    "tags": []
-   }
-  },
-  {
-   "cell_type": "code",
-<<<<<<< HEAD
-   "execution_count": 3,
-=======
-   "execution_count": 4,
-   "metadata": {
-    "slideshow": {
-     "slide_type": "slide"
-    }
-   },
-   "outputs": [],
->>>>>>> 3d0a3d26
    "source": [
     "settings = {\n",
     "    \"time_budget\": 240,  # total running time in seconds\n",
@@ -161,27 +132,16 @@
   },
   {
    "cell_type": "code",
-<<<<<<< HEAD
    "execution_count": 4,
    "source": [
     "'''The main flaml automl API'''\n",
     "automl.fit(X_train=X_train, y_train=y_train, **settings)"
    ],
-=======
-   "execution_count": 5,
-   "metadata": {
-    "slideshow": {
-     "slide_type": "slide"
-    },
-    "tags": []
-   },
->>>>>>> 3d0a3d26
    "outputs": [
     {
      "output_type": "stream",
      "name": "stderr",
      "text": [
-<<<<<<< HEAD
       "[flaml.automl: 08-22 21:09:17] {1130} INFO - Evaluation method: cv\n",
       "[flaml.automl: 08-22 21:09:17] {634} INFO - Using RepeatedKFold\n",
       "[flaml.automl: 08-22 21:09:17] {1155} INFO - Minimizing error metric: 1-r2\n",
@@ -288,86 +248,6 @@
       "[flaml.automl: 08-22 21:13:16] {1199} INFO - fit succeeded\n",
       "[flaml.automl: 08-22 21:13:16] {1200} INFO - Time taken to find the best model: 197.68836307525635\n",
       "[flaml.automl: 08-22 21:13:16] {1205} WARNING - Time taken to find the best model is 82% of the provided time budget and not all estimators' hyperparameter search converged. Consider increasing the time budget.\n"
-=======
-      "[flaml.automl: 08-12 21:25:04] {1121} INFO - Evaluation method: cv\n",
-      "[flaml.automl: 08-12 21:25:04] {628} INFO - Using RepeatedKFold\n",
-      "[flaml.automl: 08-12 21:25:04] {1142} INFO - Minimizing error metric: 1-r2\n",
-      "[flaml.automl: 08-12 21:25:04] {1162} INFO - List of ML learners in AutoML Run: ['lgbm']\n",
-      "[flaml.automl: 08-12 21:25:04] {1252} INFO - iteration 0, current learner lgbm\n",
-      "[flaml.automl: 08-12 21:25:07] {1405} INFO -  at 4.0s,\tbest lgbm's error=0.7385,\tbest lgbm's error=0.7385\n",
-      "[flaml.automl: 08-12 21:25:07] {1252} INFO - iteration 1, current learner lgbm\n",
-      "[flaml.automl: 08-12 21:25:08] {1405} INFO -  at 5.1s,\tbest lgbm's error=0.7385,\tbest lgbm's error=0.7385\n",
-      "[flaml.automl: 08-12 21:25:08] {1252} INFO - iteration 2, current learner lgbm\n",
-      "[flaml.automl: 08-12 21:25:10] {1405} INFO -  at 6.6s,\tbest lgbm's error=0.5520,\tbest lgbm's error=0.5520\n",
-      "[flaml.automl: 08-12 21:25:10] {1252} INFO - iteration 3, current learner lgbm\n",
-      "[flaml.automl: 08-12 21:25:11] {1405} INFO -  at 7.7s,\tbest lgbm's error=0.3886,\tbest lgbm's error=0.3886\n",
-      "[flaml.automl: 08-12 21:25:11] {1252} INFO - iteration 4, current learner lgbm\n",
-      "[flaml.automl: 08-12 21:25:13] {1405} INFO -  at 9.8s,\tbest lgbm's error=0.3886,\tbest lgbm's error=0.3886\n",
-      "[flaml.automl: 08-12 21:25:13] {1252} INFO - iteration 5, current learner lgbm\n",
-      "[flaml.automl: 08-12 21:25:14] {1405} INFO -  at 10.9s,\tbest lgbm's error=0.3886,\tbest lgbm's error=0.3886\n",
-      "[flaml.automl: 08-12 21:25:14] {1252} INFO - iteration 6, current learner lgbm\n",
-      "[flaml.automl: 08-12 21:25:16] {1405} INFO -  at 12.3s,\tbest lgbm's error=0.3023,\tbest lgbm's error=0.3023\n",
-      "[flaml.automl: 08-12 21:25:16] {1252} INFO - iteration 7, current learner lgbm\n",
-      "[flaml.automl: 08-12 21:25:17] {1405} INFO -  at 13.6s,\tbest lgbm's error=0.2611,\tbest lgbm's error=0.2611\n",
-      "[flaml.automl: 08-12 21:25:17] {1252} INFO - iteration 8, current learner lgbm\n",
-      "[flaml.automl: 08-12 21:25:19] {1405} INFO -  at 15.9s,\tbest lgbm's error=0.2611,\tbest lgbm's error=0.2611\n",
-      "[flaml.automl: 08-12 21:25:19] {1252} INFO - iteration 9, current learner lgbm\n",
-      "[flaml.automl: 08-12 21:25:23] {1405} INFO -  at 19.9s,\tbest lgbm's error=0.2363,\tbest lgbm's error=0.2363\n",
-      "[flaml.automl: 08-12 21:25:23] {1252} INFO - iteration 10, current learner lgbm\n",
-      "[flaml.automl: 08-12 21:25:27] {1405} INFO -  at 23.3s,\tbest lgbm's error=0.2363,\tbest lgbm's error=0.2363\n",
-      "[flaml.automl: 08-12 21:25:27] {1252} INFO - iteration 11, current learner lgbm\n",
-      "[flaml.automl: 08-12 21:25:27] {1405} INFO -  at 24.0s,\tbest lgbm's error=0.2363,\tbest lgbm's error=0.2363\n",
-      "[flaml.automl: 08-12 21:25:27] {1252} INFO - iteration 12, current learner lgbm\n",
-      "[flaml.automl: 08-12 21:25:29] {1405} INFO -  at 25.4s,\tbest lgbm's error=0.1953,\tbest lgbm's error=0.1953\n",
-      "[flaml.automl: 08-12 21:25:29] {1252} INFO - iteration 13, current learner lgbm\n",
-      "[flaml.automl: 08-12 21:25:29] {1405} INFO -  at 26.0s,\tbest lgbm's error=0.1953,\tbest lgbm's error=0.1953\n",
-      "[flaml.automl: 08-12 21:25:29] {1252} INFO - iteration 14, current learner lgbm\n",
-      "[flaml.automl: 08-12 21:25:30] {1405} INFO -  at 26.9s,\tbest lgbm's error=0.1953,\tbest lgbm's error=0.1953\n",
-      "[flaml.automl: 08-12 21:25:30] {1252} INFO - iteration 15, current learner lgbm\n",
-      "[flaml.automl: 08-12 21:25:32] {1405} INFO -  at 28.2s,\tbest lgbm's error=0.1953,\tbest lgbm's error=0.1953\n",
-      "[flaml.automl: 08-12 21:25:32] {1252} INFO - iteration 16, current learner lgbm\n",
-      "[flaml.automl: 08-12 21:25:34] {1405} INFO -  at 30.2s,\tbest lgbm's error=0.1953,\tbest lgbm's error=0.1953\n",
-      "[flaml.automl: 08-12 21:25:34] {1252} INFO - iteration 17, current learner lgbm\n",
-      "[flaml.automl: 08-12 21:25:34] {1405} INFO -  at 30.8s,\tbest lgbm's error=0.1953,\tbest lgbm's error=0.1953\n",
-      "[flaml.automl: 08-12 21:25:34] {1252} INFO - iteration 18, current learner lgbm\n",
-      "[flaml.automl: 08-12 21:25:36] {1405} INFO -  at 32.4s,\tbest lgbm's error=0.1795,\tbest lgbm's error=0.1795\n",
-      "[flaml.automl: 08-12 21:25:36] {1252} INFO - iteration 19, current learner lgbm\n",
-      "[flaml.automl: 08-12 21:25:37] {1405} INFO -  at 33.6s,\tbest lgbm's error=0.1795,\tbest lgbm's error=0.1795\n",
-      "[flaml.automl: 08-12 21:25:37] {1252} INFO - iteration 20, current learner lgbm\n",
-      "[flaml.automl: 08-12 21:25:42] {1405} INFO -  at 38.2s,\tbest lgbm's error=0.1795,\tbest lgbm's error=0.1795\n",
-      "[flaml.automl: 08-12 21:25:42] {1252} INFO - iteration 21, current learner lgbm\n",
-      "[flaml.automl: 08-12 21:25:43] {1405} INFO -  at 39.8s,\tbest lgbm's error=0.1795,\tbest lgbm's error=0.1795\n",
-      "[flaml.automl: 08-12 21:25:43] {1252} INFO - iteration 22, current learner lgbm\n",
-      "[flaml.automl: 08-12 21:25:46] {1405} INFO -  at 43.1s,\tbest lgbm's error=0.1768,\tbest lgbm's error=0.1768\n",
-      "[flaml.automl: 08-12 21:25:47] {1252} INFO - iteration 23, current learner lgbm\n",
-      "[flaml.automl: 08-12 21:25:49] {1405} INFO -  at 45.5s,\tbest lgbm's error=0.1768,\tbest lgbm's error=0.1768\n",
-      "[flaml.automl: 08-12 21:25:49] {1252} INFO - iteration 24, current learner lgbm\n",
-      "[flaml.automl: 08-12 21:25:58] {1405} INFO -  at 54.4s,\tbest lgbm's error=0.1768,\tbest lgbm's error=0.1768\n",
-      "[flaml.automl: 08-12 21:25:58] {1252} INFO - iteration 25, current learner lgbm\n",
-      "[flaml.automl: 08-12 21:25:59] {1405} INFO -  at 55.8s,\tbest lgbm's error=0.1768,\tbest lgbm's error=0.1768\n",
-      "[flaml.automl: 08-12 21:25:59] {1252} INFO - iteration 26, current learner lgbm\n",
-      "[flaml.automl: 08-12 21:26:21] {1405} INFO -  at 77.3s,\tbest lgbm's error=0.1657,\tbest lgbm's error=0.1657\n",
-      "[flaml.automl: 08-12 21:26:21] {1252} INFO - iteration 27, current learner lgbm\n",
-      "[flaml.automl: 08-12 21:26:29] {1405} INFO -  at 85.4s,\tbest lgbm's error=0.1657,\tbest lgbm's error=0.1657\n",
-      "[flaml.automl: 08-12 21:26:29] {1252} INFO - iteration 28, current learner lgbm\n",
-      "[flaml.automl: 08-12 21:26:36] {1405} INFO -  at 92.3s,\tbest lgbm's error=0.1648,\tbest lgbm's error=0.1648\n",
-      "[flaml.automl: 08-12 21:26:36] {1252} INFO - iteration 29, current learner lgbm\n",
-      "[flaml.automl: 08-12 21:26:39] {1405} INFO -  at 95.6s,\tbest lgbm's error=0.1648,\tbest lgbm's error=0.1648\n",
-      "[flaml.automl: 08-12 21:26:39] {1252} INFO - iteration 30, current learner lgbm\n",
-      "[flaml.automl: 08-12 21:27:06] {1405} INFO -  at 122.7s,\tbest lgbm's error=0.1615,\tbest lgbm's error=0.1615\n",
-      "[flaml.automl: 08-12 21:27:06] {1252} INFO - iteration 31, current learner lgbm\n",
-      "[flaml.automl: 08-12 21:27:11] {1405} INFO -  at 127.3s,\tbest lgbm's error=0.1615,\tbest lgbm's error=0.1615\n",
-      "[flaml.automl: 08-12 21:27:11] {1252} INFO - iteration 32, current learner lgbm\n",
-      "[flaml.automl: 08-12 21:28:53] {1405} INFO -  at 229.8s,\tbest lgbm's error=0.1615,\tbest lgbm's error=0.1615\n",
-      "[flaml.automl: 08-12 21:28:53] {1461} INFO - selected model: LGBMRegressor(colsample_bytree=0.8021997484670117,\n",
-      "              learning_rate=0.062267095563511524, max_bin=512,\n",
-      "              min_child_samples=128, n_estimators=511, num_leaves=276,\n",
-      "              objective='regression', reg_alpha=0.009948140763622663,\n",
-      "              reg_lambda=8.181816322817145, subsample=0.8716100265520644,\n",
-      "              verbose=-1)\n",
-      "[flaml.automl: 08-12 21:28:53] {1184} INFO - fit succeeded\n",
-      "[flaml.automl: 08-12 21:28:53] {1185} INFO - Time taken to find the best model: 122.74374485015869\n"
->>>>>>> 3d0a3d26
      ]
     }
    ],
@@ -391,7 +271,6 @@
   },
   {
    "cell_type": "code",
-<<<<<<< HEAD
    "execution_count": 5,
    "source": [
     "''' retrieve best config'''\n",
@@ -399,29 +278,14 @@
     "print('Best r2 on validation data: {0:.4g}'.format(1-automl.best_loss))\n",
     "print('Training duration of best run: {0:.4g} s'.format(automl.best_config_train_time))"
    ],
-=======
-   "execution_count": 6,
-   "metadata": {
-    "slideshow": {
-     "slide_type": "slide"
-    },
-    "tags": []
-   },
->>>>>>> 3d0a3d26
    "outputs": [
     {
      "output_type": "stream",
      "name": "stdout",
      "text": [
-<<<<<<< HEAD
       "Best hyperparmeter config: {'n_estimators': 2120, 'num_leaves': 92, 'min_child_samples': 9, 'learning_rate': 0.011556686284183076, 'log_max_bin': 10, 'colsample_bytree': 0.6513228229604555, 'reg_alpha': 0.024999216167840198, 'reg_lambda': 0.01918323581702806}\n",
       "Best r2 on validation data: 0.8465\n",
       "Training duration of best run: 35.16 s\n"
-=======
-      "Best hyperparmeter config: {'n_estimators': 1610, 'num_leaves': 276, 'min_child_samples': 128, 'learning_rate': 0.062267095563511524, 'subsample': 0.8716100265520644, 'log_max_bin': 10, 'colsample_bytree': 0.8021997484670117, 'reg_alpha': 0.009948140763622663, 'reg_lambda': 8.181816322817145}\n",
-      "Best r2 on validation data: 0.8385\n",
-      "Training duration of best run: 27.09 s\n"
->>>>>>> 3d0a3d26
      ]
     }
    ],
@@ -434,7 +298,6 @@
   },
   {
    "cell_type": "code",
-<<<<<<< HEAD
    "execution_count": 6,
    "source": [
     "automl.model.estimator\n"
@@ -455,9 +318,6 @@
      "execution_count": 6
     }
    ],
-=======
-   "execution_count": 7,
->>>>>>> 3d0a3d26
    "metadata": {
     "slideshow": {
      "slide_type": "slide"
@@ -476,21 +336,9 @@
      "output_type": "execute_result",
      "data": {
       "text/plain": [
-<<<<<<< HEAD
        "<BarContainer object of 8 artists>"
       ]
      },
-=======
-       "LGBMRegressor(colsample_bytree=0.8021997484670117,\n",
-       "              learning_rate=0.062267095563511524, max_bin=512,\n",
-       "              min_child_samples=128, n_estimators=511, num_leaves=276,\n",
-       "              objective='regression', reg_alpha=0.009948140763622663,\n",
-       "              reg_lambda=8.181816322817145, subsample=0.8716100265520644,\n",
-       "              verbose=-1)"
-      ]
-     },
-     "execution_count": 7,
->>>>>>> 3d0a3d26
      "metadata": {},
      "execution_count": 7
     },
@@ -508,74 +356,18 @@
      }
     }
    ],
-<<<<<<< HEAD
-   "metadata": {}
-=======
-   "source": [
-    "automl.model.estimator\n"
-   ]
->>>>>>> 3d0a3d26
+   "metadata": {}
   },
   {
    "cell_type": "code",
    "execution_count": 8,
-<<<<<<< HEAD
-=======
-   "metadata": {},
-   "outputs": [
-    {
-     "data": {
-      "text/plain": [
-       "<BarContainer object of 8 artists>"
-      ]
-     },
-     "execution_count": 8,
-     "metadata": {},
-     "output_type": "execute_result"
-    },
-    {
-     "data": {
-      "image/png": "iVBORw0KGgoAAAANSUhEUgAAAc0AAAD4CAYAAACOhb23AAAABHNCSVQICAgIfAhkiAAAAAlwSFlzAAALEgAACxIB0t1+/AAAADh0RVh0U29mdHdhcmUAbWF0cGxvdGxpYiB2ZXJzaW9uMy4yLjAsIGh0dHA6Ly9tYXRwbG90bGliLm9yZy8GearUAAAezklEQVR4nO3de5RcVZ328e9DJySQYAdIZPVEpAAzIJDQJC0KhAxewBF9ESUahIGA85rhMqi4GI3i0oDjCIQZEUUhziBBLvqGi7CCEBgwkImE0J1LdwIElMSRyEXRNJcIQuf3/nF2k6Lsy+lrVVc/n7Vq9ald++z9O0WxnuxzTlcrIjAzM7Pu7VDuAszMzIYKh6aZmVlODk0zM7OcHJpmZmY5OTTNzMxyGlHuAmxgjR8/PgqFQrnLMDMbUpqamv4QERNK2x2aVa5QKNDY2FjuMszMhhRJv+mo3adnzczMcnJompmZ5eTQNDMzy8mhaWZmlpND08zMLCeHppmZWU4OTTMzs5wcmmZmZjn5yw2qXMvmVgpz7yh3GWZmA2bTRR8etLm80jQzM8vJoWlmZpaTQ9PMzCwnh6aZmVlODk0zM7OcHJpmZmY5OTSLSHppAMY8TtLctH28pAN6McZSSQ39XZuZmfWMQ3OARcTtEXFReno80OPQNDOzyuDQ7IAy8yWtk9QiaVZqPyqt+m6S9Jik6yUpvXZsamuSdLmkxan9NEnfk3Q4cBwwX9IaSfsWryAljZe0KW3vJOknkh6VdCuwU1Ftx0h6UNIqSYskjR3cd8fMbPjyNwJ17ONAPXAwMB54WNID6bVDgAOB3wHLgSMkNQJXATMiYqOkG0sHjIhfSrodWBwRNwGkvO3ImcDWiHinpCnAqtR/PPBV4AMR8bKkLwFfAC4s3lnSHGAOQM1bJvTyLTAzs1JeaXZsOnBjRLRFxLPA/cC70msrI+KpiNgGrAEKwP7AkxGxMfX5q9DsoRnAdQAR0Qw0p/b3kJ3eXS5pDTAb2Kt054hYEBENEdFQs3NtH0sxM7N2Xmn23KtF22307T18ne3/cBmdo7+AeyLiU32Y08zMeskrzY4tA2ZJqpE0gWzlt7KL/huAfSQV0vNZnfR7Edil6PkmYFranlnU/gBwEoCkg4ApqX0F2engd6TXxkj62xzHY2Zm/cCh2bFbyU6JrgXuA74YEc901jki/gycBdwlqYksHFs76PoT4F8krZa0L3ApcKak1WTXTtv9ABgr6VGy65VNaZ7fA6cBN0pqBh4kOzVsZmaDQBFR7hqqgqSxEfFSupv2CuCJiPh2uesaVTcp6mZfVu4yzMwGzED8aTBJTRHxV78f75Vm//lMujlnPVBLdjetmZlVEd8I1E/SqrLsK0szMxs4XmmamZnl5NA0MzPLyaFpZmaWk69pVrnJE2tpHIA7y8zMhiOvNM3MzHJyaJqZmeXk0DQzM8vJoWlmZpaTbwSqci2bWynMvaPcZZiZDaqB+Go98ErTzMwsN4emmZlZTg5NMzOznByaZmZmOTk0zczMcnJompmZ5eTQ7AFJL3Xz+jhJZxU9/xtJN6XteknH9mLOeZLO63m1ZmbW3xya/Wsc8EZoRsTvImJmeloP9Dg0zcyscjg0e0HSWEn3SlolqUXSR9NLFwH7Slojab6kgqR1knYELgRmpddmla4gU79C2j5f0uOS/gfYr6jPvpLuktQkaZmk/QftoM3MzN8I1EuvAB+LiBckjQdWSLodmAscFBH1AO0hGBF/kfQ1oCEi/jm9Nq+jgSVNA04kW5mOAFYBTenlBcAZEfGEpHcD3wfe18EYc4A5ADVvmdAfx2tmZjg0e0vAv0maAWwDJgJ79NPYRwK3RsRWgBTGSBoLHA4sktTed1RHA0TEArKAZVTdpOinuszMhj2HZu+cDEwApkXEa5I2AaN7OMbrvPn0eHf77wBsaV/FmpnZ4PM1zd6pBZ5LgfleYK/U/iKwSyf7lL62CZgKIGkqsHdqfwA4XtJOknYB/g9ARLwAbJT0ibSPJB3cf4dkZmbdcWj2zvVAg6QW4FTgMYCIeB5Ynm7qmV+yzy+AA9pvBAJuBnaTtB74Z+DxNMYq4KfAWuBO4OGiMU4G/lHSWmA98FHMzGzQKMKXvKrZqLpJUTf7snKXYWY2qPr6p8EkNUVEQ2m7V5pmZmY5OTTNzMxycmiamZnl5NA0MzPLyb+nWeUmT6ylsY8XxM3MLOOVppmZWU4OTTMzs5wcmmZmZjk5NM3MzHLyjUBVrmVzK4W5d5S7DDProb5+o40NDK80zczMcnJompmZ5eTQNDMzy8mhaWZmlpND08zMLCeHppmZWU7DIjQlFSStK8O8L/Ww/zxJ53XQXpb6zczszYZFaJqZmfWH4RSaNZJ+KGm9pLsl7SSpXtIKSc2SbpW0K4CkpZIa0vZ4SZvS9oGSVkpak/aZlNr/oaj9Kkk17ZNK+qaktWmePVJbQdJ9aYx7Jb29tFhJ09J+a4Gzi9o7rMHMzAbecArNScAVEXEgsAU4AbgW+FJETAFagK93M8YZwHcioh5oAJ6S9E5gFnBEam8DTk79xwArIuJg4AHgM6n9u8DCNO/1wOUdzPUj4Jy0b5c1lO4oaY6kRkmNbVtbuzkkMzPLaziF5saIWJO2m4B9gXERcX9qWwjM6GaMB4GvSPoSsFdE/Bl4PzANeFjSmvR8n9T/L8DiojkLafsw4Ia0/WNgevEkksal2h4o6tNVDW8SEQsioiEiGmp2ru3mkMzMLK/hFJqvFm23AeO66Ps629+b0e2NEXEDcBzwZ+Dnkt4HiGzVWJ8e+0XEvLTLaxERRXP2+bt+O6nBzMwGwXAKzVKtwJ8kHZmenwK0rzo3ka0eAWa27yBpH+DJiLgcuA2YAtwLzJT01tRnN0l7dTP3L4ET0/bJwLLiFyNiC7BF0vSiPl3VYGZmg2A4hybAbGC+pGagHrgwtV8KnClpNTC+qP8ngXXpNOxBwLUR8QjwVeDuNM49QF03854DnJ76nwJ8roM+pwNXpLnUVQ25j9bMzPpE288eWjUaVTcp6mZfVu4yzKyH/KfByktSU0Q0lLYP95WmmZlZbg5NMzOznByaZmZmOTk0zczMcurz7w1aZZs8sZZG31BgZtYvvNI0MzPLyaFpZmaWk0PTzMwsJ4emmZlZTr4RqMq1bG6lMPeOcpdhZjZgBvPbk7zSNDMzy8mhaWZmlpND08zMLCeHppmZWU4OTTMzs5wcmmZmZjk5NAeApIKkdTn6nFT0vEHS5QNfnZmZ9ZZDs3wKwBuhGRGNEfHZ8pVjZmbdGZahmVZ5j0m6XtKjkm6StLOk90taLalF0tWSRqX+myRdktpXSnpHar9G0syicV/qZK5lklalx+HppYuAIyWtkXSupKMkLU777CbpZ5KaJa2QNCW1z0t1LZX0pCSHrJnZIBqWoZnsB3w/It4JvAB8AbgGmBURk8m+LenMov6tqf17wGU9mOc54OiImArMAtpPwc4FlkVEfUR8u2SfC4DVETEF+ApwbdFr+wMfBA4Fvi5pZOmEkuZIapTU2La1tQelmplZV4ZzaP42Ipan7euA9wMbI+Lx1LYQmFHU/8ain4f1YJ6RwA8ltQCLgANy7DMd+DFARNwH7C7pLem1OyLi1Yj4A1kg71G6c0QsiIiGiGio2bm2B6WamVlXhvN3z0bJ8y3A7jn7t2+/TvqHh6QdgB072O9c4Fng4NT3ld4UW+TVou02hvd/QzOzQTWcV5pvl9S+YjwJaAQK7dcrgVOA+4v6zyr6+WDa3gRMS9vHka0qS9UCT0fEtjRmTWp/Edilk9qWAScDSDoK+ENEvJDrqMzMbMAM51XKBuBsSVcDjwCfBVYAiySNAB4Grizqv6ukZrKV3qdS2w+B2yStBe4CXu5gnu8DN0s6taRPM9CW9r0GWF20zzzg6jTfVmB23w7VzMz6gyJKz1JWP0kFYHFEHJSz/yagIV1HHFJG1U2Kutk9uW/JzGxoGYg/DSapKSIaStuH8+lZMzOzHhmWp2cjYhOQa5WZ+hcGrBgzMxsyvNI0MzPLyaFpZmaWk0PTzMwsp2F5TXM4mTyxlsYBuLPMzGw48krTzMwsJ4emmZlZTg5NMzOznByaZmZmOflGoCrXsrmVwtw7yl2GmSUD8ZVvNni80jQzM8vJoWlmZpaTQ9PMzCwnh6aZmVlODk0zM7OcHJpmZmY5VVxoShon6axu+hQknZRjrIKkdV28fpqk7/Wmzv7Y38zMhpaKC01gHNBlaAIFoNvQLBdJ/v1XM7MqVImheRGwr6Q1kuanxzpJLZJmFfU5MvU5N60ol0lalR6H92C+PSUtlfSEpK+3N0r6B0kr0xxXSapJ7adLelzSSuCIov7XSLpS0kPAJZLqJa2Q1CzpVkm7pn6dtS+V9G1JjZIelfQuSbekuv419Rkj6Q5Ja9N7MgszMxs0lRiac4FfR0Q9sAKoBw4GPgDMl1SX+iyLiPqI+DbwHHB0REwFZgGX92C+Q4ETgCnAJyQ1SHpnGueIVEcbcHKa+wKysJwOHFAy1tuAwyPiC8C1wJciYgrQArQHcmftAH+JiAbgSuA24GzgIOA0SbsDfw/8LiIOjoiDgLs6OiBJc1L4NrZtbe3BW2FmZl2p9NOI04EbI6INeFbS/cC7gBdK+o0EviepPeD+tgdz3BMRzwNIuiXN+TowDXhYEsBOZMH8bmBpRPw+9f9pyVyLIqJNUi0wLiLuT+0LgUWdtRftf3v62QKsj4in0zxPAnum9n+XdDGwOCKWdXRAEbEAWAAwqm5S9OC9MDOzLlR6aOZ1LvAs2Yp0B+CVHuxbGioBCFgYEV8ufkHS8d2M9XIP5u3Iq+nntqLt9ucjIuJxSVOBY4F/lXRvRFzYxznNzCynSjw9+yKwS9peBsySVCNpAjADWFnSB6AWeDoitgGnADU9mO9oSbtJ2gk4HlgO3AvMlPRWgPT6XsBDwN9J2l3SSOATHQ0YEa3AnyQdmZpOAe7vrD1voZL+BtgaEdcB84GpPThOMzPro4pbaUbE85KWp18VuRNoBtaSrQC/GBHPSHoeaJO0FrgG+D5ws6RTya7z9WTFtxK4mex65HUR0Qgg6avA3ZJ2AF4Dzo6IFZLmAQ8CW4A1XYw7G7hS0s7Ak8Dp3bTnMZnsuu62VNOZPdjXzMz6SBG+5FXNRtVNirrZl5W7DDNL/KfBhgZJTenGzDepxNOzZmZmFaniTs8OBEkfBC4uad4YER8rRz1mZjY0DYvQjIglwJJy12FmZkObT8+amZnlNCxWmsPZ5Im1NPrGAzOzfuGVppmZWU4OTTMzs5wcmmZmZjk5NM3MzHLyjUBVrmVzK4W5d5S7DDMbIvyNRV3zStPMzCwnh6aZmVlODk0zM7OcHJpmZmY5OTTNzMxycmiamZnl5NA0MzPLqapDU9I4SWd106cg6aQcYxUkreu/6szMbKip6tAExgFdhiZQALoNzZ6Q5C+NMDOrQtUemhcB+0paI2l+eqyT1CJpVlGfI1Ofc9OKcpmkVelxeJ6JJJ0m6XZJ9wH3StpN0s8kNUtaIWlK6tdZ+zxJC9Pcv5H0cUmXpFrvkjQy9btI0iNp/0s7qWWOpEZJjW1bW/v6HpqZWVLtK6K5wEERUS/pBOAM4GBgPPCwpAdSn/Mi4iMAknYGjo6IVyRNAm4EGnLONxWYEhF/lPRdYHVEHC/pfcC1QD1wQSftAPsC7wUOAB4EToiIL0q6FfiwpGXAx4D9IyIkjeuoiIhYACwAGFU3KfK+WWZm1rVqX2kWmw7cGBFtEfEscD/wrg76jQR+KKkFWEQWYHndExF/LJrvxwARcR+wu6S3dNEOcGdEvAa0ADXAXam9hew0civwCvBfkj4ObO1BbWZm1kfDKTTzOhd4lmxF2gDs2IN9X+7j3K8CRMQ24LWIaF8lbgNGRMTrwKHATcBH2B6qZmY2CKo9NF8Edknby4BZkmokTQBmACtL+gDUAk+n4DqFbMXXG8uAkwEkHQX8ISJe6KK9W5LGArUR8XOycD+4l7WZmVkvVPU1zYh4XtLy9KsidwLNwFoggC9GxDOSngfaJK0FrgG+D9ws6VSylVxvV4/zgKslNZOdRp3dTXseuwC3SRoNCPhCL2szM7Ne0PYzgFaNRtVNirrZl5W7DDMbIvz3NDOSmiLir24CrfbTs2ZmZv2mqk/PDgRJHwQuLmneGBEfK0c9ZmY2eByaPRQRS4Al5a7DzMwGn0Ozyk2eWEujr1GYmfULX9M0MzPLyaFpZmaWk0PTzMwsJ4emmZlZTr4RqMq1bG6lMPeOcpdhNqD8C/k2WLzSNDMzy8mhaWZmlpND08zMLCeHppmZWU4OTTMzs5wcmmZmZjk5NM3MzHLqNjQlFSStG6gCJP1yoMbuq+Jjl9Qg6fJy12RmZuVT9i83iIjDy11DHhHRCDSWuw4zMyufvKdnayT9UNJ6SXdL2klSvaQVkpol3SppVwBJSyU1pO3xkjal7QMlrZS0Ju0zKbW/lH4elfa9SdJjkq6XpPTasamtSdLlkhZ3VqikeZIWSlom6TeSPi7pEkktku6SNDL1mybp/jTmEkl1Re1rJa0Fzi4a96j2eSUdKulBSasl/VLSfqn9NEm3pHmekHRJV2+qpB9Iakzv6wVF7R0er6Qxkq5O7+NqSR/tZNw5adzGtq2tXZVgZmY9kDc0JwFXRMSBwBbgBOBa4EsRMQVoAb7ezRhnAN+JiHqgAXiqgz6HAJ8HDgD2AY6QNBq4CvhQREwDJuSod1/gfcBxwHXALyJiMvBn4MMpOL8LzExjXg18M+37I+CciDi4i/EfA46MiEOArwH/VvRaPTALmAzMkrRnF+OcHxENwBTg7yRN6eZ4zwfui4hDgfcC8yWNKR00IhZERENENNTsXNvF9GZm1hN5T89ujIg1abuJLJTGRcT9qW0hsKibMR4Ezpf0NuCWiHiigz4rI+IpAElrgALwEvBkRGxMfW4E5nQz150R8ZqkFqAGuCu1t6Qx9wMOAu5Ji9ka4GlJ49JxPZD6/xj4UAfj1wIL02o5gJFFr90bEa3pGB4B9gJ+20mdn5Q0h+y/Qx3ZPxZ26OJ4jwGOk3Reej4aeDvwaNdvh5mZ9Ye8oflq0XYbMK6Lvq+zfQU7ur0xIm6Q9BDwYeDnkv4pIu7rZp7eXnN9Nc25TdJrERGpfVsaU8D6iDiseKcUmnl8g2z1+jFJBWBp6dxJp8cgaW/gPOBdEfEnSddQ9H51QsAJEbEhZ51mZtaPevsrJ63AnyQdmZ6fArSvOjcB09L2zPYdJO1DtoK6HLiN7JRkHhuAfVI4QXbqs682ABMkHZZqGynpwIjYAmyRND31O7mT/WuBzWn7tF7W8BbgZaBV0h5sX9F2dbxLgHOKrvUe0su5zcysF/rye5qzya6pNZNdx7swtV8KnClpNTC+qP8ngXXptOtBZNdEuxURfwbOAu6S1AS8SBbavRYRfyEL9IvTDT9rgPa7eE8Hrkh1qpMhLgG+lY6xV6vhiFgLrCa7PnoDsDy1d3W83yA7FdwsaX16bmZmg0Tbz1xWLkljI+KltMK6AngiIr5d7roGSn8e76i6SVE3+7L+LdCswvjvaVp/k9SUbtR8k6HyjUCfSSu/9WSnRq8qcz0Dbbgdr5nZkFD2LzfII62y3rTSknQ68LmSrssj4mwqTLoBalRJ8ykR0dJR/46O18zMym9IhGZHIuJHZL9TWfEi4t3lrsHMzPpuqJyeNTMzK7shu9K0fCZPrKXRN0mYmfULrzTNzMxycmiamZnl5NA0MzPLyaFpZmaWk28EqnItm1spzL2j3GWYWZn5W5P6h1eaZmZmOTk0zczMcnJompmZ5eTQNDMzy8mhaWZmlpND08zMLCeHppmZWU5VG5qSlkpqSNs/lzSuH8c+Q9Kp/TWemZkNDcPiyw0i4th+Hu/K/hzPzMyGhopaaUoqSHpM0jWSHpd0vaQPSFou6QlJh0oaI+lqSSslrZb00bTvTpJ+IulRSbcCOxWNu0nS+LT9M0lNktZLmlPU5yVJ35S0VtIKSXt0Uec8Seel7aWSLk71PC7pyNReI+lSSeskNUs6J7W/P9Xdko5jVFGN35K0RlKjpKmSlkj6taQziub+F0kPpzEv6KS+OWmMxratrX34L2JmZsUqKjSTdwD/DuyfHicB04HzgK8A5wP3RcShwHuB+ZLGAGcCWyPincDXgWmdjP/piJgGNACflbR7ah8DrIiIg4EHgM/0oOYRqZ7Pp7kB5gAFoD4ipgDXSxoNXAPMiojJZCv9M4vG+d+IqAeWpX4zgfcAFwBIOgaYBBwK1APTJM0oLSYiFkREQ0Q01Oxc24PDMDOzrlRiaG6MiJaI2AasB+6NiABayELoGGCupDXAUmA08HZgBnAdQEQ0A82djP9ZSWuBFcCeZCEE8BdgcdpuSnPldUsH+30AuCoiXk81/RHYLx3f46nPwlR3u9vTzxbgoYh4MSJ+D7yarskekx6rgVVk/6iYhJmZDYpKvKb5atH2tqLn28jqbQNOiIgNxTtJ6nZgSUeRhdlhEbFV0lKy0AV4LYUzaY6evDftNfZ0v87GKT7u9ucjAAHfioir+jCHmZn1UiWuNLuzBDhHKSUlHZLaHyA7lYukg4ApHexbC/wpBeb+ZKc+B8o9wD9JGpFq2g3YABQkvSP1OQW4vwdjLgE+LWlsGnOipLf2Y81mZtaFoRia3wBGAs2S1qfnAD8Axkp6FLiQ7FRpqbuAEanPRWSnaAfKfwL/m+pcC5wUEa8ApwOLJLWQrSBz34kbEXcDNwAPpv1vAnbp98rNzKxD2n5G0qrRqLpJUTf7snKXYWZl5r+n2TOSmiKiobR9KK40zczMyqISbwSqGJLOBz5R0rwoIr5ZjnrMzKy8HJpdSOHogDQzM8ChWfUmT6yl0dcyzMz6ha9pmpmZ5eTQNDMzy8mhaWZmlpND08zMLCeHppmZWU4OTTMzs5wcmmZmZjk5NM3MzHJyaJqZmeXkv3JS5SS9SPZ3PIea8cAfyl1EDw3FmsF1D6ahWDMMz7r3iogJpY3+Gr3qt6GjP29T6SQ1DrW6h2LN4LoH01CsGVx3MZ+eNTMzy8mhaWZmlpNDs/otKHcBvTQU6x6KNYPrHkxDsWZw3W/wjUBmZmY5eaVpZmaWk0PTzMwsJ4dmlZL095I2SPqVpLkVUM/Vkp6TtK6obTdJ90h6Iv3cNbVL0uWp9mZJU4v2mZ36PyFp9iDUvaekX0h6RNJ6SZ+r9NoljZa0UtLaVPMFqX1vSQ+l2n4qacfUPio9/1V6vVA01pdT+wZJHxyomkvqr5G0WtLioVK3pE2SWiStkdSY2ir2M5LmGifpJkmPSXpU0mFDoOb90nvc/nhB0ucHte6I8KPKHkAN8GtgH2BHYC1wQJlrmgFMBdYVtV0CzE3bc4GL0/axwJ2AgPcAD6X23YAn089d0/auA1x3HTA1be8CPA4cUMm1p7nHpu2RwEOplv8HnJjarwTOTNtnAVem7ROBn6btA9JnZxSwd/pM1QzCZ+ULwA3A4vS84usGNgHjS9oq9jOS5lsI/N+0vSMwrtJrLqm/BngG2Gsw6x7wA/Nj8B/AYcCSoudfBr5cAXUVeHNobgDq0nYd2RcxAFwFfKq0H/Ap4Kqi9jf1G6RjuA04eqjUDuwMrALeTfbNKCNKPyPAEuCwtD0i9VPp56a43wDW+zbgXuB9wOJUx1CoexN/HZoV+xkBaoGNpJtBh0LNHRzDMcDywa7bp2er00Tgt0XPn0ptlWaPiHg6bT8D7JG2O6u/rMeVTv8dQrZyq+ja0ynONcBzwD1kq60tEfF6B/O/UVt6vRXYfbBrTi4DvghsS893Z2jUHcDdkpokzUltlfwZ2Rv4PfCjdCr8PyWNqfCaS50I3Ji2B61uh6ZVhMj+uVexv/8kaSxwM/D5iHih+LVKrD0i2iKinmzldiiwf5lL6pakjwDPRURTuWvphekRMRX4EHC2pBnFL1bgZ2QE2eWSH0TEIcDLZKc131CBNb8hXdc+DlhU+tpA1+3QrE6bgT2Lnr8ttVWaZyXVAaSfz6X2zuovy3FJGkkWmNdHxC2peUjUHhFbgF+QndYcJ6n9+6aL53+jtvR6LfB8GWo+AjhO0ibgJ2SnaL8zBOomIjann88Bt5L9Q6WSPyNPAU9FxEPp+U1kIVrJNRf7ELAqIp5NzwetbodmdXoYmJTuOtyR7DTG7WWuqSO3A+13rc0mu17Y3n5quvPtPUBrOvWyBDhG0q7p7rhjUtuAkSTgv4BHI+I/hkLtkiZIGpe2dyK7BvsoWXjO7KTm9mOZCdyX/rV+O3Biukt1b2ASsHIgagaIiC9HxNsiokD2mb0vIk6u9LoljZG0S/s22X/bdVTwZyQingF+K2m/1PR+4JFKrrnEp9h+ara9vsGpezAu2Pox+A+yu8YeJ7uWdX4F1HMj8DTwGtm/cv+R7PrTvcATwH8Du6W+Aq5ItbcADUXjfBr4VXqcPgh1Tyc71dMMrEmPYyu5dmAKsDrVvA74Wmrfhyw8fkV2WmtUah+dnv8qvb5P0Vjnp2PZAHxoED8vR7H97tmKrjvVtzY91rf//1bJn5E0Vz3QmD4nPyO7i7Sia07zjSE7o1Bb1DZodftr9MzMzHLy6VkzM7OcHJpmZmY5OTTNzMxycmiamZnl5NA0MzPLyaFpZmaWk0PTzMwsp/8PVAqPuXSy5IQAAAAASUVORK5CYII=",
-      "text/plain": [
-       "<Figure size 432x288 with 1 Axes>"
-      ]
-     },
-     "metadata": {
-      "needs_background": "light"
-     },
-     "output_type": "display_data"
-    }
-   ],
-   "source": [
-    "import matplotlib.pyplot as plt\n",
-    "plt.barh(automl.model.estimator.feature_name_, automl.model.estimator.feature_importances_)"
-   ]
-  },
-  {
-   "cell_type": "code",
-   "execution_count": 9,
-   "metadata": {
-    "slideshow": {
-     "slide_type": "slide"
-    }
-   },
-   "outputs": [],
->>>>>>> 3d0a3d26
    "source": [
     "''' pickle and save the automl object '''\n",
     "import pickle\n",
     "with open('automl.pkl', 'wb') as f:\n",
     "    pickle.dump(automl, f, pickle.HIGHEST_PROTOCOL)"
-<<<<<<< HEAD
    ],
    "outputs": [],
-=======
-   ]
-  },
-  {
-   "cell_type": "code",
-   "execution_count": 10,
->>>>>>> 3d0a3d26
    "metadata": {
     "slideshow": {
      "slide_type": "slide"
@@ -596,13 +388,8 @@
      "output_type": "stream",
      "name": "stdout",
      "text": [
-<<<<<<< HEAD
       "Predicted labels [144012.37488361 251501.98425004 147503.3849682  ... 219178.01297482\n",
       " 213834.88677304 272956.11149784]\n",
-=======
-      "Predicted labels [138120.83608579 254303.34992791 142506.66563931 ... 188177.25137713\n",
-      " 267813.20015477 274066.51821463]\n",
->>>>>>> 3d0a3d26
       "True labels 14740    136900.0\n",
       "10101    241300.0\n",
       "20566    200700.0\n",
@@ -618,85 +405,31 @@
      ]
     }
    ],
-<<<<<<< HEAD
-=======
-   "source": [
-    "''' compute predictions of testing dataset ''' \n",
-    "y_pred = automl.predict(X_test)\n",
-    "print('Predicted labels', y_pred)\n",
-    "print('True labels', y_test)"
-   ]
-  },
-  {
-   "cell_type": "code",
-   "execution_count": 11,
->>>>>>> 3d0a3d26
    "metadata": {
     "slideshow": {
      "slide_type": "slide"
     },
     "tags": []
-<<<<<<< HEAD
    }
   },
   {
    "cell_type": "code",
    "execution_count": 10,
-=======
-   },
-   "outputs": [
-    {
-     "name": "stdout",
-     "output_type": "stream",
-     "text": [
-      "r2 = 0.8475173393496316\n",
-      "mse = 2015593047.2587376\n",
-      "mae = 30018.530184056573\n"
-     ]
-    }
-   ],
->>>>>>> 3d0a3d26
    "source": [
     "''' compute different metric values on testing dataset'''\n",
     "from flaml.ml import sklearn_metric_loss_score\n",
     "print('r2', '=', 1 - sklearn_metric_loss_score('r2', y_pred, y_test))\n",
     "print('mse', '=', sklearn_metric_loss_score('mse', y_pred, y_test))\n",
     "print('mae', '=', sklearn_metric_loss_score('mae', y_pred, y_test))"
-<<<<<<< HEAD
-   ],
-=======
-   ]
-  },
-  {
-   "cell_type": "code",
-   "execution_count": 12,
-   "metadata": {
-    "slideshow": {
-     "slide_type": "subslide"
-    },
-    "tags": []
-   },
->>>>>>> 3d0a3d26
+   ],
    "outputs": [
     {
      "output_type": "stream",
      "name": "stdout",
      "text": [
-<<<<<<< HEAD
       "r2 = 0.8540590968156087\n",
       "mse = 1929120783.4023921\n",
       "mae = 28944.167002684408\n"
-=======
-      "{'Current Learner': 'lgbm', 'Current Sample': 15480, 'Current Hyper-parameters': {'n_estimators': 4, 'num_leaves': 4, 'min_child_samples': 20, 'learning_rate': 0.09999999999999995, 'subsample': 1.0, 'log_max_bin': 8, 'colsample_bytree': 1.0, 'reg_alpha': 0.0009765625, 'reg_lambda': 1.0}, 'Best Learner': 'lgbm', 'Best Hyper-parameters': {'n_estimators': 4, 'num_leaves': 4, 'min_child_samples': 20, 'learning_rate': 0.09999999999999995, 'subsample': 1.0, 'log_max_bin': 8, 'colsample_bytree': 1.0, 'reg_alpha': 0.0009765625, 'reg_lambda': 1.0}}\n",
-      "{'Current Learner': 'lgbm', 'Current Sample': 15480, 'Current Hyper-parameters': {'n_estimators': 4, 'num_leaves': 4, 'min_child_samples': 12, 'learning_rate': 0.25912534572860485, 'subsample': 0.9266743941610592, 'log_max_bin': 10, 'colsample_bytree': 1.0, 'reg_alpha': 0.0013933617380144255, 'reg_lambda': 0.18096917948292954}, 'Best Learner': 'lgbm', 'Best Hyper-parameters': {'n_estimators': 4, 'num_leaves': 4, 'min_child_samples': 12, 'learning_rate': 0.25912534572860485, 'subsample': 0.9266743941610592, 'log_max_bin': 10, 'colsample_bytree': 1.0, 'reg_alpha': 0.0013933617380144255, 'reg_lambda': 0.18096917948292954}}\n",
-      "{'Current Learner': 'lgbm', 'Current Sample': 15480, 'Current Hyper-parameters': {'n_estimators': 4, 'num_leaves': 4, 'min_child_samples': 24, 'learning_rate': 1.0, 'subsample': 0.8513627344387318, 'log_max_bin': 10, 'colsample_bytree': 0.946138073111236, 'reg_alpha': 0.0018311776973217073, 'reg_lambda': 0.27901659190538414}, 'Best Learner': 'lgbm', 'Best Hyper-parameters': {'n_estimators': 4, 'num_leaves': 4, 'min_child_samples': 24, 'learning_rate': 1.0, 'subsample': 0.8513627344387318, 'log_max_bin': 10, 'colsample_bytree': 0.946138073111236, 'reg_alpha': 0.0018311776973217073, 'reg_lambda': 0.27901659190538414}}\n",
-      "{'Current Learner': 'lgbm', 'Current Sample': 15480, 'Current Hyper-parameters': {'n_estimators': 11, 'num_leaves': 4, 'min_child_samples': 36, 'learning_rate': 1.0, 'subsample': 0.8894434216129232, 'log_max_bin': 10, 'colsample_bytree': 1.0, 'reg_alpha': 0.0013605736901132325, 'reg_lambda': 0.1222158118565165}, 'Best Learner': 'lgbm', 'Best Hyper-parameters': {'n_estimators': 11, 'num_leaves': 4, 'min_child_samples': 36, 'learning_rate': 1.0, 'subsample': 0.8894434216129232, 'log_max_bin': 10, 'colsample_bytree': 1.0, 'reg_alpha': 0.0013605736901132325, 'reg_lambda': 0.1222158118565165}}\n",
-      "{'Current Learner': 'lgbm', 'Current Sample': 15480, 'Current Hyper-parameters': {'n_estimators': 20, 'num_leaves': 4, 'min_child_samples': 46, 'learning_rate': 1.0, 'subsample': 0.9814787163243813, 'log_max_bin': 9, 'colsample_bytree': 0.8499027725496043, 'reg_alpha': 0.0022085340760961856, 'reg_lambda': 0.5460627024738893}, 'Best Learner': 'lgbm', 'Best Hyper-parameters': {'n_estimators': 20, 'num_leaves': 4, 'min_child_samples': 46, 'learning_rate': 1.0, 'subsample': 0.9814787163243813, 'log_max_bin': 9, 'colsample_bytree': 0.8499027725496043, 'reg_alpha': 0.0022085340760961856, 'reg_lambda': 0.5460627024738893}}\n",
-      "{'Current Learner': 'lgbm', 'Current Sample': 15480, 'Current Hyper-parameters': {'n_estimators': 20, 'num_leaves': 11, 'min_child_samples': 52, 'learning_rate': 1.0, 'subsample': 1.0, 'log_max_bin': 9, 'colsample_bytree': 0.7967145599266738, 'reg_alpha': 0.05680749758595097, 'reg_lambda': 2.756357095973371}, 'Best Learner': 'lgbm', 'Best Hyper-parameters': {'n_estimators': 20, 'num_leaves': 11, 'min_child_samples': 52, 'learning_rate': 1.0, 'subsample': 1.0, 'log_max_bin': 9, 'colsample_bytree': 0.7967145599266738, 'reg_alpha': 0.05680749758595097, 'reg_lambda': 2.756357095973371}}\n",
-      "{'Current Learner': 'lgbm', 'Current Sample': 15480, 'Current Hyper-parameters': {'n_estimators': 37, 'num_leaves': 15, 'min_child_samples': 93, 'learning_rate': 0.6413547778096401, 'subsample': 1.0, 'log_max_bin': 9, 'colsample_bytree': 0.6980216487058154, 'reg_alpha': 0.020158745350617662, 'reg_lambda': 0.954042157679914}, 'Best Learner': 'lgbm', 'Best Hyper-parameters': {'n_estimators': 37, 'num_leaves': 15, 'min_child_samples': 93, 'learning_rate': 0.6413547778096401, 'subsample': 1.0, 'log_max_bin': 9, 'colsample_bytree': 0.6980216487058154, 'reg_alpha': 0.020158745350617662, 'reg_lambda': 0.954042157679914}}\n",
-      "{'Current Learner': 'lgbm', 'Current Sample': 15480, 'Current Hyper-parameters': {'n_estimators': 75, 'num_leaves': 32, 'min_child_samples': 83, 'learning_rate': 0.19997653978110663, 'subsample': 0.8895588746662894, 'log_max_bin': 7, 'colsample_bytree': 0.663557757490723, 'reg_alpha': 0.03147131714846291, 'reg_lambda': 0.3864406937587945}, 'Best Learner': 'lgbm', 'Best Hyper-parameters': {'n_estimators': 75, 'num_leaves': 32, 'min_child_samples': 83, 'learning_rate': 0.19997653978110663, 'subsample': 0.8895588746662894, 'log_max_bin': 7, 'colsample_bytree': 0.663557757490723, 'reg_alpha': 0.03147131714846291, 'reg_lambda': 0.3864406937587945}}\n",
-      "{'Current Learner': 'lgbm', 'Current Sample': 15480, 'Current Hyper-parameters': {'n_estimators': 81, 'num_leaves': 66, 'min_child_samples': 93, 'learning_rate': 0.07560024606664352, 'subsample': 0.8756054034199897, 'log_max_bin': 7, 'colsample_bytree': 0.7142272555842307, 'reg_alpha': 0.00219854653612346, 'reg_lambda': 2.9360090402842274}, 'Best Learner': 'lgbm', 'Best Hyper-parameters': {'n_estimators': 81, 'num_leaves': 66, 'min_child_samples': 93, 'learning_rate': 0.07560024606664352, 'subsample': 0.8756054034199897, 'log_max_bin': 7, 'colsample_bytree': 0.7142272555842307, 'reg_alpha': 0.00219854653612346, 'reg_lambda': 2.9360090402842274}}\n"
->>>>>>> 3d0a3d26
      ]
     }
    ],
@@ -717,7 +450,6 @@
     "\n",
     "for config in config_history:\n",
     "    print(config)"
-<<<<<<< HEAD
    ],
    "outputs": [
     {
@@ -735,30 +467,6 @@
       "{'Current Learner': 'lgbm', 'Current Sample': 15480, 'Current Hyper-parameters': {'n_estimators': 108, 'num_leaves': 169, 'min_child_samples': 2, 'learning_rate': 0.07154128424526202, 'log_max_bin': 9, 'colsample_bytree': 0.591579264701285, 'reg_alpha': 0.01435520144866301, 'reg_lambda': 0.006874802748054271}, 'Best Learner': 'lgbm', 'Best Hyper-parameters': {'n_estimators': 108, 'num_leaves': 169, 'min_child_samples': 2, 'learning_rate': 0.07154128424526202, 'log_max_bin': 9, 'colsample_bytree': 0.591579264701285, 'reg_alpha': 0.01435520144866301, 'reg_lambda': 0.006874802748054271}}\n",
       "{'Current Learner': 'lgbm', 'Current Sample': 15480, 'Current Hyper-parameters': {'n_estimators': 256, 'num_leaves': 79, 'min_child_samples': 4, 'learning_rate': 0.06020420143131026, 'log_max_bin': 10, 'colsample_bytree': 0.6501336877031868, 'reg_alpha': 0.11324823332770402, 'reg_lambda': 0.007122448821650475}, 'Best Learner': 'lgbm', 'Best Hyper-parameters': {'n_estimators': 256, 'num_leaves': 79, 'min_child_samples': 4, 'learning_rate': 0.06020420143131026, 'log_max_bin': 10, 'colsample_bytree': 0.6501336877031868, 'reg_alpha': 0.11324823332770402, 'reg_lambda': 0.007122448821650475}}\n"
      ]
-=======
-   ]
-  },
-  {
-   "cell_type": "code",
-   "execution_count": 13,
-   "metadata": {
-    "slideshow": {
-     "slide_type": "slide"
-    }
-   },
-   "outputs": [
-    {
-     "data": {
-      "image/png": "iVBORw0KGgoAAAANSUhEUgAAAYgAAAEWCAYAAAB8LwAVAAAABHNCSVQICAgIfAhkiAAAAAlwSFlzAAALEgAACxIB0t1+/AAAADh0RVh0U29mdHdhcmUAbWF0cGxvdGxpYiB2ZXJzaW9uMy4yLjAsIGh0dHA6Ly9tYXRwbG90bGliLm9yZy8GearUAAAdpklEQVR4nO3df7xVdZ3v8de7I+apxKNBDhxASInCLEjSrKbUyQH7IaRm6txuWRM2o06lF5OmzHS82TDZtcdlatDr+GP8TYhUJDlpNqkFKAqC4aD5gwMl/jhqdhI4fO4fa23cbNfZZ5/DWWftvXk/H4/zOHt993et9TlfZX/29/td67sUEZiZmVV6TdEBmJlZfXKCMDOzTE4QZmaWyQnCzMwyOUGYmVkmJwgzM8vkBGFWhaS/lLS26DjMiuAEYXVL0mOSPlRkDBHxXxExIa/jS5oq6ZeSXpS0SdKdko7J63xmfeEEYbs0SS0Fnvt44CbgKmAUsC9wLvCxfhxLkvzv2QaU/4eyhiPpNZLOkfSIpGck3Shpn7L3b5L0e0nPp9/ODyx77wpJ35e0WNJLwBFpT+V/SVqZ7nODpD3S+odLWl+2f4910/fPlrRR0gZJfyspJB2Q8TcIuBi4ICIui4jnI2JbRNwZEZ9P65wn6T/K9hmbHm+3dPsXki6UdBfwJ2CWpOUV5/mypEXp69dK+hdJT0j6g6QfSGrdyf8c1sScIKwRnQHMAD4IjASeA+aWvf9TYDzwJuA+4JqK/U8GLgT2BH6Vlp0ATAPGAe8APlPl/Jl1JU0DzgQ+BBwAHF7lGBOA0cD8KnVq8SlgJsnf8gNggqTxZe+fDFybvr4IeAswKY2vnaTHYpbJCcIa0ReAf4yI9RHxMnAecHzpm3VEXB4RL5a9905Je5Xtf0tE3JV+Y/9zWva9iNgQEc8CPyL5EO1JT3VPAP49IlZHxJ/Sc/fkjenvjbX+0T24Ij3f1oh4HrgFOAkgTRRvBRalPZaZwJcj4tmIeBH438CJO3l+a2JOENaI9gNultQpqRN4COgG9pXUIumidPjpBeCxdJ9hZfs/mXHM35e9/hPwhirn76nuyIpjZ52n5Jn094gqdWpReY5rSRMESe9hYZqshgOvA+4ta7db03KzTE4Q1oieBI6OiLaynz0iooPkQ3E6yTDPXsDYdB+V7Z/XEsYbSSabS0ZXqbuW5O84rkqdl0g+1Ev+IqNO5d9yGzBc0iSSRFEaXnoa6AIOLGuzvSKiWiK0XZwThNW7IZL2KPvZjWSs/UJJ+wFIGi5pelp/T+Blkm/oryMZRhksNwKnSHqbpNcBX++pYiTr7J8JfF3SKZKGppPv75c0L612P/ABSWPSIbLZvQUQEVtIroyaA+xDkjCIiG3ApcB3Jb0JQFK7pKn9/mut6TlBWL1bTPLNt/RzHnAJsAj4maQXgV8Dh6b1rwIeBzqANel7gyIifgp8D7gDWFd27pd7qD8f+CTwWWAD8Afgn0jmEYiI24AbgJXAvcCPawzlWpIe1E0RsbWs/CuluNLht/8kmSw3yyQ/MMgsH5LeBjwIvLbig9qsIbgHYTaAJH08vd9gb+DbwI+cHKxROUGYDaxTgaeAR0iurPq7YsMx6z8PMZmZWSb3IMzMLNNuRQfQV8OGDYuxY8cWHYaZWUO59957n46IPt0Y2XAJYuzYsSxfvrz3imZmtp2kx/u6j4eYzMwskxOEmZllcoIwM7NMThBmZpbJCcLMzDI13FVMZma7moUrOpizZC0bOrsY2dbKrKkTmDG5PffzOkGYWS6K+lBrNgtXdDB7wSq6tnQD0NHZxewFqwByb08PMZnZgCt9qHV0dhG88qG2cEVH0aE1nDlL1m5PDiVdW7qZs2Rt7ud2D8LMBlxPH2pnz1/JdUufKCiqxtTR2ZVZvqGH8oHkHoSZDbiePrw2d28b5Ega3+4t2R/TI9tacz+3exBmNuBGtrVmfvNtb2vlhlMPKyCixlU5BwHQOqSFWVPzfxigexBmNuBmTZ1A65CWHcoG60Ot2cyY3M63jj2I9rZWRJJkv3XsQb6KyazZNeuVPqW/4ez5K9ncvY32JvrbijBjcnshbZdrgpA0jeQB8y3AZRFxUcX7Y4Argba0zjkRsTjPmMzqRZGXLw6GGZPbt09Ie1ipMeWWICS1AHOBo4D1wDJJiyJiTVm1rwE3RsT3JU0EFgNj84rJrJ7sClf6rNn4AhNHDC06DOunPOcgDgHWRcSjEbEZuB6YXlEngNL/PXsBG3KMx6yu7ApX+kwcMZTpkxq/N7SrynOIqR14smx7PXBoRZ3zgJ9JOgN4PfChrANJmgnMBBgzZsyAB2pWBF/pY/Wu6KuYTgKuiIhRwIeBqyW9KqaImBcRUyJiyvDhfXpinlnd8pU+Vu/y7EF0AKPLtkelZeU+B0wDiIh7JO0BDAOeyjEus7rgK32s3uWZIJYB4yWNI0kMJwInV9R5Avgr4ApJbwP2ADblGJNZXfGVPlbPchtiioitwOnAEuAhkquVVks6X9IxabWzgM9LegC4DvhMREReMZmZWe1yvQ8ivadhcUXZuWWv1wDvyzMGMzPrn6Inqc3MrE45QZiZWSYnCDMzy+QEYWZmmbyaqzWdZl0h1WywOUFYU2n2FVLNBpMThDWVRlwh1SueWr3yHIQ1lUZcIdUrnlq9cg/CmopXSDUbOO5BWFPxCqlmA8c9CGsqXiHVbOA4QVjT8QqpZgPDQ0xmZpbJPQjbgW8yM7MSJwjbzjeZmVk5JwjbrhFvMuuJbz4z23meg7DtGvEms5745jOznecehG3nm8zMrJx7ELadbzIzs3LuQdh2vsnMzMo5QdgOfJOZmZV4iMnMzDI5QZiZWSYnCDMzy+QEYWZmmZwgzMwsU64JQtI0SWslrZN0Tsb735V0f/rzsKTOPOMxM7Pa5XaZq6QWYC5wFLAeWCZpUUSsKdWJiC+X1T8DmJxXPLs6r9JqZn2VZw/iEGBdRDwaEZuB64HpVeqfBFyXYzy7rNIqrR2dXQSvrNK6cEVH0aGZWR3L80a5duDJsu31wKFZFSXtB4wDbs8xnl1WX1dp9UqoZgb1M0l9IjA/Irqz3pQ0U9JyScs3bdo0yKE1vr6u0uqVUM0M8u1BdACjy7ZHpWVZTgRO6+lAETEPmAcwZcqUGKgAdxVepdXM+iPPHsQyYLykcZJ2J0kCiyorSXorsDdwT46x7NK8SquZ9UduCSIitgKnA0uAh4AbI2K1pPMlHVNW9UTg+ohwzyAnMya3861jD2L3luQ/d3tbK9869iBfxWRmVanRPpenTJkSy5cvLzqMhvTJf0s6aR5WMtv1SLo3Iqb0ZZ96maQ2M7M64wRhZmaZnCDMzCyTE4SZmWVygjAzs0xOEGZmlskJwszMMjlBmJlZJicIMzPL5ARhZmaZnCDMzCyTE4SZmWVygjAzs0xOEGZmlskJwszMMjlBmJlZJicIMzPL5ARhZmaZnCDMzCyTE4SZmWVygjAzs0xVE4SkoZL2zyh/R34hmZlZPegxQUg6Afgt8ENJqyW9u+ztK/IOzMzMirVblfe+ChwcERslHQJcLWl2RNwMaHDCa1wLV3QwZ8laNnR2MbKtlVlTJzBjcnvRYZmZ1axagmiJiI0AEbFU0hHAjyWNBmJQomtQC1d0MHvBKrq2dAPQ0dnF7AWrAJwkzKxhVEsQL0raPyIeAUh7EocDC4EDByO4RjVnydrtyaGka0s3Z89fyXVLnygoKliz8QUmjhha2PnNrLFUSxB/R8VQUkS8KGkacEKuUTW4DZ1dmeWbu7cNciQ7mjhiKNMnuQdjZrXpMUFExAOSWiTdERFHlJVvAa6p5eBpMrkEaAEui4iLMuqcAJxHMmz1QESc3Lc/of6MbGulIyNJtLe1csOphxUQkZlZ31W9zDUiuoFtkvbq64EltQBzgaOBicBJkiZW1BkPzAbeFxEHAl/q63nq0aypE2gd0rJDWeuQFmZNnVBQRGZmfVdtiKnkj8AqSbcBL5UKI+IfetnvEGBdRDwKIOl6YDqwpqzO54G5EfFcesyn+hB73SpNRJ89fyWbu7fR7quYzKwB1ZIgFqQ/fdUOPFm2vR44tKLOWwAk3UUyDHVeRNxaeSBJM4GZAGPGjOlHKINvxuT27RPSHlYys0bUa4KIiCtzPv944HBgFPBLSQdFRGdFDPOAeQBTpkzxJbZmZoMgz7WYOoDRZduj0rJy64FFEbElIn4HPEySMMzMrGB5JohlwHhJ4yTtDpwILKqos5Ck94CkYSRDTo/mGJOZmdUotwQREVuB04ElwEPAjRGxWtL5ko5Jqy0BnpG0BrgDmBURz+QVk5mZ1a7XOQhJbwFmAfuV14+II3vbNyIWA4srys4tex3AmemPmZnVkVquYroJ+AFwKdDdS10zM2sStSSIrRHx/dwjMTOzulLLHMSPJP29pBGS9in95B6ZmZkVqpYexKfT37PKygJ488CHY2Zm9aKWG+XGDUYgZmZWX2q5imkIydLfH0iLfgH8W7qqq5mZNalahpi+DwwB/jXd/lRa9rd5BWVmZsWrJUG8OyLeWbZ9u6QH8grIzMzqQy1XMXVL2r+0IenN+H4IM7OmV0sPYhZwh6RHSR5Buh9wSq5RmZlZ4Wq5iunn6ZPfSo9DWxsRL+cblpmZFa3HBCHpyIi4XdKxFW8dIImI6M9DhMzMrEFU60F8ELgd+FjGe0H/njJnZmYNoscEERHfSF+enz7MZztJvnnOzKzJ1XIV0w8zyuYPdCBmZlZfqs1BvBU4ENirYh5iKLBH3oGZmVmxqs1BTAA+CrSx4zzEi8Dn8wzKzMyKV20O4hbgFkmHRcQ9gxiTmZnVgVpulFsh6TSS4abtQ0sR8dncojIzs8LVMkl9NfAXwFTgTmAUyTCTmZk1sVoSxAER8XXgpYi4EvgIcGi+YZmZWdFqSRCl5z50Sno7sBfwpvxCMjOzelDLHMQ8SXsDXwcWAW8Azs01KjMzK1wti/Vdlr68Ez+H2sxsl1HtRrkzq+0YERcPfDhmZlYvqvUg9kx/TwDeTTK8BMlNc0vzDMrMzIrX4yR1RHwzIr5JclnruyLirIg4CzgYGFPLwSVNk7RW0jpJ52S8/xlJmyTdn/74OddmZnWilknqfYHNZdub07KqJLUAc4GjgPXAMkmLImJNRdUbIuL0GuM1M7NBUkuCuApYKunmdHsGcEUN+x0CrIuIRwEkXQ9MByoThJmZ1aFe74OIiAtJnkH9XPpzSkR8q4ZjtwNPlm2vT8sqHSdppaT5kkZnHUjSTEnLJS3ftGlTDac2M7Od1WOCkDQ0/b0P8BjJkhtXA4+nZQPhR8DYiHgHcBtwZValiJgXEVMiYsrw4cMH6NRmZlZNtSGma0mW+76X5BGjJUq3e7snogMo7xGMSsu2i4hnyjYvA/65l2Oamdkgqbbc90fT3/19vOgyYHz6eNIO4ETg5PIKkkZExMZ08xjgoX6ey8zMBli1G+XeVW3HiLivl/e3SjodWAK0AJdHxGpJ5wPLI2IR8A+SjgG2As8Cn+lj/GZmlpNqQ0zfqfJeAEf2dvCIWAwsrig7t+z1bGB2b8cxM7PBV22I6YjBDMTMzOpLLfdBkC7zPZEdnyh3VV5BmZlZ8XpNEJK+ARxOkiAWA0cDvyK5gc7MzJpULQ8MOh74K+D3EXEK8E6ShwaZmVkTqyVBdEXENmBrevPcU+x4f4OZmTWhWuYglktqAy4luWnuj8A9uUZlZmaFq3YfxFzg2oj4+7ToB5JuBYZGxMpBic7MzApTrQfxMPAvkkYANwLXRcSKwQnLzMyKVu2BQZdExGHAB4FngMsl/VbSNyS9ZdAiNDOzQvQ6BxERjwPfBr4taTJwOXAuyfIZu6SFKzqYs2QtGzq7GNnWyqypE5gxOWslczOzxtXrVUySdpP0MUnXAD8F1gLH5h5ZnVq4ooPZC1bR0dlFAB2dXcxesIqFKzp63dfMrJFUm6Q+CjgJ+DCwFLgemBkRLw1SbHVpzpK1dG3p3qGsa0s3Z89fyXVLn9ihfM3GF5g4YuhghmdmNmCqDTHNJnkmxFkR8dwgxVP3NnR2ZZZv7t72qrKJI4YyfZKHnsysMVVbrK/X1Vp3RSPbWunISBLtba3ccOphBURkZpaPWu6ktjKzpk6gdciO8/OtQ1qYNXVCQRGZmeWjptVc7RWlq5XOnr+Szd3baPdVTGbWpJwg+mHG5PbtE9IeVjKzZuUhJjMzy+QEYWZmmZwgzMwskxOEmZllcoIwM7NMThBmZpbJCcLMzDI5QZiZWSYnCDMzy5RrgpA0TdJaSesknVOl3nGSQtKUPOMxM7Pa5ZYgJLUAc4GjgYnASZImZtTbE/gi8Ju8YjEzs77LswdxCLAuIh6NiM0kDxyanlHvApJHmv45x1jMzKyP8kwQ7cCTZdvr07LtJL0LGB0RP6l2IEkzJS2XtHzTpk0DH6mZmb1KYZPUkl4DXAyc1VvdiJgXEVMiYsrw4cPzD87MzHJNEB3A6LLtUWlZyZ7A24FfSHoMeA+wyBPVZmb1Ic8EsQwYL2mcpN2BE4FFpTcj4vmIGBYRYyNiLPBr4JiIWJ5jTGZmVqPcEkREbAVOB5YADwE3RsRqSedLOiav85qZ2cDI9YlyEbEYWFxRdm4PdQ/PMxYzM+sb30ltZmaZnCDMzCyTE4SZmWVygjAzs0xOEGZmlskJwszMMjlBmJlZJicIMzPL5ARhZmaZnCDMzCyTE4SZmWVygjAzs0xOEGZmlskJwszMMjlBmJlZJicIMzPL5ARhZmaZnCDMzCyTE4SZmWVygjAzs0xOEGZmlskJwszMMjlBmJlZJicIMzPL5ARhZmaZnCDMzCxTrglC0jRJayWtk3ROxvtfkLRK0v2SfiVpYp7xmJlZ7XJLEJJagLnA0cBE4KSMBHBtRBwUEZOAfwYuziseMzPrmzx7EIcA6yLi0YjYDFwPTC+vEBEvlG2+Hogc4zEzsz7YLcdjtwNPlm2vBw6trCTpNOBMYHfgyKwDSZoJzAQYM2bMgAdqZmavVvgkdUTMjYj9ga8AX+uhzryImBIRU4YPHz64AZqZ7aLyTBAdwOiy7VFpWU+uB2bkGI+ZmfVBngliGTBe0jhJuwMnAovKK0gaX7b5EeC/c4zHzMz6ILc5iIjYKul0YAnQAlweEaslnQ8sj4hFwOmSPgRsAZ4DPp1XPGZm1jd5TlITEYuBxRVl55a9/mKe5zczs/4rfJLazMzqkxOEmZllcoIwM7NMThBmZpbJCcLMzDLlehVTvVi4ooM5S9ayobOLkW2tzJo6gRmT24sOy8ysrjV9gli4ooPZC1bRtaUbgI7OLmYvWAXgJGFmVkXTJ4g5S9ZuTw4lXVu6OXv+Sq5b+kS/j7tm4wtMHDF0Z8MzM6tbTT8HsaGzK7N8c/e2nTruxBFDmT7JPRAza15N34MY2dZKR0aSaG9r5YZTDysgIjOzxtD0PYhZUyfQOqRlh7LWIS3MmjqhoIjMzBpD0/cgShPRvorJzKxvmj5BQJIknBDMzPqm6YeYzMysf5wgzMwskxOEmZllcoIwM7NMThBmZpZJEVF0DH0iaRPweE6HHwY8ndOxd5Zj6x/H1j+OrX/qObYJEbFnX3ZouMtcI2J4XseWtDwipuR1/J3h2PrHsfWPY+ufeo+tr/t4iMnMzDI5QZiZWSYniB3NKzqAKhxb/zi2/nFs/dNUsTXcJLWZmQ0O9yDMzCyTE4SZmWVygkhJekzSKkn39+dysAGO5XJJT0l6sKxsH0m3Sfrv9PfedRTbeZI60ra7X9KHC4hrtKQ7JK2RtFrSF9PywtutSmz10G57SFoq6YE0tm+m5eMk/UbSOkk3SNq9jmK7QtLvytpt0mDHVhZji6QVkn6cbhfeblVi63O7OUHs6IiImFQH1zFfAUyrKDsH+HlEjAd+nm4X4QpeHRvAd9O2mxQRiwc5JoCtwFkRMRF4D3CapInUR7v1FBsU324vA0dGxDuBScA0Se8Bvp3GdgDwHPC5OooNYFZZu91fQGwlXwQeKtuuh3YrqYwN+thuThB1KCJ+CTxbUTwduDJ9fSUwY1CDSvUQW+EiYmNE3Je+fpHkH0Y7ddBuVWIrXCT+mG4OSX8COBKYn5YX1W49xVYXJI0CPgJclm6LOmi3rNj6ywniFQH8TNK9kmYWHUyGfSNiY/r698C+RQaT4XRJK9MhqEKGv0okjQUmA7+hztqtIjaog3ZLhyLuB54CbgMeATojYmtaZT0FJbTK2CKi1G4Xpu32XUmvLSI24P8AZwPb0u03UiftxqtjK+lTuzlBvOL9EfEu4GiSIYAPFB1QTyK5NrluvkkB3wf2JxkG2Ah8p6hAJL0B+CHwpYh4ofy9otstI7a6aLeI6I6IScAo4BDgrUXEkaUyNklvB2aTxPhuYB/gK4Mdl6SPAk9FxL2Dfe7eVImtz+3mBJGKiI7091PAzST/UOrJHySNAEh/P1VwPNtFxB/Sf8jbgEspqO0kDSH5AL4mIhakxXXRblmx1Uu7lUREJ3AHcBjQJqm0VtsooKOwwNghtmnpkF1ExMvAv1NMu70POEbSY8D1JENLl1Af7faq2CT9R3/azQkCkPR6SXuWXgN/DTxYfa9Btwj4dPr608AtBcayg9IHcOrjFNB26fjv/wMeioiLy94qvN16iq1O2m24pLb0dStwFMkcyR3A8Wm1ototK7bfliV8kYzxD3q7RcTsiBgVEWOBE4HbI+JvqIN26yG2/9Gfdmu41Vxzsi9wc9Ju7AZcGxG3FhWMpOuAw4FhktYD3wAuAm6U9DmS5c5PqKPYDk8vmQvgMeDUAkJ7H/ApYFU6Zg3wVeqj3XqK7aQ6aLcRwJWSWki+MN4YET+WtAa4XtI/AStIEly9xHa7pOGAgPuBLxQQW0++QvHt1pNr+tpuXmrDzMwyeYjJzMwyOUGYmVkmJwgzM8vkBGFmZpmcIMzMLJMThNWVdAmAL5VtL5F0Wdn2dySdWWX/KyQdn77+haRXLbwoaYiki5Ss8HqfpHskHZ2+95ikYf2Ie/t5e3h/brqC5hpJXWUrah4vaXHpev+BJGlEaSXPHt7fXdIvy27sMtuBE4TVm7uA9wJIeg0wDDiw7P33Anfv5DkuILnG/u3p8iozgD138phVRcRp6ZIRHwYeKVtRc35EfDi9U3ignUlyh3ZPMW0mWeH2kzmc25qAE4TVm7tJlnqAJDE8CLwoae90cbG3AfdJOlfSMkkPSpqX3h3aK0mvAz4PnJEuOVBa8uLGjLpnpsd/sKJX8z/TBc8ekHR1xn4XpD2KlhpjekzSMEljJf023fdhSddI+pCku9LeziFp/dcrWdxvqZL1/qf3cOjjgFvTfQ5M69+fxj4+rbMQ+Jta4rRdj7uWVlciYoOkrZLGkPQW7iFZEfMw4HlgVURslvR/I+J8gPRD+qPAj2o4xQHAE5UL+VWSdDBwCnAoyZ2nv5F0J7AZ+Brw3oh4WtI+FfvNIemNnBL9uwv1AOATwGeBZcDJwPuBY0juvp4B/CPJ8gmfTYemlkr6z4h4qSyOccBzpSRIctfsJRFxjZKH2JSS14Mki7eZvYp7EFaP7iZJDqUEcU/Z9l1pnSOUPLlrFclCaQdmHWgnvB+4OSJeSp9JsAD4y/RcN0XE0wARUf5sjK8De0XEF/qZHAB+FxGr0gX8VpM87CiAVcDYtM5fA+eky3b8AtgDGFNxnBHAprLte4CvSvoKsF9EdKXxdwObla5FZlbOCcLqUWke4iCSb7i/JulBvBe4W9IewL8Cx0fEQSTj7HvUeOx1wBhJQwc86uQb/8GVvYo+erns9bay7W280uMXcFzZPMaYiKh8clgXZW0SEdeS9EK6gMWSjiyr+1rgzzsRszUpJwirR3eTDBk9my6H/SzQRpIk7uaVD76nlTxjocerhypFxJ9IFlC7JB1qKa0a+omKqv8FzJD0OiUr/H48Lbsd+ISkN6b7lieDW0kWB/xJzt/IlwBnlOZdJE3OqPMwr/Q4kPRm4NGI+B7JCqPvSMvfCDwdEVtyjNcalBOE1aNVJFcv/bqi7PmIeDq94udSkt7FEpJv7n3xNZLhlzWSHgR+DFQ+XOg+kudvLyV5+ttlEbEiIlYDFwJ3SnoAuLhiv5vS2BYpWaI6DxeQPH5zpaTV6fYO0vmIRyQdkBadADyYDku9HbgqLT8C+ElOcVqD82quZk1K0seBgyPia1XqLADOiYiHBy8yaxS+ismsSUXEzaWhsCzpENtCJwfriXsQZmaWyXMQZmaWyQnCzMwyOUGYmVkmJwgzM8vkBGFmZpn+Pw3GbSTWTxpFAAAAAElFTkSuQmCC",
-      "text/plain": [
-       "<Figure size 432x288 with 1 Axes>"
-      ]
-     },
-     "metadata": {
-      "needs_background": "light"
-     },
-     "output_type": "display_data"
->>>>>>> 3d0a3d26
     }
    ],
    "metadata": {
@@ -813,50 +521,33 @@
   },
   {
    "cell_type": "code",
-<<<<<<< HEAD
    "execution_count": 13,
    "source": [
     "print('flaml r2', '=', 1 - sklearn_metric_loss_score('r2', y_pred, y_test))"
    ],
-=======
+   "outputs": [
+    {
+     "output_type": "stream",
+     "name": "stdout",
+     "text": [
+      "flaml r2 = 0.8540590968156087\n"
+     ]
+    }
+   ],
+   "metadata": {
+    "tags": []
+   }
+  },
+  {
+   "cell_type": "markdown",
+   "source": [
+    "### Default LightGBM"
+   ],
+   "metadata": {}
+  },
+  {
+   "cell_type": "code",
    "execution_count": 14,
-   "metadata": {
-    "tags": []
-   },
->>>>>>> 3d0a3d26
-   "outputs": [
-    {
-     "output_type": "stream",
-     "name": "stdout",
-     "text": [
-<<<<<<< HEAD
-      "flaml r2 = 0.8540590968156087\n"
-=======
-      "flaml r2 = 0.8475173393496316\n"
->>>>>>> 3d0a3d26
-     ]
-    }
-   ],
-   "metadata": {
-    "tags": []
-   }
-  },
-  {
-   "cell_type": "markdown",
-   "source": [
-    "### Default LightGBM"
-   ],
-   "metadata": {}
-  },
-  {
-   "cell_type": "code",
-<<<<<<< HEAD
-   "execution_count": 14,
-=======
-   "execution_count": 15,
-   "metadata": {},
-   "outputs": [],
->>>>>>> 3d0a3d26
    "source": [
     "from lightgbm import LGBMRegressor\n",
     "lgbm = LGBMRegressor()"
@@ -866,15 +557,10 @@
   },
   {
    "cell_type": "code",
-<<<<<<< HEAD
    "execution_count": 15,
    "source": [
     "lgbm.fit(X_train, y_train)"
    ],
-=======
-   "execution_count": 16,
-   "metadata": {},
->>>>>>> 3d0a3d26
    "outputs": [
     {
      "output_type": "execute_result",
@@ -883,10 +569,6 @@
        "LGBMRegressor()"
       ]
      },
-<<<<<<< HEAD
-=======
-     "execution_count": 16,
->>>>>>> 3d0a3d26
      "metadata": {},
      "execution_count": 15
     }
@@ -895,63 +577,44 @@
   },
   {
    "cell_type": "code",
-<<<<<<< HEAD
    "execution_count": 16,
    "source": [
     "y_pred = lgbm.predict(X_test)\n",
     "from flaml.ml import sklearn_metric_loss_score\n",
     "print('default lgbm r2', '=', 1 - sklearn_metric_loss_score('r2', y_pred, y_test))"
    ],
-=======
+   "outputs": [
+    {
+     "output_type": "stream",
+     "name": "stdout",
+     "text": [
+      "default lgbm r2 = 0.8296179648694404\n"
+     ]
+    }
+   ],
+   "metadata": {
+    "tags": []
+   }
+  },
+  {
+   "cell_type": "markdown",
+   "source": [
+    "### Optuna LightGBM Tuner"
+   ],
+   "metadata": {}
+  },
+  {
+   "cell_type": "code",
    "execution_count": 17,
-   "metadata": {
-    "tags": []
-   },
->>>>>>> 3d0a3d26
-   "outputs": [
-    {
-     "output_type": "stream",
-     "name": "stdout",
-     "text": [
-      "default lgbm r2 = 0.8296179648694404\n"
-     ]
-    }
-   ],
-   "metadata": {
-    "tags": []
-   }
-  },
-  {
-   "cell_type": "markdown",
-   "source": [
-    "### Optuna LightGBM Tuner"
-   ],
-   "metadata": {}
-  },
-  {
-   "cell_type": "code",
-<<<<<<< HEAD
-   "execution_count": 17,
-=======
+   "source": [
+    "# !pip install optuna==2.8.0;"
+   ],
+   "outputs": [],
+   "metadata": {}
+  },
+  {
+   "cell_type": "code",
    "execution_count": 18,
-   "metadata": {},
-   "outputs": [],
->>>>>>> 3d0a3d26
-   "source": [
-    "# !pip install optuna==2.8.0;"
-   ],
-   "outputs": [],
-   "metadata": {}
-  },
-  {
-   "cell_type": "code",
-<<<<<<< HEAD
-   "execution_count": 18,
-=======
-   "execution_count": 19,
-   "metadata": {},
-   "outputs": [],
->>>>>>> 3d0a3d26
    "source": [
     "from sklearn.model_selection import train_test_split\n",
     "train_x, val_x, train_y, val_y = train_test_split(X_train, y_train, test_size=0.1)\n",
@@ -969,26 +632,16 @@
   },
   {
    "cell_type": "code",
-<<<<<<< HEAD
    "execution_count": 19,
    "source": [
     "%%time\n",
     "model = lgb.train(params, dtrain, valid_sets=[dtrain, dval], verbose_eval=10000)        \n"
    ],
-=======
-   "execution_count": 20,
-   "metadata": {
-    "tags": [
-     "outputPrepend"
-    ]
-   },
->>>>>>> 3d0a3d26
    "outputs": [
     {
      "output_type": "stream",
      "name": "stderr",
      "text": [
-<<<<<<< HEAD
       "\u001b[32m[I 2021-08-22 21:13:20,495]\u001b[0m A new study created in memory with name: no-name-11015170-733e-470d-817a-413f55382d0c\u001b[0m\n",
       "feature_fraction, val_score: 1923826918.442117:  14%|#4        | 1/7 [00:01<00:08,  1.49s/it]\u001b[32m[I 2021-08-22 21:13:22,006]\u001b[0m Trial 0 finished with value: 1923826918.4421172 and parameters: {'feature_fraction': 0.8999999999999999}. Best is trial 0 with value: 1923826918.4421172.\u001b[0m\n",
       "feature_fraction, val_score: 1923826918.442117:  29%|##8       | 2/7 [00:02<00:07,  1.44s/it]\u001b[32m[I 2021-08-22 21:13:23,335]\u001b[0m Trial 1 finished with value: 1935542284.5841475 and parameters: {'feature_fraction': 0.6}. Best is trial 0 with value: 1923826918.4421172.\u001b[0m\n",
@@ -1064,96 +717,14 @@
       "min_data_in_leaf, val_score: 1853015384.453637:  80%|########  | 4/5 [00:22<00:05,  5.82s/it]\u001b[32m[I 2021-08-22 21:18:56,904]\u001b[0m Trial 66 finished with value: 1983678395.4383106 and parameters: {'min_child_samples': 50}. Best is trial 63 with value: 1859286747.0773554.\u001b[0m\n",
       "min_data_in_leaf, val_score: 1853015384.453637: 100%|##########| 5/5 [00:28<00:00,  5.92s/it]\u001b[32m[I 2021-08-22 21:19:03,042]\u001b[0m Trial 67 finished with value: 1906448776.6538603 and parameters: {'min_child_samples': 25}. Best is trial 63 with value: 1859286747.0773554.\u001b[0m\n",
       "min_data_in_leaf, val_score: 1853015384.453637: 100%|##########| 5/5 [00:28<00:00,  5.79s/it]"
-=======
-      "\u001b[32m[I 2021-08-12 21:28:57,590]\u001b[0m A new study created in memory with name: no-name-46b1ad95-0f7c-4964-b50d-b3513a8fd6b5\u001b[0m\n",
-      "feature_fraction, val_score: 1961388150.442426:  14%|#4        | 1/7 [00:02<00:12,  2.16s/it]\u001b[32m[I 2021-08-12 21:28:59,788]\u001b[0m Trial 0 finished with value: 1961388150.4424257 and parameters: {'feature_fraction': 1.0}. Best is trial 0 with value: 1961388150.4424257.\u001b[0m\n",
-      "feature_fraction, val_score: 1959693958.979496:  29%|##8       | 2/7 [00:04<00:11,  2.38s/it]\u001b[32m[I 2021-08-12 21:29:02,317]\u001b[0m Trial 1 finished with value: 1959693958.9794962 and parameters: {'feature_fraction': 0.7}. Best is trial 1 with value: 1959693958.9794962.\u001b[0m\n",
-      "feature_fraction, val_score: 1923826918.442115:  43%|####2     | 3/7 [00:08<00:12,  3.06s/it]\u001b[32m[I 2021-08-12 21:29:06,187]\u001b[0m Trial 2 finished with value: 1923826918.4421153 and parameters: {'feature_fraction': 0.8999999999999999}. Best is trial 2 with value: 1923826918.4421153.\u001b[0m\n",
-      "feature_fraction, val_score: 1923826918.442115:  57%|#####7    | 4/7 [00:11<00:09,  3.05s/it]\u001b[32m[I 2021-08-12 21:29:09,235]\u001b[0m Trial 3 finished with value: 1935542284.5841484 and parameters: {'feature_fraction': 0.6}. Best is trial 2 with value: 1923826918.4421153.\u001b[0m\n",
-      "feature_fraction, val_score: 1923826918.442115:  71%|#######1  | 5/7 [00:17<00:07,  3.97s/it]\u001b[32m[I 2021-08-12 21:29:14,817]\u001b[0m Trial 4 finished with value: 2237193094.198953 and parameters: {'feature_fraction': 0.4}. Best is trial 2 with value: 1923826918.4421153.\u001b[0m\n",
-      "feature_fraction, val_score: 1923826918.442115:  86%|########5 | 6/7 [00:22<00:04,  4.27s/it]\u001b[32m[I 2021-08-12 21:29:19,667]\u001b[0m Trial 5 finished with value: 1959693958.9794967 and parameters: {'feature_fraction': 0.8}. Best is trial 2 with value: 1923826918.4421153.\u001b[0m\n",
-      "feature_fraction, val_score: 1923826918.442115: 100%|##########| 7/7 [00:26<00:00,  4.38s/it]\u001b[32m[I 2021-08-12 21:29:24,287]\u001b[0m Trial 6 finished with value: 1988198059.9532917 and parameters: {'feature_fraction': 0.5}. Best is trial 2 with value: 1923826918.4421153.\u001b[0m\n",
-      "feature_fraction, val_score: 1923826918.442115: 100%|##########| 7/7 [00:26<00:00,  3.81s/it]\n",
-      "num_leaves, val_score: 1909760725.486306:   5%|5         | 1/20 [00:11<03:45, 11.86s/it]\u001b[32m[I 2021-08-12 21:29:36,173]\u001b[0m Trial 7 finished with value: 1909760725.486306 and parameters: {'num_leaves': 49}. Best is trial 7 with value: 1909760725.486306.\u001b[0m\n",
-      "num_leaves, val_score: 1893602110.446437:  10%|#         | 2/20 [00:17<02:27,  8.17s/it]\u001b[32m[I 2021-08-12 21:29:41,758]\u001b[0m Trial 8 finished with value: 1893602110.4464366 and parameters: {'num_leaves': 25}. Best is trial 8 with value: 1893602110.4464366.\u001b[0m\n",
-      "num_leaves, val_score: 1893602110.446437:  15%|#5        | 3/20 [00:28<02:43,  9.64s/it]\u001b[32m[I 2021-08-12 21:29:53,150]\u001b[0m Trial 9 finished with value: 1912380397.1371074 and parameters: {'num_leaves': 153}. Best is trial 8 with value: 1893602110.4464366.\u001b[0m\n",
-      "num_leaves, val_score: 1893602110.446437:  20%|##        | 4/20 [00:34<02:06,  7.88s/it]\u001b[32m[I 2021-08-12 21:29:58,336]\u001b[0m Trial 10 finished with value: 1967375619.2597315 and parameters: {'num_leaves': 15}. Best is trial 8 with value: 1893602110.4464366.\u001b[0m\n",
-      "num_leaves, val_score: 1893602110.446437:  25%|##5       | 5/20 [00:52<02:58, 11.87s/it]\u001b[32m[I 2021-08-12 21:30:17,285]\u001b[0m Trial 11 finished with value: 1927844271.0899227 and parameters: {'num_leaves': 191}. Best is trial 8 with value: 1893602110.4464366.\u001b[0m\n",
-      "num_leaves, val_score: 1893602110.446437:  30%|###       | 6/20 [01:06<02:51, 12.27s/it]\u001b[32m[I 2021-08-12 21:30:30,325]\u001b[0m Trial 12 finished with value: 1899507608.1924043 and parameters: {'num_leaves': 129}. Best is trial 8 with value: 1893602110.4464366.\u001b[0m\n",
-      "num_leaves, val_score: 1893602110.446437:  35%|###5      | 7/20 [01:12<02:14, 10.35s/it]\u001b[32m[I 2021-08-12 21:30:36,715]\u001b[0m Trial 13 finished with value: 1914457236.300789 and parameters: {'num_leaves': 110}. Best is trial 8 with value: 1893602110.4464366.\u001b[0m\n",
-      "num_leaves, val_score: 1893602110.446437:  40%|####      | 8/20 [01:33<02:46, 13.89s/it]\u001b[32m[I 2021-08-12 21:30:58,207]\u001b[0m Trial 14 finished with value: 1900862950.0439188 and parameters: {'num_leaves': 201}. Best is trial 8 with value: 1893602110.4464366.\u001b[0m\n",
-      "num_leaves, val_score: 1893602110.446437:  45%|####5     | 9/20 [01:43<02:18, 12.61s/it]\u001b[32m[I 2021-08-12 21:31:08,003]\u001b[0m Trial 15 finished with value: 1924633212.447516 and parameters: {'num_leaves': 26}. Best is trial 8 with value: 1893602110.4464366.\u001b[0m\n",
-      "num_leaves, val_score: 1893602110.446437:  50%|#####     | 10/20 [01:47<01:38,  9.83s/it]\u001b[32m[I 2021-08-12 21:31:11,597]\u001b[0m Trial 16 finished with value: 1923826918.4421153 and parameters: {'num_leaves': 31}. Best is trial 8 with value: 1893602110.4464366.\u001b[0m\n",
-      "num_leaves, val_score: 1893602110.446437:  55%|#####5    | 11/20 [01:54<01:21,  9.03s/it]\u001b[32m[I 2021-08-12 21:31:18,802]\u001b[0m Trial 17 finished with value: 1926492416.6653154 and parameters: {'num_leaves': 73}. Best is trial 8 with value: 1893602110.4464366.\u001b[0m\n",
-      "num_leaves, val_score: 1866168216.164035:  60%|######    | 12/20 [02:04<01:14,  9.35s/it]\u001b[32m[I 2021-08-12 21:31:28,884]\u001b[0m Trial 18 finished with value: 1866168216.164035 and parameters: {'num_leaves': 122}. Best is trial 18 with value: 1866168216.164035.\u001b[0m\n",
-      "num_leaves, val_score: 1866168216.164035:  65%|######5   | 13/20 [02:16<01:10, 10.14s/it]\u001b[32m[I 2021-08-12 21:31:40,859]\u001b[0m Trial 19 finished with value: 1916479244.3534958 and parameters: {'num_leaves': 82}. Best is trial 18 with value: 1866168216.164035.\u001b[0m\n",
-      "num_leaves, val_score: 1866168216.164035:  70%|#######   | 14/20 [02:34<01:14, 12.40s/it]\u001b[32m[I 2021-08-12 21:31:58,472]\u001b[0m Trial 20 finished with value: 1915145777.7969475 and parameters: {'num_leaves': 238}. Best is trial 18 with value: 1866168216.164035.\u001b[0m\n",
-      "num_leaves, val_score: 1866168216.164035:  75%|#######5  | 15/20 [02:35<00:44,  8.92s/it]\u001b[32m[I 2021-08-12 21:31:59,320]\u001b[0m Trial 21 finished with value: 3301372834.445037 and parameters: {'num_leaves': 2}. Best is trial 18 with value: 1866168216.164035.\u001b[0m\n",
-      "num_leaves, val_score: 1866168216.164035:  80%|########  | 16/20 [02:43<00:35,  8.77s/it]\u001b[32m[I 2021-08-12 21:32:07,734]\u001b[0m Trial 22 finished with value: 1945937902.6664844 and parameters: {'num_leaves': 156}. Best is trial 18 with value: 1866168216.164035.\u001b[0m\n",
-      "num_leaves, val_score: 1866168216.164035:  85%|########5 | 17/20 [02:57<00:31, 10.39s/it]\u001b[32m[I 2021-08-12 21:32:21,885]\u001b[0m Trial 23 finished with value: 1897968424.186267 and parameters: {'num_leaves': 91}. Best is trial 18 with value: 1866168216.164035.\u001b[0m\n",
-      "num_leaves, val_score: 1866168216.164035:  90%|######### | 18/20 [03:01<00:17,  8.50s/it]\u001b[32m[I 2021-08-12 21:32:26,009]\u001b[0m Trial 24 finished with value: 1886768541.069841 and parameters: {'num_leaves': 53}. Best is trial 18 with value: 1866168216.164035.\u001b[0m\n",
-      "num_leaves, val_score: 1866168216.164035:  95%|#########5| 19/20 [03:05<00:07,  7.23s/it]\u001b[32m[I 2021-08-12 21:32:30,288]\u001b[0m Trial 25 finished with value: 1893552453.049502 and parameters: {'num_leaves': 54}. Best is trial 18 with value: 1866168216.164035.\u001b[0m\n",
-      "num_leaves, val_score: 1866168216.164035: 100%|##########| 20/20 [03:14<00:00,  7.66s/it]\u001b[32m[I 2021-08-12 21:32:38,928]\u001b[0m Trial 26 finished with value: 1930159275.287451 and parameters: {'num_leaves': 124}. Best is trial 18 with value: 1866168216.164035.\u001b[0m\n",
-      "num_leaves, val_score: 1866168216.164035: 100%|##########| 20/20 [03:14<00:00,  9.73s/it]\n",
-      "bagging, val_score: 1866168216.164035:  10%|#         | 1/10 [00:12<01:51, 12.34s/it]\u001b[32m[I 2021-08-12 21:32:51,319]\u001b[0m Trial 27 finished with value: 2226447935.929949 and parameters: {'bagging_fraction': 0.4348942073647856, 'bagging_freq': 3}. Best is trial 27 with value: 2226447935.929949.\u001b[0m\n",
-      "bagging, val_score: 1866168216.164035:  20%|##        | 2/10 [00:21<01:22, 10.26s/it]\u001b[32m[I 2021-08-12 21:33:00,132]\u001b[0m Trial 28 finished with value: 2047448708.567457 and parameters: {'bagging_fraction': 0.522491146991637, 'bagging_freq': 4}. Best is trial 28 with value: 2047448708.567457.\u001b[0m\n",
-      "bagging, val_score: 1866168216.164035:  30%|###       | 3/10 [00:30<01:08,  9.74s/it]\u001b[32m[I 2021-08-12 21:33:09,241]\u001b[0m Trial 29 finished with value: 2208782213.328473 and parameters: {'bagging_fraction': 0.5407390333877419, 'bagging_freq': 7}. Best is trial 28 with value: 2047448708.567457.\u001b[0m\n",
-      "bagging, val_score: 1866168216.164035:  40%|####      | 4/10 [00:37<00:53,  8.84s/it]\u001b[32m[I 2021-08-12 21:33:16,696]\u001b[0m Trial 30 finished with value: 1981019323.367325 and parameters: {'bagging_fraction': 0.9034329988074628, 'bagging_freq': 6}. Best is trial 30 with value: 1981019323.367325.\u001b[0m\n",
-      "bagging, val_score: 1866168216.164035:  50%|#####     | 5/10 [00:46<00:43,  8.65s/it]\u001b[32m[I 2021-08-12 21:33:25,005]\u001b[0m Trial 31 finished with value: 2049529460.907788 and parameters: {'bagging_fraction': 0.7171693778212943, 'bagging_freq': 5}. Best is trial 30 with value: 1981019323.367325.\u001b[0m\n",
-      "bagging, val_score: 1866168216.164035:  60%|######    | 6/10 [00:53<00:33,  8.31s/it]\u001b[32m[I 2021-08-12 21:33:32,668]\u001b[0m Trial 32 finished with value: 2264022325.9930034 and parameters: {'bagging_fraction': 0.43045359107371695, 'bagging_freq': 3}. Best is trial 30 with value: 1981019323.367325.\u001b[0m\n",
-      "bagging, val_score: 1866168216.164035:  70%|#######   | 7/10 [01:01<00:24,  8.06s/it]\u001b[32m[I 2021-08-12 21:33:40,205]\u001b[0m Trial 33 finished with value: 2187533763.495785 and parameters: {'bagging_fraction': 0.5150727650965822, 'bagging_freq': 7}. Best is trial 30 with value: 1981019323.367325.\u001b[0m\n",
-      "bagging, val_score: 1866168216.164035:  80%|########  | 8/10 [01:10<00:16,  8.29s/it]\u001b[32m[I 2021-08-12 21:33:48,992]\u001b[0m Trial 34 finished with value: 2195055434.15977 and parameters: {'bagging_fraction': 0.49821116144311656, 'bagging_freq': 7}. Best is trial 30 with value: 1981019323.367325.\u001b[0m\n",
-      "bagging, val_score: 1866168216.164035:  90%|######### | 9/10 [01:18<00:08,  8.20s/it]\u001b[32m[I 2021-08-12 21:33:56,992]\u001b[0m Trial 35 finished with value: 2120746509.002798 and parameters: {'bagging_fraction': 0.4779649667796321, 'bagging_freq': 3}. Best is trial 30 with value: 1981019323.367325.\u001b[0m\n",
-      "bagging, val_score: 1866168216.164035: 100%|##########| 10/10 [01:24<00:00,  7.77s/it]\u001b[32m[I 2021-08-12 21:34:03,812]\u001b[0m Trial 36 finished with value: 1948370918.3509336 and parameters: {'bagging_fraction': 0.9410977830175267, 'bagging_freq': 1}. Best is trial 36 with value: 1948370918.3509336.\u001b[0m\n",
-      "bagging, val_score: 1866168216.164035: 100%|##########| 10/10 [01:24<00:00,  8.48s/it]\n",
-      "feature_fraction_stage2, val_score: 1866168216.164035:  17%|#6        | 1/6 [00:06<00:34,  6.82s/it]\u001b[32m[I 2021-08-12 21:34:10,653]\u001b[0m Trial 37 finished with value: 1909783233.1033392 and parameters: {'feature_fraction': 0.9799999999999999}. Best is trial 37 with value: 1909783233.1033392.\u001b[0m\n",
-      "feature_fraction_stage2, val_score: 1866168216.164035:  33%|###3      | 2/6 [00:13<00:26,  6.69s/it]\u001b[32m[I 2021-08-12 21:34:17,259]\u001b[0m Trial 38 finished with value: 1866168216.1640353 and parameters: {'feature_fraction': 0.9159999999999999}. Best is trial 38 with value: 1866168216.1640353.\u001b[0m\n",
-      "feature_fraction_stage2, val_score: 1866168216.164035:  50%|#####     | 3/6 [00:21<00:21,  7.30s/it]\u001b[32m[I 2021-08-12 21:34:25,288]\u001b[0m Trial 39 finished with value: 1866168216.164035 and parameters: {'feature_fraction': 0.82}. Best is trial 39 with value: 1866168216.164035.\u001b[0m\n",
-      "feature_fraction_stage2, val_score: 1866168216.164035:  67%|######6   | 4/6 [00:27<00:13,  6.99s/it]\u001b[32m[I 2021-08-12 21:34:31,785]\u001b[0m Trial 40 finished with value: 1866168216.164035 and parameters: {'feature_fraction': 0.852}. Best is trial 39 with value: 1866168216.164035.\u001b[0m\n",
-      "feature_fraction_stage2, val_score: 1866168216.164035:  83%|########3 | 5/6 [00:36<00:07,  7.41s/it]\u001b[32m[I 2021-08-12 21:34:39,941]\u001b[0m Trial 41 finished with value: 1866168216.164035 and parameters: {'feature_fraction': 0.8839999999999999}. Best is trial 39 with value: 1866168216.164035.\u001b[0m\n",
-      "feature_fraction_stage2, val_score: 1866168216.164035: 100%|##########| 6/6 [00:44<00:00,  7.75s/it]\u001b[32m[I 2021-08-12 21:34:48,352]\u001b[0m Trial 42 finished with value: 1909783233.1033392 and parameters: {'feature_fraction': 0.948}. Best is trial 39 with value: 1866168216.164035.\u001b[0m\n",
-      "feature_fraction_stage2, val_score: 1866168216.164035: 100%|##########| 6/6 [00:44<00:00,  7.42s/it]\n",
-      "regularization_factors, val_score: 1866168216.164035:   5%|5         | 1/20 [00:07<02:29,  7.85s/it]\u001b[32m[I 2021-08-12 21:34:56,223]\u001b[0m Trial 43 finished with value: 1899009420.0243478 and parameters: {'lambda_l1': 0.0014127541304345857, 'lambda_l2': 0.22374000194862534}. Best is trial 43 with value: 1899009420.0243478.\u001b[0m\n",
-      "regularization_factors, val_score: 1866168216.164035:  10%|#         | 2/20 [00:15<02:14,  7.47s/it]\u001b[32m[I 2021-08-12 21:35:03,428]\u001b[0m Trial 44 finished with value: 1867133014.62294 and parameters: {'lambda_l1': 0.03844784585753986, 'lambda_l2': 0.00018061829598451463}. Best is trial 44 with value: 1867133014.62294.\u001b[0m\n",
-      "regularization_factors, val_score: 1862347751.563527:  15%|#5        | 3/20 [00:22<02:07,  7.51s/it]\u001b[32m[I 2021-08-12 21:35:10,983]\u001b[0m Trial 45 finished with value: 1862347751.563527 and parameters: {'lambda_l1': 0.17221202238015665, 'lambda_l2': 0.00025519456319286597}. Best is trial 45 with value: 1862347751.563527.\u001b[0m\n",
-      "regularization_factors, val_score: 1862347751.563527:  20%|##        | 4/20 [00:29<01:56,  7.29s/it]\u001b[32m[I 2021-08-12 21:35:17,943]\u001b[0m Trial 46 finished with value: 1866168215.2466798 and parameters: {'lambda_l1': 1.1162378906196939e-07, 'lambda_l2': 2.3517586151003225e-07}. Best is trial 45 with value: 1862347751.563527.\u001b[0m\n",
-      "regularization_factors, val_score: 1862347751.563527:  25%|##5       | 5/20 [00:39<02:03,  8.23s/it]\u001b[32m[I 2021-08-12 21:35:27,834]\u001b[0m Trial 47 finished with value: 1866168215.2750273 and parameters: {'lambda_l1': 8.118613275023769e-06, 'lambda_l2': 2.2125899197414973e-07}. Best is trial 45 with value: 1862347751.563527.\u001b[0m\n",
-      "regularization_factors, val_score: 1862347751.563527:  30%|###       | 6/20 [00:50<02:08,  9.19s/it]\u001b[32m[I 2021-08-12 21:35:38,881]\u001b[0m Trial 48 finished with value: 1866168214.4534495 and parameters: {'lambda_l1': 3.650657666456404e-06, 'lambda_l2': 5.551789380059054e-07}. Best is trial 45 with value: 1862347751.563527.\u001b[0m\n",
-      "regularization_factors, val_score: 1862347751.563527:  35%|###5      | 7/20 [00:57<01:51,  8.56s/it]\u001b[32m[I 2021-08-12 21:35:46,142]\u001b[0m Trial 49 finished with value: 1894359167.4235432 and parameters: {'lambda_l1': 0.6834643786787952, 'lambda_l2': 0.0005042843753004482}. Best is trial 45 with value: 1862347751.563527.\u001b[0m\n",
-      "regularization_factors, val_score: 1862347751.563527:  40%|####      | 8/20 [01:04<01:35,  7.95s/it]\u001b[32m[I 2021-08-12 21:35:52,804]\u001b[0m Trial 50 finished with value: 1866168212.9993303 and parameters: {'lambda_l1': 0.00016032873004682006, 'lambda_l2': 1.0453125221176078e-06}. Best is trial 45 with value: 1862347751.563527.\u001b[0m\n",
-      "regularization_factors, val_score: 1862347751.563527:  45%|####5     | 9/20 [01:11<01:22,  7.54s/it]\u001b[32m[I 2021-08-12 21:35:59,443]\u001b[0m Trial 51 finished with value: 1892611870.5699668 and parameters: {'lambda_l1': 0.051377714337184646, 'lambda_l2': 0.05419859107292369}. Best is trial 45 with value: 1862347751.563527.\u001b[0m\n",
-      "regularization_factors, val_score: 1862347751.563527:  50%|#####     | 10/20 [01:17<01:13,  7.33s/it]\u001b[32m[I 2021-08-12 21:36:06,284]\u001b[0m Trial 52 finished with value: 1866168211.9443643 and parameters: {'lambda_l1': 1.1485671686518937e-06, 'lambda_l2': 1.4100757187184286e-06}. Best is trial 45 with value: 1862347751.563527.\u001b[0m\n",
-      "regularization_factors, val_score: 1862347751.563527:  55%|#####5    | 11/20 [01:25<01:06,  7.36s/it]\u001b[32m[I 2021-08-12 21:36:13,725]\u001b[0m Trial 53 finished with value: 1885586770.2273645 and parameters: {'lambda_l1': 4.580147889294802, 'lambda_l2': 0.0005018959196271982}. Best is trial 45 with value: 1862347751.563527.\u001b[0m\n",
-      "regularization_factors, val_score: 1862347751.563527:  60%|######    | 12/20 [01:31<00:56,  7.02s/it]\u001b[32m[I 2021-08-12 21:36:19,979]\u001b[0m Trial 54 finished with value: 1866168157.8088048 and parameters: {'lambda_l1': 1.434301476741782e-08, 'lambda_l2': 1.8012113848059015e-05}. Best is trial 45 with value: 1862347751.563527.\u001b[0m\n",
-      "regularization_factors, val_score: 1862347751.563527:  65%|######5   | 13/20 [01:38<00:48,  6.96s/it]\u001b[32m[I 2021-08-12 21:36:26,789]\u001b[0m Trial 55 finished with value: 1866168172.4661086 and parameters: {'lambda_l1': 2.8590447974532532e-08, 'lambda_l2': 1.3570074139942467e-05}. Best is trial 45 with value: 1862347751.563527.\u001b[0m\n",
-      "regularization_factors, val_score: 1862347751.563527:  70%|#######   | 14/20 [01:44<00:40,  6.78s/it]\u001b[32m[I 2021-08-12 21:36:33,156]\u001b[0m Trial 56 finished with value: 1929762960.4500725 and parameters: {'lambda_l1': 9.874299239326142, 'lambda_l2': 0.011250132690468205}. Best is trial 45 with value: 1862347751.563527.\u001b[0m\n",
-      "regularization_factors, val_score: 1862347751.563527:  75%|#######5  | 15/20 [01:51<00:33,  6.68s/it]\u001b[32m[I 2021-08-12 21:36:39,605]\u001b[0m Trial 57 finished with value: 1866168145.853947 and parameters: {'lambda_l1': 0.001457467132871678, 'lambda_l2': 2.1471698394126437e-05}. Best is trial 45 with value: 1862347751.563527.\u001b[0m\n",
-      "regularization_factors, val_score: 1862347751.563527:  80%|########  | 16/20 [01:57<00:26,  6.57s/it]\u001b[32m[I 2021-08-12 21:36:45,923]\u001b[0m Trial 58 finished with value: 1866168046.9808419 and parameters: {'lambda_l1': 0.0011582433705743624, 'lambda_l2': 5.158343573053873e-05}. Best is trial 45 with value: 1862347751.563527.\u001b[0m\n",
-      "regularization_factors, val_score: 1862347751.563527:  85%|########5 | 17/20 [02:05<00:20,  6.85s/it]\u001b[32m[I 2021-08-12 21:36:53,433]\u001b[0m Trial 59 finished with value: 1869255015.1998665 and parameters: {'lambda_l1': 0.0437753701485812, 'lambda_l2': 7.728496590262199}. Best is trial 45 with value: 1862347751.563527.\u001b[0m\n",
-      "regularization_factors, val_score: 1862347751.563527:  90%|######### | 18/20 [02:11<00:13,  6.79s/it]\u001b[32m[I 2021-08-12 21:37:00,080]\u001b[0m Trial 60 finished with value: 1866168215.8948646 and parameters: {'lambda_l1': 0.0002464476399548371, 'lambda_l2': 1.305866123493045e-08}. Best is trial 45 with value: 1862347751.563527.\u001b[0m\n",
-      "regularization_factors, val_score: 1860040693.310331:  95%|#########5| 19/20 [02:18<00:06,  6.66s/it]\u001b[32m[I 2021-08-12 21:37:06,434]\u001b[0m Trial 61 finished with value: 1860040693.3103309 and parameters: {'lambda_l1': 0.7465543891293522, 'lambda_l2': 0.00286148358308546}. Best is trial 61 with value: 1860040693.3103309.\u001b[0m\n",
-      "regularization_factors, val_score: 1860040693.310331: 100%|##########| 20/20 [02:24<00:00,  6.64s/it]\u001b[32m[I 2021-08-12 21:37:13,031]\u001b[0m Trial 62 finished with value: 1919199084.8296423 and parameters: {'lambda_l1': 0.4541623636884782, 'lambda_l2': 0.005250499353309728}. Best is trial 61 with value: 1860040693.3103309.\u001b[0m\n",
-      "regularization_factors, val_score: 1860040693.310331: 100%|##########| 20/20 [02:24<00:00,  7.23s/it]\n",
-      "min_data_in_leaf, val_score: 1860040693.310331:  20%|##        | 1/5 [00:07<00:28,  7.13s/it]\u001b[32m[I 2021-08-12 21:37:20,192]\u001b[0m Trial 63 finished with value: 1922926466.623347 and parameters: {'min_child_samples': 25}. Best is trial 63 with value: 1922926466.623347.\u001b[0m\n",
-      "min_data_in_leaf, val_score: 1860040693.310331:  40%|####      | 2/5 [00:14<00:21,  7.16s/it]\u001b[32m[I 2021-08-12 21:37:27,374]\u001b[0m Trial 64 finished with value: 1989706958.6761992 and parameters: {'min_child_samples': 100}. Best is trial 63 with value: 1922926466.623347.\u001b[0m\n",
-      "min_data_in_leaf, val_score: 1807874616.779958:  60%|######    | 3/5 [00:21<00:14,  7.12s/it]\u001b[32m[I 2021-08-12 21:37:34,441]\u001b[0m Trial 65 finished with value: 1807874616.7799582 and parameters: {'min_child_samples': 5}. Best is trial 65 with value: 1807874616.7799582.\u001b[0m\n",
-      "min_data_in_leaf, val_score: 1807874616.779958:  80%|########  | 4/5 [00:29<00:07,  7.41s/it]\u001b[32m[I 2021-08-12 21:37:42,305]\u001b[0m Trial 66 finished with value: 1982448779.0409832 and parameters: {'min_child_samples': 50}. Best is trial 65 with value: 1807874616.7799582.\u001b[0m\n",
-      "min_data_in_leaf, val_score: 1807874616.779958: 100%|##########| 5/5 [00:36<00:00,  7.31s/it]\u001b[32m[I 2021-08-12 21:37:49,432]\u001b[0m Trial 67 finished with value: 1903338404.5809317 and parameters: {'min_child_samples': 10}. Best is trial 65 with value: 1807874616.7799582.\u001b[0m\n",
-      "min_data_in_leaf, val_score: 1807874616.779958: 100%|##########| 5/5 [00:36<00:00,  7.28s/it]"
->>>>>>> 3d0a3d26
      ]
     },
     {
      "output_type": "stream",
      "name": "stdout",
      "text": [
-<<<<<<< HEAD
       "CPU times: user 5min 24s, sys: 17.3 s, total: 5min 41s\n",
       "Wall time: 5min 42s\n"
-=======
-      "CPU times: user 1h 2min 37s, sys: 31.5 s, total: 1h 3min 9s\n",
-      "Wall time: 8min 51s\n"
->>>>>>> 3d0a3d26
      ]
     },
     {
@@ -1177,29 +748,18 @@
   },
   {
    "cell_type": "code",
-<<<<<<< HEAD
    "execution_count": 20,
    "source": [
     "y_pred = model.predict(X_test)\n",
     "from flaml.ml import sklearn_metric_loss_score\n",
     "print('Optuna LightGBM Tuner r2', '=', 1 - sklearn_metric_loss_score('r2', y_pred, y_test))"
    ],
-=======
-   "execution_count": 21,
-   "metadata": {
-    "tags": []
-   },
->>>>>>> 3d0a3d26
    "outputs": [
     {
      "output_type": "stream",
      "name": "stdout",
      "text": [
-<<<<<<< HEAD
       "Optuna LightGBM Tuner r2 = 0.8428464421292586\n"
-=======
-      "Optuna LightGBM Tuner r2 = 0.8449953275302208\n"
->>>>>>> 3d0a3d26
      ]
     }
    ],
@@ -1224,13 +784,7 @@
   },
   {
    "cell_type": "code",
-<<<<<<< HEAD
    "execution_count": 21,
-=======
-   "execution_count": 22,
-   "metadata": {},
-   "outputs": [],
->>>>>>> 3d0a3d26
    "source": [
     "\n",
     "import numpy as np \n",
@@ -1278,106 +832,7 @@
   },
   {
    "cell_type": "code",
-<<<<<<< HEAD
    "execution_count": 22,
-=======
-   "execution_count": 23,
-   "metadata": {
-    "tags": []
-   },
-   "outputs": [
-    {
-     "name": "stderr",
-     "output_type": "stream",
-     "text": [
-      "[flaml.automl: 08-12 21:37:52] {1121} INFO - Evaluation method: cv\n",
-      "[flaml.automl: 08-12 21:37:52] {628} INFO - Using RepeatedKFold\n",
-      "[flaml.automl: 08-12 21:37:52] {1142} INFO - Minimizing error metric: 1-r2\n",
-      "[flaml.automl: 08-12 21:37:52] {1162} INFO - List of ML learners in AutoML Run: ['my_lgbm']\n",
-      "[flaml.automl: 08-12 21:37:52] {1252} INFO - iteration 0, current learner my_lgbm\n",
-      "[flaml.automl: 08-12 21:37:53] {1405} INFO -  at 0.4s,\tbest my_lgbm's error=2.9888,\tbest my_lgbm's error=2.9888\n",
-      "[flaml.automl: 08-12 21:37:53] {1252} INFO - iteration 1, current learner my_lgbm\n",
-      "[flaml.automl: 08-12 21:37:53] {1405} INFO -  at 0.6s,\tbest my_lgbm's error=2.9888,\tbest my_lgbm's error=2.9888\n",
-      "[flaml.automl: 08-12 21:37:53] {1252} INFO - iteration 2, current learner my_lgbm\n",
-      "[flaml.automl: 08-12 21:37:53] {1405} INFO -  at 0.9s,\tbest my_lgbm's error=1.7536,\tbest my_lgbm's error=1.7536\n",
-      "[flaml.automl: 08-12 21:37:53] {1252} INFO - iteration 3, current learner my_lgbm\n",
-      "[flaml.automl: 08-12 21:37:53] {1405} INFO -  at 1.1s,\tbest my_lgbm's error=0.4529,\tbest my_lgbm's error=0.4529\n",
-      "[flaml.automl: 08-12 21:37:53] {1252} INFO - iteration 4, current learner my_lgbm\n",
-      "[flaml.automl: 08-12 21:37:54] {1405} INFO -  at 1.3s,\tbest my_lgbm's error=0.4529,\tbest my_lgbm's error=0.4529\n",
-      "[flaml.automl: 08-12 21:37:54] {1252} INFO - iteration 5, current learner my_lgbm\n",
-      "[flaml.automl: 08-12 21:37:54] {1405} INFO -  at 1.5s,\tbest my_lgbm's error=0.4529,\tbest my_lgbm's error=0.4529\n",
-      "[flaml.automl: 08-12 21:37:54] {1252} INFO - iteration 6, current learner my_lgbm\n",
-      "[flaml.automl: 08-12 21:37:54] {1405} INFO -  at 1.8s,\tbest my_lgbm's error=0.3159,\tbest my_lgbm's error=0.3159\n",
-      "[flaml.automl: 08-12 21:37:54] {1252} INFO - iteration 7, current learner my_lgbm\n",
-      "[flaml.automl: 08-12 21:37:54] {1405} INFO -  at 2.1s,\tbest my_lgbm's error=0.2717,\tbest my_lgbm's error=0.2717\n",
-      "[flaml.automl: 08-12 21:37:54] {1252} INFO - iteration 8, current learner my_lgbm\n",
-      "[flaml.automl: 08-12 21:37:55] {1405} INFO -  at 2.4s,\tbest my_lgbm's error=0.2717,\tbest my_lgbm's error=0.2717\n",
-      "[flaml.automl: 08-12 21:37:55] {1252} INFO - iteration 9, current learner my_lgbm\n",
-      "[flaml.automl: 08-12 21:37:55] {1405} INFO -  at 2.8s,\tbest my_lgbm's error=0.2073,\tbest my_lgbm's error=0.2073\n",
-      "[flaml.automl: 08-12 21:37:55] {1252} INFO - iteration 10, current learner my_lgbm\n",
-      "[flaml.automl: 08-12 21:37:55] {1405} INFO -  at 3.0s,\tbest my_lgbm's error=0.2073,\tbest my_lgbm's error=0.2073\n",
-      "[flaml.automl: 08-12 21:37:55] {1252} INFO - iteration 11, current learner my_lgbm\n",
-      "[flaml.automl: 08-12 21:37:55] {1405} INFO -  at 3.2s,\tbest my_lgbm's error=0.2073,\tbest my_lgbm's error=0.2073\n",
-      "[flaml.automl: 08-12 21:37:56] {1252} INFO - iteration 12, current learner my_lgbm\n",
-      "[flaml.automl: 08-12 21:37:56] {1405} INFO -  at 3.8s,\tbest my_lgbm's error=0.1883,\tbest my_lgbm's error=0.1883\n",
-      "[flaml.automl: 08-12 21:37:56] {1252} INFO - iteration 13, current learner my_lgbm\n",
-      "[flaml.automl: 08-12 21:37:56] {1405} INFO -  at 4.2s,\tbest my_lgbm's error=0.1883,\tbest my_lgbm's error=0.1883\n",
-      "[flaml.automl: 08-12 21:37:56] {1252} INFO - iteration 14, current learner my_lgbm\n",
-      "[flaml.automl: 08-12 21:37:58] {1405} INFO -  at 5.3s,\tbest my_lgbm's error=0.1883,\tbest my_lgbm's error=0.1883\n",
-      "[flaml.automl: 08-12 21:37:58] {1252} INFO - iteration 15, current learner my_lgbm\n",
-      "[flaml.automl: 08-12 21:37:58] {1405} INFO -  at 5.9s,\tbest my_lgbm's error=0.1883,\tbest my_lgbm's error=0.1883\n",
-      "[flaml.automl: 08-12 21:37:58] {1252} INFO - iteration 16, current learner my_lgbm\n",
-      "[flaml.automl: 08-12 21:37:59] {1405} INFO -  at 6.9s,\tbest my_lgbm's error=0.1878,\tbest my_lgbm's error=0.1878\n",
-      "[flaml.automl: 08-12 21:37:59] {1252} INFO - iteration 17, current learner my_lgbm\n",
-      "[flaml.automl: 08-12 21:38:00] {1405} INFO -  at 7.3s,\tbest my_lgbm's error=0.1878,\tbest my_lgbm's error=0.1878\n",
-      "[flaml.automl: 08-12 21:38:00] {1252} INFO - iteration 18, current learner my_lgbm\n",
-      "[flaml.automl: 08-12 21:38:01] {1405} INFO -  at 9.1s,\tbest my_lgbm's error=0.1878,\tbest my_lgbm's error=0.1878\n",
-      "[flaml.automl: 08-12 21:38:01] {1252} INFO - iteration 19, current learner my_lgbm\n",
-      "[flaml.automl: 08-12 21:38:02] {1405} INFO -  at 9.4s,\tbest my_lgbm's error=0.1878,\tbest my_lgbm's error=0.1878\n",
-      "[flaml.automl: 08-12 21:38:02] {1252} INFO - iteration 20, current learner my_lgbm\n",
-      "[flaml.automl: 08-12 21:38:06] {1405} INFO -  at 13.7s,\tbest my_lgbm's error=0.1878,\tbest my_lgbm's error=0.1878\n",
-      "[flaml.automl: 08-12 21:38:06] {1252} INFO - iteration 21, current learner my_lgbm\n",
-      "[flaml.automl: 08-12 21:38:07] {1405} INFO -  at 14.3s,\tbest my_lgbm's error=0.1878,\tbest my_lgbm's error=0.1878\n",
-      "[flaml.automl: 08-12 21:38:07] {1252} INFO - iteration 22, current learner my_lgbm\n",
-      "[flaml.automl: 08-12 21:38:08] {1405} INFO -  at 15.5s,\tbest my_lgbm's error=0.1751,\tbest my_lgbm's error=0.1751\n",
-      "[flaml.automl: 08-12 21:38:08] {1252} INFO - iteration 23, current learner my_lgbm\n",
-      "[flaml.automl: 08-12 21:38:08] {1405} INFO -  at 16.2s,\tbest my_lgbm's error=0.1751,\tbest my_lgbm's error=0.1751\n",
-      "[flaml.automl: 08-12 21:38:08] {1252} INFO - iteration 24, current learner my_lgbm\n",
-      "[flaml.automl: 08-12 21:38:10] {1405} INFO -  at 17.8s,\tbest my_lgbm's error=0.1751,\tbest my_lgbm's error=0.1751\n",
-      "[flaml.automl: 08-12 21:38:10] {1252} INFO - iteration 25, current learner my_lgbm\n",
-      "[flaml.automl: 08-12 21:38:10] {1405} INFO -  at 18.1s,\tbest my_lgbm's error=0.1751,\tbest my_lgbm's error=0.1751\n",
-      "[flaml.automl: 08-12 21:38:10] {1252} INFO - iteration 26, current learner my_lgbm\n",
-      "[flaml.automl: 08-12 21:38:18] {1405} INFO -  at 25.8s,\tbest my_lgbm's error=0.1660,\tbest my_lgbm's error=0.1660\n",
-      "[flaml.automl: 08-12 21:38:18] {1252} INFO - iteration 27, current learner my_lgbm\n",
-      "[flaml.automl: 08-12 21:38:22] {1405} INFO -  at 29.5s,\tbest my_lgbm's error=0.1660,\tbest my_lgbm's error=0.1660\n",
-      "[flaml.automl: 08-12 21:38:22] {1252} INFO - iteration 28, current learner my_lgbm\n",
-      "[flaml.automl: 08-12 21:38:25] {1405} INFO -  at 32.4s,\tbest my_lgbm's error=0.1660,\tbest my_lgbm's error=0.1660\n",
-      "[flaml.automl: 08-12 21:38:25] {1252} INFO - iteration 29, current learner my_lgbm\n",
-      "[flaml.automl: 08-12 21:38:27] {1405} INFO -  at 34.8s,\tbest my_lgbm's error=0.1660,\tbest my_lgbm's error=0.1660\n",
-      "[flaml.automl: 08-12 21:38:27] {1252} INFO - iteration 30, current learner my_lgbm\n",
-      "[flaml.automl: 08-12 21:38:49] {1405} INFO -  at 56.7s,\tbest my_lgbm's error=0.1611,\tbest my_lgbm's error=0.1611\n",
-      "[flaml.automl: 08-12 21:38:49] {1252} INFO - iteration 31, current learner my_lgbm\n",
-      "[flaml.automl: 08-12 21:38:50] {1405} INFO -  at 57.7s,\tbest my_lgbm's error=0.1611,\tbest my_lgbm's error=0.1611\n",
-      "[flaml.automl: 08-12 21:38:50] {1252} INFO - iteration 32, current learner my_lgbm\n",
-      "[flaml.automl: 08-12 21:39:07] {1405} INFO -  at 75.1s,\tbest my_lgbm's error=0.1611,\tbest my_lgbm's error=0.1611\n",
-      "[flaml.automl: 08-12 21:39:07] {1252} INFO - iteration 33, current learner my_lgbm\n",
-      "[flaml.automl: 08-12 21:39:45] {1405} INFO -  at 112.5s,\tbest my_lgbm's error=0.1611,\tbest my_lgbm's error=0.1611\n",
-      "[flaml.automl: 08-12 21:39:45] {1252} INFO - iteration 34, current learner my_lgbm\n",
-      "[flaml.automl: 08-12 21:39:52] {1405} INFO -  at 120.2s,\tbest my_lgbm's error=0.1611,\tbest my_lgbm's error=0.1611\n",
-      "[flaml.automl: 08-12 21:39:52] {1252} INFO - iteration 35, current learner my_lgbm\n",
-      "[flaml.automl: 08-12 21:40:18] {1405} INFO -  at 146.0s,\tbest my_lgbm's error=0.1611,\tbest my_lgbm's error=0.1611\n",
-      "[flaml.automl: 08-12 21:40:18] {1461} INFO - selected model: LGBMRegressor(colsample_bytree=0.7808828637589872,\n",
-      "              learning_rate=0.1353935721742319, max_bin=256,\n",
-      "              min_child_samples=112, n_estimators=1069, num_leaves=135,\n",
-      "              objective=<function my_loss_obj at 0x7fd3979a5040>,\n",
-      "              reg_alpha=0.003923158789997704, reg_lambda=4.093134402981548,\n",
-      "              verbose=-1)\n",
-      "[flaml.automl: 08-12 21:40:18] {1184} INFO - fit succeeded\n",
-      "[flaml.automl: 08-12 21:40:18] {1185} INFO - Time taken to find the best model: 56.6591739654541\n"
-     ]
-    }
-   ],
->>>>>>> 3d0a3d26
    "source": [
     "automl = AutoML()\n",
     "automl.add_learner(learner_name='my_lgbm', learner_class=MyLGBM)\n",
@@ -1504,7 +959,6 @@
   },
   {
    "cell_type": "code",
-<<<<<<< HEAD
    "execution_count": 23,
    "source": [
     "print('Best hyperparmeter config:', automl.best_config)\n",
@@ -1520,30 +974,16 @@
     "print('mse', '=', sklearn_metric_loss_score('mse', y_pred, y_test))\n",
     "print('mae', '=', sklearn_metric_loss_score('mae', y_pred, y_test))"
    ],
-=======
-   "execution_count": 24,
-   "metadata": {
-    "tags": []
-   },
->>>>>>> 3d0a3d26
    "outputs": [
     {
      "output_type": "stream",
      "name": "stdout",
      "text": [
-<<<<<<< HEAD
       "Best hyperparmeter config: {'n_estimators': 196, 'num_leaves': 195, 'min_child_samples': 19, 'learning_rate': 0.21049408131691624, 'log_max_bin': 10, 'colsample_bytree': 0.8251774147208681, 'reg_alpha': 0.0009765625, 'reg_lambda': 0.0117923889609937}\n",
       "Best r2 on validation data: 0.8403\n",
       "Training duration of best run: 8.28 s\n",
       "Predicted labels [137336.50894266 249721.8950541  155077.11127769 ... 191822.32898046\n",
       " 197332.92376977 286448.29599298]\n",
-=======
-      "Best hyperparmeter config: {'n_estimators': 1069, 'num_leaves': 135, 'min_child_samples': 112, 'learning_rate': 0.1353935721742319, 'subsample': 1.0, 'log_max_bin': 9, 'colsample_bytree': 0.7808828637589872, 'reg_alpha': 0.003923158789997704, 'reg_lambda': 4.093134402981548}\n",
-      "Best r2 on validation data: 0.8389\n",
-      "Training duration of best run: 21.89 s\n",
-      "Predicted labels [144004.59232945 244728.76267583 142055.18306456 ... 188807.72145446\n",
-      " 235921.97531295 287399.52640133]\n",
->>>>>>> 3d0a3d26
       "True labels 14740    136900.0\n",
       "10101    241300.0\n",
       "20566    200700.0\n",
@@ -1556,15 +996,9 @@
       "8522     227300.0\n",
       "16798    265600.0\n",
       "Name: median_house_value, Length: 5160, dtype: float64\n",
-<<<<<<< HEAD
       "r2 = 0.8498843855121221\n",
       "mse = 1984304232.0760334\n",
       "mae = 29465.919207148785\n"
-=======
-      "r2 = 0.8448624478693473\n",
-      "mse = 2050686747.6576138\n",
-      "mae = 30682.547208847514\n"
->>>>>>> 3d0a3d26
      ]
     }
    ],
@@ -1578,7 +1012,6 @@
    "hash": "ea9f131eb1b7663628f6445553ba215a834e2f0b4d18774746f0f47938ce4671"
   },
   "kernelspec": {
-<<<<<<< HEAD
    "name": "python3",
    "display_name": "Python 3.8.0 64-bit ('blend': conda)"
   },
@@ -1593,14 +1026,6 @@
    "pygments_lexer": "ipython3",
    "nbconvert_exporter": "python",
    "file_extension": ".py"
-=======
-   "display_name": "Python 3.8.0 64-bit ('test': conda)",
-   "name": "python3"
-  },
-  "language_info": {
-   "name": "python",
-   "version": ""
->>>>>>> 3d0a3d26
   }
  },
  "nbformat": 4,

--- conflicted
+++ resolved
@@ -16,22 +16,13 @@
     except ImportError:
         return
     from flaml.autogen.agent.coding_agent import PythonAgent
-<<<<<<< HEAD
-    from flaml.autogen.agent.human_proxy_agent import HumanProxyAgent
-=======
     from flaml.autogen.agent.user_proxy_agent import UserProxyAgent
->>>>>>> e463146c
 
     config_list = oai.config_list_gpt4_gpt35(key_file_path=KEY_LOC)
     conversations = {}
     oai.ChatCompletion.start_logging(conversations)
-<<<<<<< HEAD
-    agent = PythonAgent("coding_agent", request_timeout=600, seed=42)
-    user = HumanProxyAgent(
-=======
     agent = PythonAgent("coding_agent", request_timeout=600, seed=42, config_list=config_list)
     user = UserProxyAgent(
->>>>>>> e463146c
         "user",
         human_input_mode=human_input_mode,
         max_consecutive_auto_reply=max_consecutive_auto_reply,
@@ -62,11 +53,7 @@
     except ImportError:
         return
     from flaml.autogen.agent.coding_agent import PythonAgent
-<<<<<<< HEAD
-    from flaml.autogen.agent.human_proxy_agent import HumanProxyAgent
-=======
     from flaml.autogen.agent.user_proxy_agent import UserProxyAgent
->>>>>>> e463146c
 
     config_list = oai.config_list_openai_aoai(key_file_path=KEY_LOC)
     hard_questions = [
@@ -76,16 +63,6 @@
     ]
 
     oai.ChatCompletion.start_logging()
-<<<<<<< HEAD
-    agent = PythonAgent("coding_agent", temperature=0)
-    user = HumanProxyAgent(
-        "user",
-        work_dir="test/autogen",
-        human_input_mode=human_input_mode,
-        max_consecutive_auto_reply=max_consecutive_auto_reply,
-    )
-    with open("test/autogen/tsp_prompt.txt", "r") as f:
-=======
     agent = PythonAgent("coding_agent", temperature=0, config_list=config_list)
     user = UserProxyAgent(
         "user",
@@ -94,7 +71,6 @@
         max_consecutive_auto_reply=max_consecutive_auto_reply,
     )
     with open(f"{here}/tsp_prompt.txt", "r") as f:
->>>>>>> e463146c
         prompt = f.read()
     # agent.receive(prompt.format(question=hard_questions[0]), user)
     # agent.receive(prompt.format(question=hard_questions[1]), user)

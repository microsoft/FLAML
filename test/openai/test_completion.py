--- conflicted
+++ resolved
@@ -134,11 +134,7 @@
         print(responses)
         oai.Completion.data = test_data[:num_samples]
         result = oai.Completion._eval(analysis.best_config, prune=False, eval_only=True)
-<<<<<<< HEAD
-        print("result with pruning", result)
-=======
         print("result without pruning", result)
->>>>>>> 30608723
         result = oai.Completion.test(test_data[:num_samples], config=config)
         print(result)
     except ImportError as exc:

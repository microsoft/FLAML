--- conflicted
+++ resolved
@@ -64,9 +64,6 @@
 
 
 if __name__ == "__main__":
-<<<<<<< HEAD
     test_integrate_test(save=True)
-=======
->>>>>>> 30608723
     test_integrate_chatgpt(save=True)
     test_integrate_openai(save=True)
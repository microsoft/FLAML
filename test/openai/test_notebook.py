--- conflicted
+++ resolved
@@ -44,20 +44,8 @@
 )
 def test_integrate_chatgpt(save=False):
     run_notebook("integrate_chatgpt.ipynb", save=save)
-<<<<<<< HEAD
-
-
-@pytest.mark.skipif(
-    skip,
-    reason="do not run openai test if openai is not installed",
-)
-def test_integrate_test(save=False):
-    run_notebook("integrate_test.ipynb", save=save)
-=======
->>>>>>> 05c5f8f4
 
 
 if __name__ == "__main__":
-    test_integrate_test(save=True)
     test_integrate_chatgpt(save=True)
     test_integrate_openai(save=True)
def test_config_constraint():
    from flaml import tune

    # Test dict return value
    def evaluate_config_dict(config):
        metric = (round(config["x"]) - 85000) ** 2 - config["x"] / config["y"]
        return {"metric": metric}

    def config_constraint(config):
        if config["y"] >= config["x"]:
            return 1
        else:
            return 0

    analysis = tune.run(
        evaluate_config_dict,
        config={
            "x": tune.qloguniform(lower=1, upper=100000, q=1),
            "y": tune.qrandint(lower=2, upper=100000, q=2),
        },
        config_constraints=[(config_constraint, "<", 0.5)],
        metric="metric",
        mode="max",
        num_samples=100,
<<<<<<< HEAD
        log_file_name="logs/config_constraint.log",
    )
=======
    )

    assert analysis.best_config["x"] > analysis.best_config["y"]
    assert analysis.trials[0].config["x"] > analysis.trials[0].config["y"]
>>>>>>> 5e1059ab
<|MERGE_RESOLUTION|>--- conflicted
+++ resolved
@@ -22,12 +22,8 @@
         metric="metric",
         mode="max",
         num_samples=100,
-<<<<<<< HEAD
         log_file_name="logs/config_constraint.log",
-    )
-=======
     )
 
     assert analysis.best_config["x"] > analysis.best_config["y"]
-    assert analysis.trials[0].config["x"] > analysis.trials[0].config["y"]
->>>>>>> 5e1059ab
+    assert analysis.trials[0].config["x"] > analysis.trials[0].config["y"]
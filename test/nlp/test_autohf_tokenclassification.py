--- conflicted
+++ resolved
@@ -8,16 +8,11 @@
 )
 
 
-<<<<<<< HEAD
-@pytest.mark.skipif(sys.platform == "darwin", reason="do not run on mac os")
-def test_tokenclassification_idlabel():
-=======
 @pytest.mark.skipif(
     sys.platform == "darwin" or sys.version < "3.7",
     reason="do not run on mac os or py<3.7",
 )
-def test_tokenclassification():
->>>>>>> 74cca606
+def test_tokenclassification_idlabel():
     from flaml import AutoML
 
     X_train, y_train, X_val, y_val = get_toy_data_tokenclassification_idlabel()
@@ -68,7 +63,10 @@
         raise FileNotFoundError("seqclass.log is not found")
 
 
-@pytest.mark.skipif(sys.platform == "darwin", reason="do not run on mac os")
+@pytest.mark.skipif(
+    sys.platform == "darwin" or sys.version < "3.7",
+    reason="do not run on mac os or py<3.7",
+)
 def test_tokenclassification_tokenlabel():
     from flaml import AutoML
 

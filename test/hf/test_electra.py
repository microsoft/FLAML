'''Require: pip install torch transformers datasets flaml[blendsearch,ray]
'''
import time
import numpy as np

try:
    import ray
    from datasets import (
        load_dataset,
        load_metric,
    )
    from transformers import (
        AutoModelForSequenceClassification,
        AutoTokenizer,
        Trainer,
        TrainingArguments,
    )
<<<<<<< HEAD

=======
>>>>>>> 7ae5ea07
    MODEL_CHECKPOINT = "google/electra-base-discriminator"
    task_to_keys = {
        "cola": ("sentence", None),
        "mnli": ("premise", "hypothesis"),
        "mrpc": ("sentence1", "sentence2"),
        "qnli": ("question", "sentence"),
        "qqp": ("question1", "question2"),
        "rte": ("sentence1", "sentence2"),
        "sst2": ("sentence", None),
        "stsb": ("sentence1", "sentence2"),
        "wnli": ("sentence1", "sentence2"),
    }
<<<<<<< HEAD
    max_seq_length = 128
    overwrite_cache = False
    pad_to_max_length = True
=======
    max_seq_length=128
    overwrite_cache=False
    pad_to_max_length=True
>>>>>>> 7ae5ea07
    padding = "max_length"

    TASK = "qnli"
    # HP_METRIC, MODE = "loss", "min"
    HP_METRIC, MODE = "accuracy", "max"

    sentence1_key, sentence2_key = task_to_keys[TASK]
    # Define tokenize method
    tokenizer = AutoTokenizer.from_pretrained(MODEL_CHECKPOINT, use_fast=True)

<<<<<<< HEAD

=======
>>>>>>> 7ae5ea07
    def tokenize(examples):
        args = (
            (examples[sentence1_key],) if sentence2_key is None else (
                examples[sentence1_key], examples[sentence2_key])
        )
        return tokenizer(*args, padding=padding, max_length=max_seq_length,
<<<<<<< HEAD
                         truncation=True)

except:
    print("pip install torch transformers datasets flaml[blendsearch,ray]")

import logging

logger = logging.getLogger(__name__)
import os

=======
         truncation=True)

except:
    print("pip install torch transformers datasets flaml[blendsearch,ray]")
    
import logging
logger = logging.getLogger(__name__)
import os
>>>>>>> 7ae5ea07
os.makedirs('logs', exist_ok=True)
logger.addHandler(logging.FileHandler('logs/tune_electra.log'))
logger.setLevel(logging.INFO)

import flaml

<<<<<<< HEAD

def train_electra(config: dict):
=======
def train_electra(config: dict):

>>>>>>> 7ae5ea07
    # Load dataset and apply tokenizer
    data_raw = load_dataset("glue", TASK)
    data_encoded = data_raw.map(tokenize, batched=True)
    train_dataset, eval_dataset = data_encoded["train"], data_encoded["validation"]

    NUM_LABELS = len(train_dataset.features["label"].names)

    metric = load_metric("glue", TASK)

    def compute_metrics(eval_pred):
        predictions, labels = eval_pred
        predictions = np.argmax(predictions, axis=1)
        return metric.compute(predictions=predictions, references=labels)

<<<<<<< HEAD
=======

>>>>>>> 7ae5ea07
    model = AutoModelForSequenceClassification.from_pretrained(
        MODEL_CHECKPOINT, num_labels=NUM_LABELS
    )

    training_args = TrainingArguments(
        output_dir='.',
        do_eval=False,
        disable_tqdm=True,
        logging_steps=20000,
        save_total_limit=0,
        fp16=True,
        **config,
    )

    trainer = Trainer(
        model,
        training_args,
        train_dataset=train_dataset,
        eval_dataset=eval_dataset,
        tokenizer=tokenizer,
        compute_metrics=compute_metrics,
    )

    # train model
    trainer.train()

    # evaluate model
    eval_output = trainer.evaluate()

    flaml.tune.report(
        loss=eval_output["eval_loss"],
        accuracy=eval_output["eval_accuracy"],
<<<<<<< HEAD
    )
=======
        )
>>>>>>> 7ae5ea07

    try:
        from azureml.core import Run
        run = Run.get_context()
        run.log('accuracy', eval_output["eval_accuracy"])
        run.log('loss', eval_output["eval_loss"])
        run.log('config', config)
<<<<<<< HEAD
    except:
        pass


def _test_electra(method='BlendSearch'):
=======
    except: pass

def _test_electra(method='BlendSearch'):
 
>>>>>>> 7ae5ea07
    max_num_epoch = 9
    num_samples = -1
    time_budget_s = 3600

    search_space = {
        # You can mix constants with search space objects.
        "num_train_epochs": flaml.tune.loguniform(1, max_num_epoch),
        "learning_rate": flaml.tune.loguniform(3e-5, 1.5e-4),
        "weight_decay": flaml.tune.uniform(0, 0.3),
        "per_device_train_batch_size": flaml.tune.choice([16, 32, 64, 128]),
        "seed": flaml.tune.choice([12, 22, 33, 42]),
    }

    start_time = time.time()
    ray.init(num_cpus=4, num_gpus=4)
    if 'ASHA' == method:
        algo = None
    elif 'BOHB' == method:
        from ray.tune.schedulers import HyperBandForBOHB
        from ray.tune.suggest.bohb import tuneBOHB
        algo = tuneBOHB(max_concurrent=4)
        scheduler = HyperBandForBOHB(max_t=max_num_epoch)
    elif 'Optuna' == method:
        from ray.tune.suggest.optuna import OptunaSearch
        algo = OptunaSearch()
    elif 'CFO' == method:
        from flaml import CFO
        algo = CFO(points_to_evaluate=[{
            "num_train_epochs": 1,
            "per_device_train_batch_size": 128,
        }])
    elif 'BlendSearch' == method:
        from flaml import BlendSearch
        algo = BlendSearch(points_to_evaluate=[{
            "num_train_epochs": 1,
            "per_device_train_batch_size": 128,
        }])
    elif 'Dragonfly' == method:
        from ray.tune.suggest.dragonfly import DragonflySearch
        algo = DragonflySearch()
    elif 'SkOpt' == method:
        from ray.tune.suggest.skopt import SkOptSearch
        algo = SkOptSearch()
    elif 'Nevergrad' == method:
        from ray.tune.suggest.nevergrad import NevergradSearch
        import nevergrad as ng
        algo = NevergradSearch(optimizer=ng.optimizers.OnePlusOne)
    elif 'ZOOpt' == method:
        from ray.tune.suggest.zoopt import ZOOptSearch
        algo = ZOOptSearch(budget=num_samples)
    elif 'Ax' == method:
        from ray.tune.suggest.ax import AxSearch
        algo = AxSearch(max_concurrent=3)
    elif 'HyperOpt' == method:
        from ray.tune.suggest.hyperopt import HyperOptSearch
        algo = HyperOptSearch()
        scheduler = None
    if method != 'BOHB':
        from ray.tune.schedulers import ASHAScheduler
        scheduler = ASHAScheduler(
            max_t=max_num_epoch,
            grace_period=1)
    scheduler = None
    analysis = ray.tune.run(
        train_electra,
        metric=HP_METRIC,
        mode=MODE,
        resources_per_trial={"gpu": 4, "cpu": 4},
        config=search_space, local_dir='logs/',
        num_samples=num_samples, time_budget_s=time_budget_s,
        keep_checkpoints_num=1, checkpoint_score_attr=HP_METRIC,
        scheduler=scheduler, search_alg=algo)

    ray.shutdown()

    best_trial = analysis.get_best_trial(HP_METRIC, MODE, "all")
    metric = best_trial.metric_analysis[HP_METRIC][MODE]

    logger.info(f"method={method}")
    logger.info(f"n_trials={len(analysis.trials)}")
<<<<<<< HEAD
    logger.info(f"time={time.time() - start_time}")
=======
    logger.info(f"time={time.time()-start_time}")
>>>>>>> 7ae5ea07
    logger.info(f"Best model eval {HP_METRIC}: {metric:.4f}")
    logger.info(f"Best model parameters: {best_trial.config}")


def _test_electra_cfo():
    _test_electra('CFO')


def _test_electra_dragonfly():
    _test_electra('Dragonfly')


def _test_electra_skopt():
    _test_electra('SkOpt')


def _test_electra_nevergrad():
    _test_electra('Nevergrad')


def _test_electra_zoopt():
    _test_electra('ZOOpt')


def _test_electra_ax():
    _test_electra('Ax')


def __test_electra_hyperopt():
    _test_electra('HyperOpt')


def _test_electra_optuna():
    _test_electra('Optuna')


def _test_electra_asha():
    _test_electra('ASHA')


def _test_electra_bohb():
    _test_electra('BOHB')


if __name__ == "__main__":
    _test_electra()<|MERGE_RESOLUTION|>--- conflicted
+++ resolved
@@ -15,10 +15,6 @@
         Trainer,
         TrainingArguments,
     )
-<<<<<<< HEAD
-
-=======
->>>>>>> 7ae5ea07
     MODEL_CHECKPOINT = "google/electra-base-discriminator"
     task_to_keys = {
         "cola": ("sentence", None),
@@ -31,15 +27,9 @@
         "stsb": ("sentence1", "sentence2"),
         "wnli": ("sentence1", "sentence2"),
     }
-<<<<<<< HEAD
-    max_seq_length = 128
-    overwrite_cache = False
-    pad_to_max_length = True
-=======
     max_seq_length=128
     overwrite_cache=False
     pad_to_max_length=True
->>>>>>> 7ae5ea07
     padding = "max_length"
 
     TASK = "qnli"
@@ -50,28 +40,12 @@
     # Define tokenize method
     tokenizer = AutoTokenizer.from_pretrained(MODEL_CHECKPOINT, use_fast=True)
 
-<<<<<<< HEAD
-
-=======
->>>>>>> 7ae5ea07
     def tokenize(examples):
         args = (
             (examples[sentence1_key],) if sentence2_key is None else (
                 examples[sentence1_key], examples[sentence2_key])
         )
         return tokenizer(*args, padding=padding, max_length=max_seq_length,
-<<<<<<< HEAD
-                         truncation=True)
-
-except:
-    print("pip install torch transformers datasets flaml[blendsearch,ray]")
-
-import logging
-
-logger = logging.getLogger(__name__)
-import os
-
-=======
          truncation=True)
 
 except:
@@ -80,20 +54,14 @@
 import logging
 logger = logging.getLogger(__name__)
 import os
->>>>>>> 7ae5ea07
 os.makedirs('logs', exist_ok=True)
 logger.addHandler(logging.FileHandler('logs/tune_electra.log'))
 logger.setLevel(logging.INFO)
 
 import flaml
 
-<<<<<<< HEAD
-
 def train_electra(config: dict):
-=======
-def train_electra(config: dict):
-
->>>>>>> 7ae5ea07
+
     # Load dataset and apply tokenizer
     data_raw = load_dataset("glue", TASK)
     data_encoded = data_raw.map(tokenize, batched=True)
@@ -108,10 +76,7 @@
         predictions = np.argmax(predictions, axis=1)
         return metric.compute(predictions=predictions, references=labels)
 
-<<<<<<< HEAD
-=======
-
->>>>>>> 7ae5ea07
+
     model = AutoModelForSequenceClassification.from_pretrained(
         MODEL_CHECKPOINT, num_labels=NUM_LABELS
     )
@@ -144,11 +109,7 @@
     flaml.tune.report(
         loss=eval_output["eval_loss"],
         accuracy=eval_output["eval_accuracy"],
-<<<<<<< HEAD
-    )
-=======
         )
->>>>>>> 7ae5ea07
 
     try:
         from azureml.core import Run
@@ -156,18 +117,10 @@
         run.log('accuracy', eval_output["eval_accuracy"])
         run.log('loss', eval_output["eval_loss"])
         run.log('config', config)
-<<<<<<< HEAD
-    except:
-        pass
-
-
-def _test_electra(method='BlendSearch'):
-=======
     except: pass
 
 def _test_electra(method='BlendSearch'):
  
->>>>>>> 7ae5ea07
     max_num_epoch = 9
     num_samples = -1
     time_budget_s = 3600
@@ -248,11 +201,7 @@
 
     logger.info(f"method={method}")
     logger.info(f"n_trials={len(analysis.trials)}")
-<<<<<<< HEAD
-    logger.info(f"time={time.time() - start_time}")
-=======
     logger.info(f"time={time.time()-start_time}")
->>>>>>> 7ae5ea07
     logger.info(f"Best model eval {HP_METRIC}: {metric:.4f}")
     logger.info(f"Best model parameters: {best_trial.config}")
 

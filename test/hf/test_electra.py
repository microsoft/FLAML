<<<<<<< HEAD
'''Require: pip install torch transformers datasets flaml[blendsearch,ray]
'''
import time
import numpy as np

try:
    import ray
    from datasets import (
        load_dataset,
        load_metric,
    )
    from transformers import (
        AutoModelForSequenceClassification,
        AutoTokenizer,
        Trainer,
        TrainingArguments,
    )
    MODEL_CHECKPOINT = "google/electra-base-discriminator"
    task_to_keys = {
        "cola": ("sentence", None),
        "mnli": ("premise", "hypothesis"),
        "mrpc": ("sentence1", "sentence2"),
        "qnli": ("question", "sentence"),
        "qqp": ("question1", "question2"),
        "rte": ("sentence1", "sentence2"),
        "sst2": ("sentence", None),
        "stsb": ("sentence1", "sentence2"),
        "wnli": ("sentence1", "sentence2"),
    }
    max_seq_length=128
    overwrite_cache=False
    pad_to_max_length=True
    padding = "max_length"

    TASK = "qnli"
    # HP_METRIC, MODE = "loss", "min"
    HP_METRIC, MODE = "accuracy", "max"

    sentence1_key, sentence2_key = task_to_keys[TASK]
    # Define tokenize method
    tokenizer = AutoTokenizer.from_pretrained(MODEL_CHECKPOINT, use_fast=True)

    def tokenize(examples):
        args = (
            (examples[sentence1_key],) if sentence2_key is None else (
                examples[sentence1_key], examples[sentence2_key])
        )
        return tokenizer(*args, padding=padding, max_length=max_seq_length,
         truncation=True)

except:
    print("pip install torch transformers datasets flaml[blendsearch,ray]")
    
import logging
logger = logging.getLogger(__name__)
import os
os.makedirs('logs', exist_ok=True)
logger.addHandler(logging.FileHandler('logs/tune_electra.log'))
logger.setLevel(logging.INFO)

import flaml

def train_electra(config: dict):

    # Load dataset and apply tokenizer
    data_raw = load_dataset("glue", TASK)
    data_encoded = data_raw.map(tokenize, batched=True)
    train_dataset, eval_dataset = data_encoded["train"], data_encoded["validation"]

    NUM_LABELS = len(train_dataset.features["label"].names)

    metric = load_metric("glue", TASK)

    def compute_metrics(eval_pred):
        predictions, labels = eval_pred
        predictions = np.argmax(predictions, axis=1)
        return metric.compute(predictions=predictions, references=labels)


    model = AutoModelForSequenceClassification.from_pretrained(
        MODEL_CHECKPOINT, num_labels=NUM_LABELS
    )

    training_args = TrainingArguments(
        output_dir='.',
        do_eval=False,
        disable_tqdm=True,
        logging_steps=20000,
        save_total_limit=0,
        fp16=True,
        **config,
    )

    trainer = Trainer(
        model,
        training_args,
        train_dataset=train_dataset,
        eval_dataset=eval_dataset,
        tokenizer=tokenizer,
        compute_metrics=compute_metrics,
    )

    # train model
    trainer.train()

    # evaluate model
    eval_output = trainer.evaluate()

    flaml.tune.report(
        loss=eval_output["eval_loss"],
        accuracy=eval_output["eval_accuracy"],
        )

    try:
        from azureml.core import Run
        run = Run.get_context()
        run.log('accuracy', eval_output["eval_accuracy"])
        run.log('loss', eval_output["eval_loss"])
        run.log('config', config)
    except: pass

def _test_electra(method='BlendSearch'):

    max_num_epoch = 9
    num_samples = -1
    time_budget_s = 3600

    search_space = {
        # You can mix constants with search space objects.
        "num_train_epochs": flaml.tune.loguniform(1, max_num_epoch),
        "learning_rate": flaml.tune.loguniform(3e-5, 1.5e-4),
        "weight_decay": flaml.tune.uniform(0, 0.3),
        "per_device_train_batch_size": flaml.tune.choice([16, 32, 64, 128]),
        "seed": flaml.tune.choice([12, 22, 33, 42]),
    }

    start_time = time.time()
    ray.init(num_cpus=4, num_gpus=4)
    if 'ASHA' == method:
        algo = None
    elif 'BOHB' == method:
        from ray.tune.schedulers import HyperBandForBOHB
        from ray.tune.suggest.bohb import tuneBOHB
        algo = tuneBOHB(max_concurrent=4)
        scheduler = HyperBandForBOHB(max_t=max_num_epoch)
    elif 'Optuna' == method:
        from ray.tune.suggest.optuna import OptunaSearch
        algo = OptunaSearch()
    elif 'CFO' == method:
        from flaml import CFO
        algo = CFO(points_to_evaluate=[{
            "num_train_epochs": 1,
            "per_device_train_batch_size": 128,
        }])
    elif 'BlendSearch' == method:
        from flaml import BlendSearch
        algo = BlendSearch(points_to_evaluate=[{
            "num_train_epochs": 1,
            "per_device_train_batch_size": 128,
        }])
    elif 'Dragonfly' == method:
        from ray.tune.suggest.dragonfly import DragonflySearch
        algo = DragonflySearch()
    elif 'SkOpt' == method:
        from ray.tune.suggest.skopt import SkOptSearch
        algo = SkOptSearch()
    elif 'Nevergrad' == method:
        from ray.tune.suggest.nevergrad import NevergradSearch
        import nevergrad as ng
        algo = NevergradSearch(optimizer=ng.optimizers.OnePlusOne)
    elif 'ZOOpt' == method:
        from ray.tune.suggest.zoopt import ZOOptSearch
        algo = ZOOptSearch(budget=num_samples)
    elif 'Ax' == method:
        from ray.tune.suggest.ax import AxSearch
        algo = AxSearch(max_concurrent=3)
    elif 'HyperOpt' == method:
        from ray.tune.suggest.hyperopt import HyperOptSearch
        algo = HyperOptSearch()
        scheduler = None
    if method != 'BOHB':
        from ray.tune.schedulers import ASHAScheduler
        scheduler = ASHAScheduler(
            max_t=max_num_epoch,
            grace_period=1)
    scheduler = None
    analysis = ray.tune.run(
        train_electra,
        metric=HP_METRIC,
        mode=MODE,
        resources_per_trial={"gpu": 4, "cpu": 4},
        config=search_space, local_dir='logs/',
        num_samples=num_samples, time_budget_s=time_budget_s,
        keep_checkpoints_num=1, checkpoint_score_attr=HP_METRIC,
        scheduler=scheduler, search_alg=algo)

    ray.shutdown()

    best_trial = analysis.get_best_trial(HP_METRIC, MODE, "all")
    metric = best_trial.metric_analysis[HP_METRIC][MODE]

    logger.info(f"method={method}")
    logger.info(f"n_trials={len(analysis.trials)}")
    logger.info(f"time={time.time()-start_time}")
    logger.info(f"Best model eval {HP_METRIC}: {metric:.4f}")
    logger.info(f"Best model parameters: {best_trial.config}")


def _test_electra_cfo():
    _test_electra('CFO')


def _test_electra_dragonfly():
    _test_electra('Dragonfly')


def _test_electra_skopt():
    _test_electra('SkOpt')


def _test_electra_nevergrad():
    _test_electra('Nevergrad')


def _test_electra_zoopt():
    _test_electra('ZOOpt')


def _test_electra_ax():
    _test_electra('Ax')


def __test_electra_hyperopt():
    _test_electra('HyperOpt')


def _test_electra_optuna():
    _test_electra('Optuna')


def _test_electra_asha():
    _test_electra('ASHA')


def _test_electra_bohb():
    _test_electra('BOHB')


if __name__ == "__main__":
=======
'''Require: pip install torch transformers datasets flaml[blendsearch,ray]
'''
import time
import numpy as np

try:
    import ray
    from datasets import (
        load_dataset,
        load_metric,
    )
    from transformers import (
        AutoModelForSequenceClassification,
        AutoTokenizer,
        Trainer,
        TrainingArguments,
    )
    MODEL_CHECKPOINT = "google/electra-base-discriminator"
    task_to_keys = {
        "cola": ("sentence", None),
        "mnli": ("premise", "hypothesis"),
        "mrpc": ("sentence1", "sentence2"),
        "qnli": ("question", "sentence"),
        "qqp": ("question1", "question2"),
        "rte": ("sentence1", "sentence2"),
        "sst2": ("sentence", None),
        "stsb": ("sentence1", "sentence2"),
        "wnli": ("sentence1", "sentence2"),
    }
    max_seq_length=128
    overwrite_cache=False
    pad_to_max_length=True
    padding = "max_length"

    TASK = "qnli"
    # HP_METRIC, MODE = "loss", "min"
    HP_METRIC, MODE = "accuracy", "max"

    sentence1_key, sentence2_key = task_to_keys[TASK]
    # Define tokenize method
    tokenizer = AutoTokenizer.from_pretrained(MODEL_CHECKPOINT, use_fast=True)

    def tokenize(examples):
        args = (
            (examples[sentence1_key],) if sentence2_key is None else (
                examples[sentence1_key], examples[sentence2_key])
        )
        return tokenizer(*args, padding=padding, max_length=max_seq_length,
         truncation=True)

except:
    print("pip install torch transformers datasets flaml[blendsearch,ray]")
    
import logging
logger = logging.getLogger(__name__)
import os
os.makedirs('logs', exist_ok=True)
logger.addHandler(logging.FileHandler('logs/tune_electra.log'))
logger.setLevel(logging.INFO)

import flaml

def train_electra(config: dict):

    # Load dataset and apply tokenizer
    data_raw = load_dataset("glue", TASK)
    data_encoded = data_raw.map(tokenize, batched=True)
    train_dataset, eval_dataset = data_encoded["train"], data_encoded["validation"]

    NUM_LABELS = len(train_dataset.features["label"].names)

    metric = load_metric("glue", TASK)

    def compute_metrics(eval_pred):
        predictions, labels = eval_pred
        predictions = np.argmax(predictions, axis=1)
        return metric.compute(predictions=predictions, references=labels)


    model = AutoModelForSequenceClassification.from_pretrained(
        MODEL_CHECKPOINT, num_labels=NUM_LABELS
    )

    training_args = TrainingArguments(
        output_dir='.',
        do_eval=False,
        disable_tqdm=True,
        logging_steps=20000,
        save_total_limit=0,
        fp16=True,
        **config,
    )

    trainer = Trainer(
        model,
        training_args,
        train_dataset=train_dataset,
        eval_dataset=eval_dataset,
        tokenizer=tokenizer,
        compute_metrics=compute_metrics,
    )

    # train model
    trainer.train()

    # evaluate model
    eval_output = trainer.evaluate()

    flaml.tune.report(
        loss=eval_output["eval_loss"],
        accuracy=eval_output["eval_accuracy"],
        )

    try:
        from azureml.core import Run
        run = Run.get_context()
        run.log('accuracy', eval_output["eval_accuracy"])
        run.log('loss', eval_output["eval_loss"])
        run.log('config', config)
    except: pass

def _test_electra(method='BlendSearch'):
 
    max_num_epoch = 9
    num_samples = -1
    time_budget_s = 3600

    search_space = {
        # You can mix constants with search space objects.
        "num_train_epochs": flaml.tune.loguniform(1, max_num_epoch),
        "learning_rate": flaml.tune.loguniform(3e-5, 1.5e-4),
        "weight_decay": flaml.tune.uniform(0, 0.3),
        "per_device_train_batch_size": flaml.tune.choice([16, 32, 64, 128]),
        "seed": flaml.tune.choice([12, 22, 33, 42]),
    }

    start_time = time.time()
    ray.init(num_cpus=4, num_gpus=4)
    if 'ASHA' == method:
        algo = None
    elif 'BOHB' == method:
        from ray.tune.schedulers import HyperBandForBOHB
        from ray.tune.suggest.bohb import tuneBOHB
        algo = tuneBOHB(max_concurrent=4)
        scheduler = HyperBandForBOHB(max_t=max_num_epoch)
    elif 'Optuna' == method:
        from ray.tune.suggest.optuna import OptunaSearch
        algo = OptunaSearch()
    elif 'CFO' == method:
        from flaml import CFO
        algo = CFO(points_to_evaluate=[{
            "num_train_epochs": 1,
            "per_device_train_batch_size": 128,
        }])
    elif 'BlendSearch' == method:
        from flaml import BlendSearch
        algo = BlendSearch(points_to_evaluate=[{
            "num_train_epochs": 1,
            "per_device_train_batch_size": 128,
        }])
    elif 'Dragonfly' == method:
        from ray.tune.suggest.dragonfly import DragonflySearch
        algo = DragonflySearch()
    elif 'SkOpt' == method:
        from ray.tune.suggest.skopt import SkOptSearch
        algo = SkOptSearch()
    elif 'Nevergrad' == method:
        from ray.tune.suggest.nevergrad import NevergradSearch
        import nevergrad as ng
        algo = NevergradSearch(optimizer=ng.optimizers.OnePlusOne)
    elif 'ZOOpt' == method:
        from ray.tune.suggest.zoopt import ZOOptSearch
        algo = ZOOptSearch(budget=num_samples)
    elif 'Ax' == method:
        from ray.tune.suggest.ax import AxSearch
        algo = AxSearch(max_concurrent=3)
    elif 'HyperOpt' == method:
        from ray.tune.suggest.hyperopt import HyperOptSearch
        algo = HyperOptSearch()
        scheduler = None
    if method != 'BOHB':
        from ray.tune.schedulers import ASHAScheduler
        scheduler = ASHAScheduler(
            max_t=max_num_epoch,
            grace_period=1)
    scheduler = None
    analysis = ray.tune.run(
        train_electra,
        metric=HP_METRIC,
        mode=MODE,
        resources_per_trial={"gpu": 4, "cpu": 4},
        config=search_space, local_dir='logs/',
        num_samples=num_samples, time_budget_s=time_budget_s,
        keep_checkpoints_num=1, checkpoint_score_attr=HP_METRIC,
        scheduler=scheduler, search_alg=algo)

    ray.shutdown()

    best_trial = analysis.get_best_trial(HP_METRIC, MODE, "all")
    metric = best_trial.metric_analysis[HP_METRIC][MODE]

    logger.info(f"method={method}")
    logger.info(f"n_trials={len(analysis.trials)}")
    logger.info(f"time={time.time()-start_time}")
    logger.info(f"Best model eval {HP_METRIC}: {metric:.4f}")
    logger.info(f"Best model parameters: {best_trial.config}")


def _test_electra_cfo():
    _test_electra('CFO')


def _test_electra_dragonfly():
    _test_electra('Dragonfly')


def _test_electra_skopt():
    _test_electra('SkOpt')


def _test_electra_nevergrad():
    _test_electra('Nevergrad')


def _test_electra_zoopt():
    _test_electra('ZOOpt')


def _test_electra_ax():
    _test_electra('Ax')


def __test_electra_hyperopt():
    _test_electra('HyperOpt')


def _test_electra_optuna():
    _test_electra('Optuna')


def _test_electra_asha():
    _test_electra('ASHA')


def _test_electra_bohb():
    _test_electra('BOHB')


if __name__ == "__main__":
>>>>>>> 4a8110c8
    _test_electra()<|MERGE_RESOLUTION|>--- conflicted
+++ resolved
@@ -1,4 +1,3 @@
-<<<<<<< HEAD
 '''Require: pip install torch transformers datasets flaml[blendsearch,ray]
 '''
 import time
@@ -121,7 +120,7 @@
     except: pass
 
 def _test_electra(method='BlendSearch'):
-
+ 
     max_num_epoch = 9
     num_samples = -1
     time_budget_s = 3600
@@ -248,255 +247,4 @@
 
 
 if __name__ == "__main__":
-=======
-'''Require: pip install torch transformers datasets flaml[blendsearch,ray]
-'''
-import time
-import numpy as np
-
-try:
-    import ray
-    from datasets import (
-        load_dataset,
-        load_metric,
-    )
-    from transformers import (
-        AutoModelForSequenceClassification,
-        AutoTokenizer,
-        Trainer,
-        TrainingArguments,
-    )
-    MODEL_CHECKPOINT = "google/electra-base-discriminator"
-    task_to_keys = {
-        "cola": ("sentence", None),
-        "mnli": ("premise", "hypothesis"),
-        "mrpc": ("sentence1", "sentence2"),
-        "qnli": ("question", "sentence"),
-        "qqp": ("question1", "question2"),
-        "rte": ("sentence1", "sentence2"),
-        "sst2": ("sentence", None),
-        "stsb": ("sentence1", "sentence2"),
-        "wnli": ("sentence1", "sentence2"),
-    }
-    max_seq_length=128
-    overwrite_cache=False
-    pad_to_max_length=True
-    padding = "max_length"
-
-    TASK = "qnli"
-    # HP_METRIC, MODE = "loss", "min"
-    HP_METRIC, MODE = "accuracy", "max"
-
-    sentence1_key, sentence2_key = task_to_keys[TASK]
-    # Define tokenize method
-    tokenizer = AutoTokenizer.from_pretrained(MODEL_CHECKPOINT, use_fast=True)
-
-    def tokenize(examples):
-        args = (
-            (examples[sentence1_key],) if sentence2_key is None else (
-                examples[sentence1_key], examples[sentence2_key])
-        )
-        return tokenizer(*args, padding=padding, max_length=max_seq_length,
-         truncation=True)
-
-except:
-    print("pip install torch transformers datasets flaml[blendsearch,ray]")
-    
-import logging
-logger = logging.getLogger(__name__)
-import os
-os.makedirs('logs', exist_ok=True)
-logger.addHandler(logging.FileHandler('logs/tune_electra.log'))
-logger.setLevel(logging.INFO)
-
-import flaml
-
-def train_electra(config: dict):
-
-    # Load dataset and apply tokenizer
-    data_raw = load_dataset("glue", TASK)
-    data_encoded = data_raw.map(tokenize, batched=True)
-    train_dataset, eval_dataset = data_encoded["train"], data_encoded["validation"]
-
-    NUM_LABELS = len(train_dataset.features["label"].names)
-
-    metric = load_metric("glue", TASK)
-
-    def compute_metrics(eval_pred):
-        predictions, labels = eval_pred
-        predictions = np.argmax(predictions, axis=1)
-        return metric.compute(predictions=predictions, references=labels)
-
-
-    model = AutoModelForSequenceClassification.from_pretrained(
-        MODEL_CHECKPOINT, num_labels=NUM_LABELS
-    )
-
-    training_args = TrainingArguments(
-        output_dir='.',
-        do_eval=False,
-        disable_tqdm=True,
-        logging_steps=20000,
-        save_total_limit=0,
-        fp16=True,
-        **config,
-    )
-
-    trainer = Trainer(
-        model,
-        training_args,
-        train_dataset=train_dataset,
-        eval_dataset=eval_dataset,
-        tokenizer=tokenizer,
-        compute_metrics=compute_metrics,
-    )
-
-    # train model
-    trainer.train()
-
-    # evaluate model
-    eval_output = trainer.evaluate()
-
-    flaml.tune.report(
-        loss=eval_output["eval_loss"],
-        accuracy=eval_output["eval_accuracy"],
-        )
-
-    try:
-        from azureml.core import Run
-        run = Run.get_context()
-        run.log('accuracy', eval_output["eval_accuracy"])
-        run.log('loss', eval_output["eval_loss"])
-        run.log('config', config)
-    except: pass
-
-def _test_electra(method='BlendSearch'):
- 
-    max_num_epoch = 9
-    num_samples = -1
-    time_budget_s = 3600
-
-    search_space = {
-        # You can mix constants with search space objects.
-        "num_train_epochs": flaml.tune.loguniform(1, max_num_epoch),
-        "learning_rate": flaml.tune.loguniform(3e-5, 1.5e-4),
-        "weight_decay": flaml.tune.uniform(0, 0.3),
-        "per_device_train_batch_size": flaml.tune.choice([16, 32, 64, 128]),
-        "seed": flaml.tune.choice([12, 22, 33, 42]),
-    }
-
-    start_time = time.time()
-    ray.init(num_cpus=4, num_gpus=4)
-    if 'ASHA' == method:
-        algo = None
-    elif 'BOHB' == method:
-        from ray.tune.schedulers import HyperBandForBOHB
-        from ray.tune.suggest.bohb import tuneBOHB
-        algo = tuneBOHB(max_concurrent=4)
-        scheduler = HyperBandForBOHB(max_t=max_num_epoch)
-    elif 'Optuna' == method:
-        from ray.tune.suggest.optuna import OptunaSearch
-        algo = OptunaSearch()
-    elif 'CFO' == method:
-        from flaml import CFO
-        algo = CFO(points_to_evaluate=[{
-            "num_train_epochs": 1,
-            "per_device_train_batch_size": 128,
-        }])
-    elif 'BlendSearch' == method:
-        from flaml import BlendSearch
-        algo = BlendSearch(points_to_evaluate=[{
-            "num_train_epochs": 1,
-            "per_device_train_batch_size": 128,
-        }])
-    elif 'Dragonfly' == method:
-        from ray.tune.suggest.dragonfly import DragonflySearch
-        algo = DragonflySearch()
-    elif 'SkOpt' == method:
-        from ray.tune.suggest.skopt import SkOptSearch
-        algo = SkOptSearch()
-    elif 'Nevergrad' == method:
-        from ray.tune.suggest.nevergrad import NevergradSearch
-        import nevergrad as ng
-        algo = NevergradSearch(optimizer=ng.optimizers.OnePlusOne)
-    elif 'ZOOpt' == method:
-        from ray.tune.suggest.zoopt import ZOOptSearch
-        algo = ZOOptSearch(budget=num_samples)
-    elif 'Ax' == method:
-        from ray.tune.suggest.ax import AxSearch
-        algo = AxSearch(max_concurrent=3)
-    elif 'HyperOpt' == method:
-        from ray.tune.suggest.hyperopt import HyperOptSearch
-        algo = HyperOptSearch()
-        scheduler = None
-    if method != 'BOHB':
-        from ray.tune.schedulers import ASHAScheduler
-        scheduler = ASHAScheduler(
-            max_t=max_num_epoch,
-            grace_period=1)
-    scheduler = None
-    analysis = ray.tune.run(
-        train_electra,
-        metric=HP_METRIC,
-        mode=MODE,
-        resources_per_trial={"gpu": 4, "cpu": 4},
-        config=search_space, local_dir='logs/',
-        num_samples=num_samples, time_budget_s=time_budget_s,
-        keep_checkpoints_num=1, checkpoint_score_attr=HP_METRIC,
-        scheduler=scheduler, search_alg=algo)
-
-    ray.shutdown()
-
-    best_trial = analysis.get_best_trial(HP_METRIC, MODE, "all")
-    metric = best_trial.metric_analysis[HP_METRIC][MODE]
-
-    logger.info(f"method={method}")
-    logger.info(f"n_trials={len(analysis.trials)}")
-    logger.info(f"time={time.time()-start_time}")
-    logger.info(f"Best model eval {HP_METRIC}: {metric:.4f}")
-    logger.info(f"Best model parameters: {best_trial.config}")
-
-
-def _test_electra_cfo():
-    _test_electra('CFO')
-
-
-def _test_electra_dragonfly():
-    _test_electra('Dragonfly')
-
-
-def _test_electra_skopt():
-    _test_electra('SkOpt')
-
-
-def _test_electra_nevergrad():
-    _test_electra('Nevergrad')
-
-
-def _test_electra_zoopt():
-    _test_electra('ZOOpt')
-
-
-def _test_electra_ax():
-    _test_electra('Ax')
-
-
-def __test_electra_hyperopt():
-    _test_electra('HyperOpt')
-
-
-def _test_electra_optuna():
-    _test_electra('Optuna')
-
-
-def _test_electra_asha():
-    _test_electra('ASHA')
-
-
-def _test_electra_bohb():
-    _test_electra('BOHB')
-
-
-if __name__ == "__main__":
->>>>>>> 4a8110c8
     _test_electra()
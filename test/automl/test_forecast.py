--- conflicted
+++ resolved
@@ -735,9 +735,5 @@
     # test_multivariate_forecast_cat(5)
     # test_numpy()
     # test_forecast_classification(5)
-<<<<<<< HEAD
     test_forecast_panel(5)
-=======
-    test_forecast_panel(5)
-    # test_cv_step()
->>>>>>> 48c56d0c
+    # test_cv_step()
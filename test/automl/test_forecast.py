--- conflicted
+++ resolved
@@ -452,7 +452,6 @@
     # plt.show()
 
 
-<<<<<<< HEAD
 def test_features():
     y = pd.Series(
         name="date", data=pd.date_range(start="1/1/2018", periods=300, freq="H")
@@ -490,7 +489,8 @@
 #     )
 #
 #     pred = automl.predict(val_df)
-=======
+
+
 def get_stalliion_data():
     from pytorch_forecasting.data.examples import get_stallion_data
 
@@ -550,6 +550,8 @@
         "task": "ts_forecast_panel",  # task type
         "log_file_name": "test/stallion_forecast.log",  # flaml log file
         "eval_method": "holdout",
+        "time_col": "date",
+        "label": "volume",
     }
     fit_kwargs_by_estimator = {
         "tft": {
@@ -567,7 +569,7 @@
             ],
             "time_varying_unknown_categoricals": [],
             "time_varying_unknown_reals": [
-                "y",  # always need a 'y' column for the target column
+                "volume",
                 "log_volume",
                 "industry_volume",
                 "soda_volume",
@@ -638,7 +640,6 @@
     print(automl.resource_attr)
     print(automl.max_resource)
     print(automl.min_resource)
->>>>>>> 74557472
 
 
 if __name__ == "__main__":

import sys
from openml.exceptions import OpenMLServerException
from requests.exceptions import ChunkedEncodingError, SSLError


<<<<<<< HEAD
def test_automl(budget=10, dataset_format="dataframe", hpo_method=None):
    from flaml.data import load_openml_dataset
=======
def test_automl(budget=5, dataset_format="dataframe", hpo_method=None):
    from flaml.automl.data import load_openml_dataset
>>>>>>> 67114614
    import urllib3

    performance_check_budget = 600
    if (
        sys.platform == "darwin"
        and budget < performance_check_budget
        and dataset_format == "dataframe"
        and "3.9" in sys.version
    ):
        budget = performance_check_budget  # revise the buget on macos
    if budget == performance_check_budget:
        budget = None
        max_iter = 60
    else:
        max_iter = None
    try:
        X_train, X_test, y_train, y_test = load_openml_dataset(
            dataset_id=1169, data_dir="test/", dataset_format=dataset_format
        )
    except (
        OpenMLServerException,
        ChunkedEncodingError,
        urllib3.exceptions.ReadTimeoutError,
        SSLError,
    ) as e:
        print(e)
        return
    """ import AutoML class from flaml package """
    from flaml import AutoML

    automl = AutoML()
    settings = {
        "time_budget": budget,  # total running time in seconds
        "max_iter": max_iter,  # maximum number of iterations
        "metric": "accuracy",  # primary metrics can be chosen from: ['accuracy','roc_auc','roc_auc_ovr','roc_auc_ovo','f1','log_loss','mae','mse','r2']
        "task": "classification",  # task type
        "log_file_name": "airlines_experiment.log",  # flaml log file
        "seed": 7654321,  # random seed
        "hpo_method": hpo_method,
        "log_type": "all",
        "estimator_list": [
            "lgbm",
            "xgboost",
            "xgb_limitdepth",
            "rf",
            "extra_tree",
        ],  # list of ML learners
        "eval_method": "holdout",
    }
    """The main flaml automl API"""
    automl.fit(X_train=X_train, y_train=y_train, **settings)
    """ retrieve best config and best learner """
    print("Best ML leaner:", automl.best_estimator)
    print("Best hyperparmeter config:", automl.best_config)
    print("Best accuracy on validation data: {0:.4g}".format(1 - automl.best_loss))
    print(
        "Training duration of best run: {0:.4g} s".format(automl.best_config_train_time)
    )
    print(automl.model.estimator)
    print(automl.best_config_per_estimator)
    print("time taken to find best model:", automl.time_to_find_best_model)
    """ pickle and save the automl object """
    import pickle

    with open("automl.pkl", "wb") as f:
        pickle.dump(automl, f, pickle.HIGHEST_PROTOCOL)
    """ compute predictions of testing dataset """
    y_pred = automl.predict(X_test)
    print("Predicted labels", y_pred)
    print("True labels", y_test)
    y_pred_proba = automl.predict_proba(X_test)[:, 1]
    """ compute different metric values on testing dataset """
    from flaml.automl.ml import sklearn_metric_loss_score

    accuracy = 1 - sklearn_metric_loss_score("accuracy", y_pred, y_test)
    print("accuracy", "=", accuracy)
    print(
        "roc_auc", "=", 1 - sklearn_metric_loss_score("roc_auc", y_pred_proba, y_test)
    )
    print("log_loss", "=", sklearn_metric_loss_score("log_loss", y_pred_proba, y_test))
    if budget is None:
        assert accuracy >= 0.669, "the accuracy of flaml should be larger than 0.67"
    from flaml.automl.data import get_output_from_log

    (
        time_history,
        best_valid_loss_history,
        valid_loss_history,
        config_history,
        metric_history,
    ) = get_output_from_log(filename=settings["log_file_name"], time_budget=6)
    for config in config_history:
        print(config)
    print(automl.resource_attr)
    print(automl.max_resource)
    print(automl.min_resource)
    print(automl.feature_names_in_)
    print(automl.feature_importances_)
    if budget is not None:
        automl.fit(X_train=X_train, y_train=y_train, ensemble=True, **settings)


def test_automl_array():
    test_automl(5, "array", "bs")


def _test_nobudget():
    # needs large RAM to run this test
    test_automl(-1)


def test_mlflow():
    # subprocess.check_call([sys.executable, "-m", "pip", "install", "mlflow"])
    import mlflow
    from flaml.automl.data import load_openml_task

    try:
        X_train, X_test, y_train, y_test = load_openml_task(
            task_id=7592, data_dir="test/"
        )
    except (OpenMLServerException, ChunkedEncodingError, SSLError) as e:
        print(e)
        return
    """ import AutoML class from flaml package """
    from flaml import AutoML

    automl = AutoML()
    settings = {
        "time_budget": 5,  # total running time in seconds
        "metric": "accuracy",  # primary metrics can be chosen from: ['accuracy','roc_auc','roc_auc_ovr','roc_auc_ovo','f1','log_loss','mae','mse','r2']
        "estimator_list": ["lgbm", "rf", "xgboost"],  # list of ML learners
        "task": "classification",  # task type
        "sample": False,  # whether to subsample training data
        "log_file_name": "adult.log",  # flaml log file
        "learner_selector": "roundrobin",
    }
    mlflow.set_experiment("flaml")
    with mlflow.start_run() as run:
        automl.fit(X_train=X_train, y_train=y_train, **settings)
        mlflow.sklearn.log_model(automl, "automl")
    loaded_model = mlflow.pyfunc.load_model(f"{run.info.artifact_uri}/automl")
    print(loaded_model.predict(X_test))
    automl._mem_thres = 0
    print(automl.trainable(automl.points_to_evaluate[0]))

    settings["use_ray"] = True
    try:
        with mlflow.start_run() as run:
            automl.fit(X_train=X_train, y_train=y_train, **settings)
            mlflow.sklearn.log_model(automl, "automl")
        automl = mlflow.sklearn.load_model(f"{run.info.artifact_uri}/automl")
        print(automl.predict_proba(X_test))
    except ImportError:
        pass


def test_mlflow_iris():
    from sklearn.datasets import load_iris
    import mlflow
    from flaml import AutoML

    with mlflow.start_run():
        automl = AutoML()
        automl_settings = {
            "time_budget": 2,  # in seconds
            "metric": "accuracy",
            "task": "classification",
            "log_file_name": "iris.log",
        }
        X_train, y_train = load_iris(return_X_y=True)
        automl.fit(X_train=X_train, y_train=y_train, **automl_settings)

    # subprocess.check_call([sys.executable, "-m", "pip", "uninstall", "mlflow"])


if __name__ == "__main__":
    test_automl(5)<|MERGE_RESOLUTION|>--- conflicted
+++ resolved
@@ -3,13 +3,8 @@
 from requests.exceptions import ChunkedEncodingError, SSLError
 
 
-<<<<<<< HEAD
-def test_automl(budget=10, dataset_format="dataframe", hpo_method=None):
-    from flaml.data import load_openml_dataset
-=======
 def test_automl(budget=5, dataset_format="dataframe", hpo_method=None):
     from flaml.automl.data import load_openml_dataset
->>>>>>> 67114614
     import urllib3
 
     performance_check_budget = 600
@@ -186,4 +181,4 @@
 
 
 if __name__ == "__main__":
-    test_automl(5)+    test_automl(600)
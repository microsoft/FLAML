--- conflicted
+++ resolved
@@ -1,436 +1,347 @@
-<<<<<<< HEAD
-import numpy as np
-from flaml import AutoML
-
-
-def test_forecast_automl(budget=5):
-    # using dataframe
-    import statsmodels.api as sm
-    data = sm.datasets.co2.load_pandas().data['co2'].resample('MS').mean()
-    data = data.fillna(data.bfill()).to_frame().reset_index().rename(
-        columns={'index': 'ds', 'co2': 'y'})
-    num_samples = data.shape[0]
-    time_horizon = 12
-    split_idx = num_samples - time_horizon
-    df = data[:split_idx]
-    X_test = data[split_idx:]['ds']
-    y_test = data[split_idx:]['y']
-    automl = AutoML()
-    settings = {
-        "time_budget": budget,  # total running time in seconds
-        "metric": 'mape',  # primary metric
-        "task": 'ts_forecast',  # task type
-        "log_file_name": 'CO2_forecast.log',  # flaml log file
-        "eval_method": "holdout",
-    }
-    '''The main flaml automl API'''
-    try:
-        automl.fit(dataframe=df, **settings, label='y', period=time_horizon)
-    except ImportError:
-        print("not using FBProphet due to ImportError")
-        automl.fit(dataframe=df, **settings, label='y', estimator_list=[
-            'arima', 'sarimax'], period=time_horizon)
-    ''' retrieve best config and best learner'''
-    print('Best ML leaner:', automl.best_estimator)
-    print('Best hyperparmeter config:', automl.best_config)
-    print(f'Best mape on validation data: {automl.best_loss}')
-    print(f'Training duration of best run: {automl.best_config_train_time}s')
-    print(automl.model.estimator)
-    ''' pickle and save the automl object '''
-    import pickle
-    with open('automl.pkl', 'wb') as f:
-        pickle.dump(automl, f, pickle.HIGHEST_PROTOCOL)
-    ''' compute predictions of testing dataset '''
-    y_pred = automl.predict(X_test)
-    print('Predicted labels', y_pred)
-    print('True labels', y_test)
-    ''' compute different metric values on testing dataset'''
-    from flaml.ml import sklearn_metric_loss_score
-    print('mape', '=', sklearn_metric_loss_score('mape', y_pred, y_test))
-    from flaml.data import get_output_from_log
-    time_history, best_valid_loss_history, valid_loss_history, config_history, metric_history = \
-        get_output_from_log(filename=settings['log_file_name'], time_budget=budget)
-    for config in config_history:
-        print(config)
-    print(automl.prune_attr)
-    print(automl.max_resource)
-    print(automl.min_resource)
-
-    import pandas as pd
-    X_train = df[['ds']]
-    y_train = df['y']
-    automl = AutoML()
-    try:
-        automl.fit(X_train=X_train, y_train=y_train, **settings, period=time_horizon)
-    except ImportError:
-        print("not using FBProphet due to ImportError")
-        automl.fit(X_train=X_train, y_train=y_train, **settings, estimator_list=[
-            'arima', 'sarimax'], period=time_horizon)
-
-
-def test_numpy():
-    X_train = np.arange('2014-01', '2021-01', dtype='datetime64[M]')
-    y_train = np.random.random(size=72)
-    automl = AutoML()
-    try:
-        automl.fit(
-            X_train=X_train[:60],  # a single column of timestamp
-            y_train=y_train,  # value for each timestamp
-            period=12,  # time horizon to forecast, e.g., 12 months
-            task='ts_forecast', time_budget=3,  # time budget in seconds
-            log_file_name="test/forecast.log")
-        print(automl.predict(X_train[60:]))
-        print(automl.predict(12))
-    except ValueError:
-        print("ValueError for FBProphet is raised as expected.")
-    except ImportError:
-        print("not using FBProphet due to ImportError")
-        automl = AutoML()
-        automl.fit(
-            X_train=X_train[:72],  # a single column of timestamp
-            y_train=y_train,  # value for each timestamp
-            period=12,  # time horizon to forecast, e.g., 12 months
-            task='ts_forecast', time_budget=1,  # time budget in seconds
-            estimator_list=['arima', 'sarimax'],
-            log_file_name="test/forecast.log")
-        print(automl.predict(X_train[72:]))
-        # an alternative way to specify predict steps for arima/sarimax
-        print(automl.predict(12))
-
-
-def test_multivariate_forecast_num(budget=5):
-    import pandas as pd
-    # pd.set_option("display.max_rows", None, "display.max_columns", None)
-    df = pd.read_csv('https://raw.githubusercontent.com/srivatsan88/YouTubeLI/master/dataset/nyc_energy_consumption.csv')
-    # preprocessing data
-    df['timeStamp'] = pd.to_datetime(df['timeStamp'])
-    df = df.set_index('timeStamp')
-    df = df.resample('D').mean()
-    df['temp'] = df['temp'].fillna(method='ffill')
-    df['precip'] = df['precip'].fillna(method='ffill')
-    df = df[:-2] # last two rows are NaN for 'demand' column so remove them
-    df = df.reset_index()
-    # split data into train and test
-    time_horizon = 180
-    num_samples = df.shape[0]
-    split_idx = num_samples - time_horizon
-    train_df = df[:split_idx]
-    test_df = df[split_idx:]
-    X_test = test_df[['timeStamp', 'temp', 'precip']]  # test dataframe must contain values for the regressors / multivariate variables
-    y_test = test_df['demand']
-    # return
-    automl = AutoML()
-    settings = {
-        "time_budget": budget,  # total running time in seconds
-        "metric": 'mape',  # primary metric
-        "task": 'ts_forecast',  # task type
-        "log_file_name": 'energy_forecast_60s.log',  # flaml log file
-        "eval_method": "holdout",
-        "log_type": "all",
-    }
-    '''The main flaml automl API'''
-    try:
-        automl.fit(dataframe=train_df, **settings, label='demand', period=time_horizon)
-    except ImportError:
-        print("not using FBProphet due to ImportError")
-        automl.fit(dataframe=train_df, **settings, label='demand', estimator_list=[
-            'arima', 'sarimax'], period=time_horizon)
-    ''' retrieve best config and best learner'''
-    print('Best ML leaner:', automl.best_estimator)
-    print('Best hyperparmeter config:', automl.best_config)
-    print(f'Best mape on validation data: {automl.best_loss}')
-    print(f'Training duration of best run: {automl.best_config_train_time}s')
-    print(automl.model.estimator)
-    ''' pickle and save the automl object '''
-    import pickle
-    with open('automl.pkl', 'wb') as f:
-        pickle.dump(automl, f, pickle.HIGHEST_PROTOCOL)
-    ''' compute predictions of testing dataset '''
-    y_pred = automl.predict(X_test)
-    print('Predicted labels', y_pred)
-    print('True labels', y_test)
-    ''' compute different metric values on testing dataset'''
-    from flaml.ml import sklearn_metric_loss_score
-    print('mape', '=', sklearn_metric_loss_score('mape', y_pred, y_test))
-    from flaml.data import get_output_from_log
-    time_history, best_valid_loss_history, valid_loss_history, config_history, metric_history = \
-        get_output_from_log(filename=settings['log_file_name'], time_budget=budget)
-    for config in config_history:
-        print(config)
-    print(automl.prune_attr)
-    print(automl.max_resource)
-    print(automl.min_resource)
-
-    import matplotlib.pyplot as plt
-    plt.figure()
-    plt.plot(X_test['timeStamp'], y_test, label='Actual Demand')
-    plt.plot(X_test['timeStamp'], y_pred, label='FLAML Forecast')
-    plt.xlabel('Date')
-    plt.ylabel('Energy Demand')
-    plt.legend()
-    plt.show()
-
-
-def load_multi_dataset_cat(time_horizon):
-    """categorical multivariate time series forecasting"""
-    import pandas as pd
-    df = pd.read_csv('https://raw.githubusercontent.com/srivatsan88/YouTubeLI/master/dataset/nyc_energy_consumption.csv')
-
-    # preprocessing data
-    df['timeStamp'] = pd.to_datetime(df['timeStamp'])
-    df = df.set_index('timeStamp')
-    df = df.resample('D').mean()
-    df['temp'] = df['temp'].fillna(method='ffill')
-    df['precip'] = df['precip'].fillna(method='ffill')
-    df = df[:-2]
-    df = df.reset_index()
-    # df = df.rename(columns={'timeStamp': 'ds', 'demand': 'y'})
-
-    df = df[['timeStamp', 'demand', 'temp']]
-
-    # feature engineering - use discrete values to denote different categories
-    def season(date):
-        date = (date.month, date.day)
-        spring = (3, 20)
-        summer = (6, 21)
-        fall = (9, 22)
-        winter = (12, 21)
-        if date < spring or date >= winter:
-            return "winter" # winter 0
-        elif spring <= date < summer:
-            return "spring" # spring 1
-        elif summer <= date < fall:
-            return "summer" # summer 2
-        elif fall <= date < winter:
-            return "fall" # fall 3
-
-    def get_monthly_avg(data):
-        data['month'] = data['timeStamp'].dt.month
-        data = data[['month', 'temp']].groupby('month')
-        data = data.agg({'temp': 'mean'})
-        return data
-
-
-    monthly_avg = get_monthly_avg(df).to_dict().get('temp')
-
-
-    def above_monthly_avg(date, temp):
-        month = date.month
-        if temp > monthly_avg.get(month):
-            return 1
-        else:
-            return 0
-
-
-    df['season'] = df['timeStamp'].apply(season)
-    df['above_monthly_avg'] = df.apply(lambda x: above_monthly_avg(x['timeStamp'], x['temp']), axis=1)
-
-    # split data into train and test
-    time_horizon = time_horizon
-    num_samples = df.shape[0]
-    split_idx = num_samples - time_horizon
-    train_df = df[:split_idx]
-    test_df = df[split_idx:]
-
-    del train_df['temp'], train_df['month']
-
-    return train_df, test_df
-
-
-def test_multivariate_forecast_cat(budget=5):
-    time_horizon = 180
-    train_df, test_df = load_multi_dataset_cat(time_horizon)
-    print(train_df)
-    X_test = test_df[['timeStamp', 'season', 'above_monthly_avg']]  # test dataframe must contain values for the regressors / multivariate variables
-    y_test = test_df['demand']
-    automl = AutoML()
-    settings = {
-        "time_budget": budget,  # total running time in seconds
-        "metric": 'mape',  # primary metric
-        "task": 'ts_forecast',  # task type
-        "log_file_name": 'energy_forecast_cat_60s.log',  # flaml log file
-        "eval_method": "holdout",
-        "log_type": "all",
-    }
-    '''The main flaml automl API'''
-    try:
-        automl.fit(dataframe=train_df, **settings, label='demand', period=time_horizon)
-    except ImportError:
-        print("not using FBProphet due to ImportError")
-        automl.fit(dataframe=train_df, **settings, label='demand', estimator_list=[
-            'arima', 'sarimax'], period=time_horizon)
-    ''' retrieve best config and best learner'''
-    print('Best ML leaner:', automl.best_estimator)
-    print('Best hyperparmeter config:', automl.best_config)
-    print(f'Best mape on validation data: {automl.best_loss}')
-    print(f'Training duration of best run: {automl.best_config_train_time}s')
-    print(automl.model.estimator)
-    ''' pickle and save the automl object '''
-    import pickle
-    with open('automl.pkl', 'wb') as f:
-        pickle.dump(automl, f, pickle.HIGHEST_PROTOCOL)
-    ''' compute predictions of testing dataset '''
-    y_pred = automl.predict(X_test)
-    print('Predicted labels', y_pred)
-    print('True labels', y_test)
-    ''' compute different metric values on testing dataset'''
-    from flaml.ml import sklearn_metric_loss_score
-    print('mape', '=', sklearn_metric_loss_score('mape', y_pred, y_test))
-    print('rmse', '=', sklearn_metric_loss_score('rmse', y_pred, y_test))
-    print('mse', '=', sklearn_metric_loss_score('mse', y_pred, y_test))
-    print('mae', '=', sklearn_metric_loss_score('mae', y_pred, y_test))
-    from flaml.data import get_output_from_log
-    time_history, best_valid_loss_history, valid_loss_history, config_history, metric_history = \
-        get_output_from_log(filename=settings['log_file_name'], time_budget=budget)
-    for config in config_history:
-        print(config)
-    print(automl.prune_attr)
-    print(automl.max_resource)
-    print(automl.min_resource)
-
-    import matplotlib.pyplot as plt
-    plt.figure()
-    plt.plot(X_test['timeStamp'], y_test, label='Actual Demand')
-    plt.plot(X_test['timeStamp'], y_pred, label='FLAML Forecast')
-    plt.xlabel('Date')
-    plt.ylabel('Energy Demand')
-    plt.legend()
-    plt.show()
-
-if __name__ == "__main__":
-    # test_forecast_automl(60)
-    test_multivariate_forecast_num(60)
-    test_multivariate_forecast_cat(60)
-=======
-import numpy as np
-from flaml import AutoML
-
-
-def test_forecast_automl(budget=5):
-    # using dataframe
-    import statsmodels.api as sm
-
-    data = sm.datasets.co2.load_pandas().data["co2"].resample("MS").mean()
-    data = (
-        data.fillna(data.bfill())
-        .to_frame()
-        .reset_index()
-        .rename(columns={"index": "ds", "co2": "y"})
-    )
-    num_samples = data.shape[0]
-    time_horizon = 12
-    split_idx = num_samples - time_horizon
-    df = data[:split_idx]
-    X_test = data[split_idx:]["ds"]
-    y_test = data[split_idx:]["y"]
-    automl = AutoML()
-    settings = {
-        "time_budget": budget,  # total running time in seconds
-        "metric": "mape",  # primary metric
-        "task": "forecast",  # task type
-        "log_file_name": "test/CO2_forecast.log",  # flaml log file
-        "eval_method": "holdout",
-        "label": ("ds", "y"),
-    }
-    """The main flaml automl API"""
-    try:
-        import prophet
-
-        automl.fit(dataframe=df, **settings, period=time_horizon)
-    except ImportError:
-        print("not using prophet due to ImportError")
-        automl.fit(
-            dataframe=df,
-            **settings,
-            estimator_list=["arima", "sarimax"],
-            period=time_horizon,
-        )
-    """ retrieve best config and best learner"""
-    print("Best ML leaner:", automl.best_estimator)
-    print("Best hyperparmeter config:", automl.best_config)
-    print(f"Best mape on validation data: {automl.best_loss}")
-    print(f"Training duration of best run: {automl.best_config_train_time}s")
-    print(automl.model.estimator)
-    """ pickle and save the automl object """
-    import pickle
-
-    with open("automl.pkl", "wb") as f:
-        pickle.dump(automl, f, pickle.HIGHEST_PROTOCOL)
-    """ compute predictions of testing dataset """
-    y_pred = automl.predict(X_test)
-    print("Predicted labels", y_pred)
-    print("True labels", y_test)
-    """ compute different metric values on testing dataset"""
-    from flaml.ml import sklearn_metric_loss_score
-
-    print("mape", "=", sklearn_metric_loss_score("mape", y_pred, y_test))
-    from flaml.data import get_output_from_log
-
-    (
-        time_history,
-        best_valid_loss_history,
-        valid_loss_history,
-        config_history,
-        metric_history,
-    ) = get_output_from_log(filename=settings["log_file_name"], time_budget=budget)
-    for config in config_history:
-        print(config)
-    print(automl.prune_attr)
-    print(automl.max_resource)
-    print(automl.min_resource)
-
-    X_train = df["ds"]
-    y_train = df["y"]
-    automl = AutoML()
-    try:
-        automl.fit(X_train=X_train, y_train=y_train, **settings, period=time_horizon)
-    except ImportError:
-        print("not using prophet due to ImportError")
-        automl.fit(
-            X_train=X_train,
-            y_train=y_train,
-            **settings,
-            estimator_list=["arima", "sarimax"],
-            period=time_horizon,
-        )
-
-
-def test_numpy():
-    X_train = np.arange("2014-01", "2021-01", dtype="datetime64[M]")
-    y_train = np.random.random(size=72)
-    automl = AutoML()
-    try:
-        import prophet
-
-        automl.fit(
-            X_train=X_train[:60],  # a single column of timestamp
-            y_train=y_train,  # value for each timestamp
-            period=12,  # time horizon to forecast, e.g., 12 months
-            task="forecast",
-            time_budget=3,  # time budget in seconds
-            log_file_name="test/forecast.log",
-        )
-        print(automl.predict(X_train[60:]))
-        print(automl.predict(12))
-    except ValueError:
-        print("ValueError for prophet is raised as expected.")
-    except ImportError:
-        print("not using prophet due to ImportError")
-        automl = AutoML()
-        automl.fit(
-            X_train=X_train[:72],  # a single column of timestamp
-            y_train=y_train,  # value for each timestamp
-            period=12,  # time horizon to forecast, e.g., 12 months
-            task="forecast",
-            time_budget=1,  # time budget in seconds
-            estimator_list=["arima", "sarimax"],
-            log_file_name="test/forecast.log",
-        )
-        print(automl.predict(X_train[72:]))
-        # an alternative way to specify predict steps for arima/sarimax
-        print(automl.predict(12))
-
-
-if __name__ == "__main__":
-    test_forecast_automl(60)
->>>>>>> fe65fa14
+import numpy as np
+from flaml import AutoML
+
+
+def test_forecast_automl(budget=5):
+    # using dataframe
+    import statsmodels.api as sm
+
+    data = sm.datasets.co2.load_pandas().data["co2"].resample("MS").mean()
+    data = (
+        data.fillna(data.bfill())
+        .to_frame()
+        .reset_index()
+        .rename(columns={"index": "ds", "co2": "y"})
+    )
+    num_samples = data.shape[0]
+    time_horizon = 12
+    split_idx = num_samples - time_horizon
+    df = data[:split_idx]
+    X_test = data[split_idx:]["ds"]
+    y_test = data[split_idx:]["y"]
+    automl = AutoML()
+    settings = {
+        "time_budget": budget,  # total running time in seconds
+        "metric": "mape",  # primary metric
+        "task": "ts_forecast",  # task type
+        "log_file_name": "test/CO2_forecast.log",  # flaml log file
+        "eval_method": "holdout",
+        "label": "y",
+    }
+    """The main flaml automl API"""
+    try:
+        import prophet
+
+        automl.fit(dataframe=df, **settings, period=time_horizon)
+    except ImportError:
+        print("not using prophet due to ImportError")
+        automl.fit(
+            dataframe=df,
+            **settings,
+            estimator_list=["arima", "sarimax"],
+            period=time_horizon,
+        )
+    """ retrieve best config and best learner"""
+    print("Best ML leaner:", automl.best_estimator)
+    print("Best hyperparmeter config:", automl.best_config)
+    print(f"Best mape on validation data: {automl.best_loss}")
+    print(f"Training duration of best run: {automl.best_config_train_time}s")
+    print(automl.model.estimator)
+    """ pickle and save the automl object """
+    import pickle
+
+    with open("automl.pkl", "wb") as f:
+        pickle.dump(automl, f, pickle.HIGHEST_PROTOCOL)
+    """ compute predictions of testing dataset """
+    y_pred = automl.predict(X_test)
+    print("Predicted labels", y_pred)
+    print("True labels", y_test)
+    """ compute different metric values on testing dataset"""
+    from flaml.ml import sklearn_metric_loss_score
+
+    print("mape", "=", sklearn_metric_loss_score("mape", y_pred, y_test))
+    from flaml.data import get_output_from_log
+
+    (
+        time_history,
+        best_valid_loss_history,
+        valid_loss_history,
+        config_history,
+        metric_history,
+    ) = get_output_from_log(filename=settings["log_file_name"], time_budget=budget)
+    for config in config_history:
+        print(config)
+    print(automl.prune_attr)
+    print(automl.max_resource)
+    print(automl.min_resource)
+
+    import pandas as pd
+
+    X_train = df[["ds"]]
+    y_train = df["y"]
+    automl = AutoML()
+    try:
+        automl.fit(X_train=X_train, y_train=y_train, **settings, period=time_horizon)
+    except ImportError:
+        print("not using prophet due to ImportError")
+        automl.fit(
+            X_train=X_train,
+            y_train=y_train,
+            **settings,
+            estimator_list=["arima", "sarimax"],
+            period=time_horizon,
+        )
+
+
+def test_numpy():
+    X_train = np.arange("2014-01", "2021-01", dtype="datetime64[M]")
+    y_train = np.random.random(size=72)
+    automl = AutoML()
+    try:
+        import prophet
+
+        automl.fit(
+            X_train=X_train[:60],  # a single column of timestamp
+            y_train=y_train,  # value for each timestamp
+            period=12,  # time horizon to forecast, e.g., 12 months
+            task="ts_forecast",
+            time_budget=3,  # time budget in seconds
+            log_file_name="test/forecast.log",
+        )
+        print(automl.predict(X_train[60:]))
+        print(automl.predict(12))
+    except ValueError:
+        print("ValueError for prophet is raised as expected.")
+    except ImportError:
+        print("not using prophet due to ImportError")
+        automl = AutoML()
+        automl.fit(
+            X_train=X_train[:72],  # a single column of timestamp
+            y_train=y_train,  # value for each timestamp
+            period=12,  # time horizon to forecast, e.g., 12 months
+            task="ts_forecast",
+            time_budget=1,  # time budget in seconds
+            estimator_list=["arima", "sarimax"],
+            log_file_name="test/forecast.log",
+        )
+        print(automl.predict(X_train[72:]))
+        # an alternative way to specify predict steps for arima/sarimax
+        print(automl.predict(12))
+
+
+def test_multivariate_forecast_num(budget=5):
+    import pandas as pd
+    # pd.set_option("display.max_rows", None, "display.max_columns", None)
+    df = pd.read_csv("https://raw.githubusercontent.com/srivatsan88/YouTubeLI/master/dataset/nyc_energy_consumption.csv")
+    # preprocessing data
+    df["timeStamp"] = pd.to_datetime(df["timeStamp"])
+    df = df.set_index("timeStamp")
+    df = df.resample("D").mean()
+    df["temp"] = df["temp"].fillna(method="ffill")
+    df["precip"] = df["precip"].fillna(method="ffill")
+    df = df[:-2] # last two rows are NaN for 'demand' column so remove them
+    df = df.reset_index()
+    # split data into train and test
+    time_horizon = 180
+    num_samples = df.shape[0]
+    split_idx = num_samples - time_horizon
+    train_df = df[:split_idx]
+    test_df = df[split_idx:]
+    X_test = test_df[["timeStamp", "temp", "precip"]]  # test dataframe must contain values for the regressors / multivariate variables
+    y_test = test_df["demand"]
+    # return
+    automl = AutoML()
+    settings = {
+        "time_budget": budget,  # total running time in seconds
+        "metric": "mape",  # primary metric
+        "task": "ts_forecast",  # task type
+        "log_file_name": "test/energy_forecast_numerical.log",  # flaml log file
+        "eval_method": "holdout",
+        "log_type": "all",
+        "label": "demand"
+    }
+    '''The main flaml automl API'''
+    try:
+        import prophet
+
+        automl.fit(dataframe=df, **settings, period=time_horizon)
+    except ImportError:
+        print("not using prophet due to ImportError")
+        automl.fit(
+            dataframe=df,
+            **settings,
+            estimator_list=["arima", "sarimax"],
+            period=time_horizon,
+        )
+    """ retrieve best config and best learner"""
+    print("Best ML leaner:", automl.best_estimator)
+    print("Best hyperparmeter config:", automl.best_config)
+    print(f"Best mape on validation data: {automl.best_loss}")
+    print(f"Training duration of best run: {automl.best_config_train_time}s")
+    print(automl.model.estimator)
+    """ pickle and save the automl object """
+    import pickle
+    with open("automl.pkl", "wb") as f:
+        pickle.dump(automl, f, pickle.HIGHEST_PROTOCOL)
+    """ compute predictions of testing dataset """
+    y_pred = automl.predict(X_test)
+    print("Predicted labels", y_pred)
+    print("True labels", y_test)
+    """ compute different metric values on testing dataset"""
+    from flaml.ml import sklearn_metric_loss_score
+    print("mape", "=", sklearn_metric_loss_score("mape", y_pred, y_test))
+    from flaml.data import get_output_from_log
+    time_history, best_valid_loss_history, valid_loss_history, config_history, metric_history = \
+        get_output_from_log(filename=settings["log_file_name"], time_budget=budget)
+    for config in config_history:
+        print(config)
+    print(automl.prune_attr)
+    print(automl.max_resource)
+    print(automl.min_resource)
+
+    import matplotlib.pyplot as plt
+    plt.figure()
+    plt.plot(X_test["timeStamp"], y_test, label="Actual Demand")
+    plt.plot(X_test["timeStamp"], y_pred, label="FLAML Forecast")
+    plt.xlabel("Date")
+    plt.ylabel("Energy Demand")
+    plt.legend()
+    plt.show()
+
+
+def load_multi_dataset_cat(time_horizon):
+    """categorical multivariate time series forecasting"""
+    import pandas as pd
+    df = pd.read_csv("https://raw.githubusercontent.com/srivatsan88/YouTubeLI/master/dataset/nyc_energy_consumption.csv")
+    # preprocessing data
+    df["timeStamp"] = pd.to_datetime(df["timeStamp"])
+    df = df.set_index("timeStamp")
+    df = df.resample("D").mean()
+    df["temp"] = df["temp"].fillna(method="ffill")
+    df["precip"] = df["precip"].fillna(method="ffill")
+    df = df[:-2] # last two rows are NaN for 'demand' column so remove them
+    df = df.reset_index()
+
+    df = df[["timeStamp", "demand", "temp"]]
+
+    # feature engineering - use discrete values to denote different categories
+    def season(date):
+        date = (date.month, date.day)
+        spring = (3, 20)
+        summer = (6, 21)
+        fall = (9, 22)
+        winter = (12, 21)
+        if date < spring or date >= winter:
+            return "winter" # winter 0
+        elif spring <= date < summer:
+            return "spring" # spring 1
+        elif summer <= date < fall:
+            return "summer" # summer 2
+        elif fall <= date < winter:
+            return "fall" # fall 3
+
+    def get_monthly_avg(data):
+        data["month"] = data["timeStamp"].dt.month
+        data = data[["month", "temp"]].groupby("month")
+        data = data.agg({"temp": "mean"})
+        return data
+
+
+    monthly_avg = get_monthly_avg(df).to_dict().get("temp")
+
+
+    def above_monthly_avg(date, temp):
+        month = date.month
+        if temp > monthly_avg.get(month):
+            return 1
+        else:
+            return 0
+
+
+    df["season"] = df["timeStamp"].apply(season)
+    df["above_monthly_avg"] = df.apply(lambda x: above_monthly_avg(x["timeStamp"], x["temp"]), axis=1)
+
+    # split data into train and test
+    time_horizon = time_horizon
+    num_samples = df.shape[0]
+    split_idx = num_samples - time_horizon
+    train_df = df[:split_idx]
+    test_df = df[split_idx:]
+
+    del train_df["temp"], train_df["month"]
+
+    return train_df, test_df
+
+
+def test_multivariate_forecast_cat(budget=5):
+    time_horizon = 180
+    train_df, test_df = load_multi_dataset_cat(time_horizon)
+    print(train_df)
+    X_test = test_df[["timeStamp", "season", "above_monthly_avg"]]  # test dataframe must contain values for the regressors / multivariate variables
+    y_test = test_df["demand"]
+    # return
+    automl = AutoML()
+    settings = {
+        "time_budget": budget,  # total running time in seconds
+        "metric": "mape",  # primary metric
+        "task": "ts_forecast",  # task type
+        "log_file_name": "test/energy_forecast_numerical.log",  # flaml log file
+        "eval_method": "holdout",
+        "log_type": "all",
+        "label": "demand"
+    }
+    '''The main flaml automl API'''
+    try:
+        import prophet
+
+        automl.fit(dataframe=df, **settings, period=time_horizon)
+    except ImportError:
+        print("not using prophet due to ImportError")
+        automl.fit(
+            dataframe=df,
+            **settings,
+            estimator_list=["arima", "sarimax"],
+            period=time_horizon,
+        )
+    """ retrieve best config and best learner"""
+    print("Best ML leaner:", automl.best_estimator)
+    print("Best hyperparmeter config:", automl.best_config)
+    print(f"Best mape on validation data: {automl.best_loss}")
+    print(f"Training duration of best run: {automl.best_config_train_time}s")
+    print(automl.model.estimator)
+    """ pickle and save the automl object """
+    import pickle
+    with open("automl.pkl", "wb") as f:
+        pickle.dump(automl, f, pickle.HIGHEST_PROTOCOL)
+    """ compute predictions of testing dataset """
+    y_pred = automl.predict(X_test)
+    print("Predicted labels", y_pred)
+    print("True labels", y_test)
+    """ compute different metric values on testing dataset"""
+    from flaml.ml import sklearn_metric_loss_score
+    print("mape", "=", sklearn_metric_loss_score("mape", y_pred, y_test))
+    print("rmse", "=", sklearn_metric_loss_score("rmse", y_pred, y_test))
+    print("mse", "=", sklearn_metric_loss_score("mse", y_pred, y_test))
+    print("mae", "=", sklearn_metric_loss_score("mae", y_pred, y_test))
+    from flaml.data import get_output_from_log
+    time_history, best_valid_loss_history, valid_loss_history, config_history, metric_history = \
+        get_output_from_log(filename=settings["log_file_name"], time_budget=budget)
+    for config in config_history:
+        print(config)
+    print(automl.prune_attr)
+    print(automl.max_resource)
+    print(automl.min_resource)
+
+    import matplotlib.pyplot as plt
+    plt.figure()
+    plt.plot(X_test["timeStamp"], y_test, label="Actual Demand")
+    plt.plot(X_test["timeStamp"], y_pred, label="FLAML Forecast")
+    plt.xlabel("Date")
+    plt.ylabel("Energy Demand")
+    plt.legend()
+    plt.show()
+
+if __name__ == "__main__":
+    test_forecast_automl(60)
+    test_multivariate_forecast_num(60)
+    test_multivariate_forecast_cat(60)
--- conflicted
+++ resolved
@@ -13,16 +13,9 @@
 
 def train_breast_cancer(config):
     params = LGBMEstimator(**config).params
-<<<<<<< HEAD
-    num_boost_round = params.pop("n_estimators")
     train_set = lgb.Dataset(X_train, label=y_train)
-    gbm = lgb.train(params, train_set, num_boost_round)
+    gbm = lgb.train(params, train_set)
     preds = gbm.predict(X_test)
-=======
-    train_set = lgb.Dataset(train_x, label=train_y)
-    gbm = lgb.train(params, train_set)
-    preds = gbm.predict(test_x)
->>>>>>> c6c0c297
     pred_labels = np.rint(preds)
     tune.report(mean_accuracy=accuracy_score(y_test, pred_labels), done=True)
 

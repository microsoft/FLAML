/** @type {import('@docusaurus/types').DocusaurusConfig} */
const math = require('remark-math');
const katex = require('rehype-katex');

module.exports = {
  title: 'FLAML',
  tagline: 'A Fast Library for Automated Machine Learning & Tuning',
  url: 'https://shao-kun-zhang.github.io/',
  baseUrl: '/FLAML/',
  onBrokenLinks: 'throw',
  onBrokenMarkdownLinks: 'warn',
  favicon: 'img/flaml_logo.ico',
  organizationName: 'Shao-kun-Zhang', // Usually your GitHub org/user name.
  projectName: 'FLAML', // Usually your repo name.
  themeConfig: {
    navbar: {
      title: 'FLAML',
      logo: {
        alt: 'FLAML',
        src: 'img/flaml_logo_fill.svg',
      },
      items: [
        {
          type: 'doc',
          docId: 'Getting-Started',
          position: 'left',
          label: 'Docs',
        },
        {
            type: 'doc',
            docId: 'reference/automl',
            position: 'left',
            label: 'SDK',
        },
        {
          type: 'doc',
          docId: 'FAQ',
          position: 'left',
          label: 'FAQ',
        },
        {
          href: 'https://github.com/microsoft/FLAML',
          label: 'GitHub',
          position: 'right',
        },
      ],
    },
    footer: {
      style: 'dark',
      links: [
        // {
        //   title: 'Docs',
        //   items: [
        //     {
        //       label: 'Getting Started',
        //       to: 'docs/getting-started',
        //     },
        //   ],
        // },
        // {
        //   title: 'Community',
        //   items: [
        //     // {
        //     //   label: 'Stack Overflow',
        //     //   href: 'https://stackoverflow.com/questions/tagged/pymarlin',
        //     // },
        //     // {
        //     //   label: 'Discord',
        //     //   href: 'https://discordapp.com/invite/docusaurus',
        //     // },
        //     // {
        //     //   label: 'Twitter',
        //     //   href: 'https://twitter.com/docusaurus',
        //     // },
        //   ],
        // },
        // {
        //   title: 'More',
        //   items: [
        //     {
        //       label: 'GitHub',
        //       href: 'https://github.com/microsoft/FLAML',
        //     },
        //   ],
        // },
      ],
      copyright: `Copyright © ${new Date().getFullYear()} FLAML Authors. Built with Docusaurus.`,
    },
  },
  presets: [
    [
      '@docusaurus/preset-classic',
      {
        docs: {
          sidebarPath: require.resolve('./sidebars.js'),
          // Please change this to your repo.
          editUrl:
            'https://github.com/microsoft/FLAML/edit/master/website/',
          remarkPlugins: [math],
          rehypePlugins: [katex],
        },
        theme: {
          customCss: require.resolve('./src/css/custom.css'),
        },
      },
    ],
  ],
  stylesheets: [
    {
        href: "https://cdn.jsdelivr.net/npm/katex@0.13.11/dist/katex.min.css",
        integrity: "sha384-Um5gpz1odJg5Z4HAmzPtgZKdTBHZdw8S29IecapCSB31ligYPhHQZMIlWLYQGVoc",
        crossorigin: "anonymous",
    },
<<<<<<< HEAD
  ],  
=======
  ],
>>>>>>> ffeadf39
  plugins: [
    // ... Your other plugins.
    [
      require.resolve("@easyops-cn/docusaurus-search-local"),
      {
        // ... Your options.
        // `hashed` is recommended as long-term-cache of index file is possible.
        hashed: true,
<<<<<<< HEAD
=======
        blogDir:"./blog/"
>>>>>>> ffeadf39
        // For Docs using Chinese, The `language` is recommended to set to:
        // ```
        // language: ["en", "zh"],
        // ```
        // When applying `zh` in language, please install `nodejieba` in your project.
      },
    ],
  ],
};<|MERGE_RESOLUTION|>--- conflicted
+++ resolved
@@ -111,11 +111,8 @@
         integrity: "sha384-Um5gpz1odJg5Z4HAmzPtgZKdTBHZdw8S29IecapCSB31ligYPhHQZMIlWLYQGVoc",
         crossorigin: "anonymous",
     },
-<<<<<<< HEAD
-  ],  
-=======
   ],
->>>>>>> ffeadf39
+
   plugins: [
     // ... Your other plugins.
     [
@@ -124,10 +121,7 @@
         // ... Your options.
         // `hashed` is recommended as long-term-cache of index file is possible.
         hashed: true,
-<<<<<<< HEAD
-=======
         blogDir:"./blog/"
->>>>>>> ffeadf39
         // For Docs using Chinese, The `language` is recommended to set to:
         // ```
         // language: ["en", "zh"],
@@ -136,4 +130,4 @@
       },
     ],
   ],
-};+};

--- conflicted
+++ resolved
@@ -10,16 +10,14 @@
   url: https://qingyun-wu.github.io/
   image_url: https://github.com/qingyun-wu.png
 
-<<<<<<< HEAD
 yiranwu:
   name: Yiran Wu
   title: PhD student at Pennsylvania State University
   url: https://github.com/kevin666aa
   image_url: https://github.com/kevin666aa.png
-=======
+
 jialeliu:
   name: Jiale Liu
   title: Undergraduate student at Xidian University
   url: https://leoljl.github.io
-  image_url: https://github.com/LeoLjl/leoljl.github.io/blob/main/profile.jpg?raw=true
->>>>>>> 2406e694
+  image_url: https://github.com/LeoLjl/leoljl.github.io/blob/main/profile.jpg?raw=true
--- conflicted
+++ resolved
@@ -7,11 +7,7 @@
 
 ### Main Features
 
-<<<<<<< HEAD
-1. For common machine learning or AI tasks like classification, regression and generation, it quickly finds quality models for user-provided data with low computational resources. It supports both classical machine learning models and deep neural networks, including large language models.
-=======
 1. For common machine learning or AI tasks like classification, regression, and generation, it quickly finds quality models for user-provided data with low computational resources. It supports both classical machine learning models and deep neural networks, including large language models such as the OpenAI GPT-3 models.
->>>>>>> 77e85d48
 
 2. It is easy to customize or extend. Users can find their desired customizability from a smooth range: minimal customization (computational resource budget), medium customization (e.g., scikit-style learner, search space and metric), or full customization (arbitrary training and evaluation code). Users can customize only when and what they need to, and leave the rest to the library.
 

# Auto Generation

`flaml.autogen` is a subpackage for automating generation tasks. It uses [`flaml.tune`](../reference/tune/tune) to find good hyperparameter configurations under budget constraints.
Such optimization has several benefits:
* Maximize the utility out of using expensive foundation models.
* Reduce the inference cost by using cheaper models or configurations which achieve equal or better performance.

## Choices to Optimize

The cost of using foundation models for text generation is typically measured in terms of the number of tokens in the input and output combined. From the perspective of an application builder using foundation models, the use case is to maximize the utility of the generated text under an inference budget constraint (e.g., measured by the average dollar cost needed to solve a coding problem). This can be achieved by optimizing the hyperparameters of the inference,
which can significantly affect both the utility and the cost of the generated text.

The tunable hyperparameters include:
1. model - this is a required input, specifying the model ID to use.
1. prompt/messages - the input prompt/messages to the model, which provides the context for the text generation task.
1. max_tokens - the maximum number of tokens (words or word pieces) to generate in the output.
1. temperature - a value between 0 and 1 that controls the randomness of the generated text. A higher temperature will result in more random and diverse text, while a lower temperature will result in more predictable text.
1. top_p - a value between 0 and 1 that controls the sampling probability mass for each token generation. A lower top_p value will make it more likely to generate text based on the most likely tokens, while a higher value will allow the model to explore a wider range of possible tokens.
1. n - the number of responses to generate for a given prompt. Generating multiple responses can provide more diverse and potentially more useful output, but it also increases the cost of the request.
1. stop - a list of strings that, when encountered in the generated text, will cause the generation to stop. This can be used to control the length or the validity of the output.
1. presence_penalty, frequency_penalty - values that control the relative importance of the presence and frequency of certain words or phrases in the generated text.
1. best_of - the number of responses to generate server-side when selecting the "best" (the one with the highest log probability per token) response for a given prompt.

The cost and utility of text generation are intertwined with the joint effect of these hyperparameters.
There are also complex interactions among subsets of the hyperparameters. For example,
the temperature and top_p are not recommended to be altered from their default values together because they both control the randomness of the generated text, and changing both at the same time can result in conflicting effects; n and best_of are rarely tuned together because if the application can process multiple outputs, filtering on the server side causes unnecessary information loss; both n and max_tokens will affect the total number of tokens generated, which in turn will affect the cost of the request.
These interactions and trade-offs make it difficult to manually determine the optimal hyperparameter settings for a given text generation task.

## Tune Hyperparameters

The tuning can be performed with the following information:
1. Validation data.
1. Evaluation function.
1. Metric to optimize.
1. Search space.
1. Budgets: inference and optimization respectively.

### Validation data

Collect a diverse set of instances. They can be stored in an iterable of dicts. For example, each instance dict can contain "problem" as a key and the description str of a math problem as the value; and "solution" as a key and the solution str as the value.

### Evaluation function

The evaluation function should take a list of responses, and other keyword arguments corresponding to the keys in each validation data instance as input, and output a dict of metrics. For example,

```python
def eval_math_responses(responses: List[str], solution: str, **args) -> Dict:
    # select a response from the list of responses
    # check whether the answer is correct
    return {"success": True or False}
```

[`flaml.autogen.code_utils`](../reference/autogen/code_utils) and [`flaml.autogen.math_utils`](../reference/autogen/math_utils) offer some example evaluation functions for code generation and math problem solving.

### Metric to optimize

The metric to optimize is usually an aggregated metric over all the tuning data instances. For example, users can specify "success" as the metric and "max" as the optimization mode. By default, the aggregation function is taking the average. Users can provide a customized aggregation function if needed.

### Search space

Users can specify the (optional) search range for each hyperparameter.

1. model. Either a constant str, or multiple choices specified by `flaml.tune.choice`.
1. prompt/messages. Prompt is either a str or a list of strs, of the prompt templates. messages is a list of dicts or a list of lists, of the message templates.
Each prompt/message template will be formatted with each data instance. For example, the prompt template can be:
"{problem} Solve the problem carefully. Simplify your answer as much as possible. Put the final answer in \\boxed{{}}."
And `{problem}` will be replaced by the "problem" field of each data instance.
1. max_tokens, n, best_of. They can be constants, or specified by `flaml.tune.randint`, `flaml.tune.qrandint`, `flaml.tune.lograndint` or `flaml.qlograndint`. By default, max_tokens is searched in [50, 1000); n is searched in [1, 100); and best_of is fixed to 1.
1. stop. It can be a str or a list of strs, or a list of lists of strs or None. Default is None.
1. temperature or top_p. One of them can be specified as a constant or by `flaml.tune.uniform` or `flaml.tune.loguniform` etc.
Please don't provide both. By default, each configuration will choose either a temperature or a top_p in [0, 1] uniformly.
1. presence_penalty, frequency_penalty. They can be constants or specified by `flaml.tune.uniform` etc. Not tuned by default.

### Budgets

One can specify an inference budget and an optimization budget.
The inference budget refers to the average inference cost per data instance.
The optimization budget refers to the total budget allowed in the tuning process. Both are measured by dollars and follow the price per 1000 tokens.

### Perform tuning

Now, you can use [`flaml.oai.Completion.tune`](../reference/autogen/oai/completion#tune) for tuning. For example,

```python
from flaml import oai

config, analysis = oai.Completion.tune(
    data=tune_data,
    metric="success",
    mode="max",
    eval_func=eval_func,
    inference_budget=0.05,
    optimization_budget=3,
    num_samples=-1,
)
```

`num_samples` is the number of configurations to sample. -1 means unlimited (until optimization budget is exhausted).
The returned `config` contains the optimized configuration and `analysis` contains an [ExperimentAnalysis](../reference/tune/analysis#experimentanalysis-objects) object for all the tried configurations and results.

## Perform inference with the tuned config

<<<<<<< HEAD
One can use [`flaml.oai.Completion.create`](../reference/autogen/oai/completion#create) to perform inference. It materializes a prompt using a given context. For example,
=======
One can use [`flaml.oai.Completion.create`](../reference/autogen/oai/completion#create) to performance inference.
There are a number of benefits of using `flaml.oai.Completion.create` to perform inference.

A template is either a format str, or a function which produces a str from several input fields.

### API unification

`flaml.oai.Completion.create` is compatible with both `openai.Completion.create` and `openai.ChatCompletion.create`, and both OpenAI API and Azure OpenAI API. So models such as "text-davinci-003", "gpt-3.5-turbo" and "gpt-4" can share a common API. When only tuning the chat-based models, `flaml.oai.ChatCompletion` can be used.

### Caching

API call results are cached locally and reused when the same request is issued. This is useful when repeating or continuing experiments for reproducibility and cost saving. It still allows controlled randomness by setting the "seed", using [`set_cache`](../reference/autogen/oai/completion#set_cache) or specifying in `create()`.

### Error handling

It is easy to hit error when calling OpenAI APIs, due to connection, rate limit, or timeout. Some of the errors are transient. `flaml.oai.Completion.create` deals with the transient errors and retries automatically. Initial request timeout, retry timeout and retry time interval can be configured via `flaml.oai.request_timeout`, `flaml.oai.retry_timeout` and `flaml.oai.retry_time`.

### Templating

If the provided prompt or message is a template, it will be automatically materialized with a given context. For example,
>>>>>>> fa5ccea8

```python
response = oai.Completion.create(problme=problem, prompt="{problem} Solve the problem carefully.", **config)
```

## Other utilities

### Completion

[`flaml.oai.Completion`](../reference/autogen/oai/completion) also offers some additional utilities, such as:
- a [`cost`](../reference/autogen/oai/completion#cost) function to calculate the cost of an API call.
- a [`test`](../reference/autogen/oai/completion#test) function to conveniently evaluate the configuration over test data.
- a [`extract_text`](../reference/autogen/oai/completion#extract_text) function to extract the text from a completion or chat response.
- a [`set_cache`](../reference/autogen/oai/completion#extract_text) function to set the seed and cache path. The caching is introduced in the section above, with the benefit of cost saving, reproducibility, and controlled randomness.

### Code

[`flaml.autogen.code_utils`](../reference/autogen/code_utils) offers code-related utilities, such as:
- a [`improve_code`](../reference/autogen/code_utils#improve_code) function to improve code for a given objective.
- a [`generate_assertions`](../reference/autogen/code_utils#generate_assertions) function to generate assertion statements from function signature and docstr.
- a [`implement`](../reference/autogen/code_utils#implement) function to implement a function from a definition.
- a [`eval_function_completions`](../reference/autogen/code_utils#eval_function_completions) function to evaluate the success of a function completion task, or select a response from a list of responses using generated assertions.

### Math

[`flaml.autogen.math_utils`](../reference/autogen/math_utils) offers utilities for math problems, such as:
- a [eval_math_responses](../reference/autogen/math_utils#eval_math_responses) function to select a response using voting, and check if the final answer is correct if the canonical solution is provided.


*Interested in trying it yourself? Please check the following notebook examples:*
* [Optimize for Code Gen](https://github.com/microsoft/FLAML/blob/main/notebook/autogen_openai.ipynb)
* [Optimize for Math](https://github.com/microsoft/FLAML/blob/main/notebook/autogen_chatgpt.ipynb)<|MERGE_RESOLUTION|>--- conflicted
+++ resolved
@@ -100,9 +100,6 @@
 
 ## Perform inference with the tuned config
 
-<<<<<<< HEAD
-One can use [`flaml.oai.Completion.create`](../reference/autogen/oai/completion#create) to perform inference. It materializes a prompt using a given context. For example,
-=======
 One can use [`flaml.oai.Completion.create`](../reference/autogen/oai/completion#create) to performance inference.
 There are a number of benefits of using `flaml.oai.Completion.create` to perform inference.
 
@@ -123,7 +120,6 @@
 ### Templating
 
 If the provided prompt or message is a template, it will be automatically materialized with a given context. For example,
->>>>>>> fa5ccea8
 
 ```python
 response = oai.Completion.create(problme=problem, prompt="{problem} Solve the problem carefully.", **config)

--- conflicted
+++ resolved
@@ -32,16 +32,12 @@
 the temperature and top_p are not recommended to be altered from their default values together because they both control the randomness of the generated text, and changing both at the same time can result in conflicting effects; n and best_of are rarely tuned together because if the application can process multiple outputs, filtering on the server side causes unnecessary information loss; both n and max_tokens will affect the total number of tokens generated, which in turn will affect the cost of the request.
 These interactions and trade-offs make it difficult to manually determine the optimal hyperparameter settings for a given text generation task.
 
-<<<<<<< HEAD
+*Do the choices matter? Check this [blog post](/blog/2023/04/21/LLM-tuning-math) for a case study.*
+
+
+## Tune Hyperparameters
+
 With `flaml.autogen`, the tuning can be performed with the following information:
-=======
-*Do the choices matter? Check this [blog post](/blog/2023/04/21/LLM-tuning-math) for a case study.*
-
-
-## Tune Hyperparameters
-
-The tuning can be performed with the following information:
->>>>>>> e463146c
 1. Validation data.
 1. Evaluation function.
 1. Metric to optimize.

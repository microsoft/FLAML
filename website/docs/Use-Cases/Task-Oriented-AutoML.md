# Task Oriented AutoML

## Overview

[`flaml.AutoML`](/docs/reference/automl/automl#automl-objects) is a class for task-oriented AutoML. It can be used as a scikit-learn style estimator with the standard `fit` and `predict` functions. The minimal inputs from users are the training data and the task type.

- Training data:
  - numpy array. When the input data are stored in numpy array, they are passed to `fit()` as `X_train` and `y_train`.
  - pandas dataframe. When the input data are stored in pandas dataframe, they are passed to `fit()` either as `X_train` and `y_train`, or as `dataframe` and `label`.
- Tasks (specified via `task`):
  - 'classification': classification with tabular data.
  - 'regression': regression with tabular data.
  - 'ts_forecast': time series forecasting.
  - 'ts_forecast_classification': time series forecasting for classification.
  - 'ts_forecast_panel': time series forecasting for panel datasets (multiple time series).
  - 'rank': learning to rank.
  - 'seq-classification': sequence classification.
  - 'seq-regression': sequence regression.
  - 'summarization': text summarization.
  - 'token-classification': token classification.
  - 'multichoice-classification': multichoice classification.

Two optional inputs are `time_budget` and `max_iter` for searching models and hyperparameters. When both are unspecified, only one model per estimator will be trained (using our [zero-shot](Zero-Shot-AutoML) technique). When `time_budget` is provided, there can be randomness in the result due to runtime variance.

A typical way to use `flaml.AutoML`:

```python
# Prepare training data
# ...
from flaml import AutoML

automl = AutoML()
automl.fit(X_train, y_train, task="regression", time_budget=60, **other_settings)
# Save the model
with open("automl.pkl", "wb") as f:
    pickle.dump(automl, f, pickle.HIGHEST_PROTOCOL)

# At prediction time
with open("automl.pkl", "rb") as f:
    automl = pickle.load(f)
pred = automl.predict(X_test)
```

If users provide the minimal inputs only, `AutoML` uses the default settings for optimization metric, estimator list etc.

## Customize AutoML.fit()

### Optimization metric

The optimization metric is specified via the `metric` argument. It can be either a string which refers to a built-in metric, or a user-defined function.

- Built-in metric.
  - 'accuracy': 1 - accuracy as the corresponding metric to minimize.
  - 'log_loss': default metric for multiclass classification.
  - 'r2': 1 - r2_score as the corresponding metric to minimize. Default metric for regression.
  - 'rmse': root mean squared error.
  - 'mse': mean squared error.
  - 'mae': mean absolute error.
  - 'mape': mean absolute percentage error.
  - 'roc_auc': minimize 1 - roc_auc_score. Default metric for binary classification.
  - 'roc_auc_ovr': minimize 1 - roc_auc_score with `multi_class="ovr"`.
  - 'roc_auc_ovo': minimize 1 - roc_auc_score with `multi_class="ovo"`.
  - 'roc_auc_weighted': minimize 1 - roc_auc_score with `average="weighted"`.
  - 'roc_auc_ovr_weighted': minimize 1 - roc_auc_score with `multi_class="ovr"` and `average="weighted"`.
  - 'roc_auc_ovo_weighted': minimize 1 - roc_auc_score with `multi_class="ovo"` and `average="weighted"`.
  - 'f1': minimize 1 - f1_score.
  - 'micro_f1': minimize 1 - f1_score with `average="micro"`.
  - 'macro_f1': minimize 1 - f1_score with `average="macro"`.
  - 'ap': minimize 1 - average_precision_score.
  - 'ndcg': minimize 1 - ndcg_score.
  - 'ndcg@k': minimize 1 - ndcg_score@k. k is an integer.
- User-defined function.
  A customized metric function that requires the following (input) signature, and returns the input config’s value in terms of the metric you want to minimize, and a dictionary of auxiliary information at your choice:

```python
def custom_metric(
    X_val,
    y_val,
    estimator,
    labels,
    X_train,
    y_train,
    weight_val=None,
    weight_train=None,
    config=None,
    groups_val=None,
    groups_train=None,
):
    return metric_to_minimize, metrics_to_log
```

For example,

```python
def custom_metric(
    X_val,
    y_val,
    estimator,
    labels,
    X_train,
    y_train,
    weight_val=None,
    weight_train=None,
    *args,
):
    from sklearn.metrics import log_loss
    import time

    start = time.time()
    y_pred = estimator.predict_proba(X_val)
    pred_time = (time.time() - start) / len(X_val)
    val_loss = log_loss(y_val, y_pred, labels=labels, sample_weight=weight_val)
    y_pred = estimator.predict_proba(X_train)
    train_loss = log_loss(y_train, y_pred, labels=labels, sample_weight=weight_train)
    alpha = 0.5
    return val_loss * (1 + alpha) - alpha * train_loss, {
        "val_loss": val_loss,
        "train_loss": train_loss,
        "pred_time": pred_time,
    }
```

It returns the validation loss penalized by the gap between validation and training loss as the metric to minimize, and three metrics to log: val_loss, train_loss and pred_time. The arguments `config`, `groups_val` and `groups_train` are not used in the function.

### Estimator and search space

The estimator list can contain one or more estimator names, each corresponding to a built-in estimator or a custom estimator. Each estimator has a search space for hyperparameter configurations. FLAML supports both classical machine learning models and deep neural networks.

#### Estimator

- Built-in estimator.
  - 'lgbm': LGBMEstimator for task "classification", "regression", "rank", "ts_forecast" and "ts_forecast_classification". Hyperparameters: n_estimators, num_leaves, min_child_samples, learning_rate, log_max_bin (logarithm of (max_bin + 1) with base 2), colsample_bytree, reg_alpha, reg_lambda.
  - 'xgboost': XGBoostSkLearnEstimator for task "classification", "regression", "rank", "ts_forecast" and "ts_forecast_classification". Hyperparameters: n_estimators, max_leaves, min_child_weight, learning_rate, subsample, colsample_bylevel, colsample_bytree, reg_alpha, reg_lambda.
  - 'xgb_limitdepth': XGBoostLimitDepthEstimator for task "classification", "regression", "rank", "ts_forecast" and "ts_forecast_classification". Hyperparameters: n_estimators,  max_depth, min_child_weight, learning_rate, subsample, colsample_bylevel, colsample_bytree, reg_alpha, reg_lambda.
  - 'rf': RandomForestEstimator for task "classification", "regression", "ts_forecast" and "ts_forecast_classification". Hyperparameters: n_estimators, max_features, max_leaves, criterion (for classification only). Starting from v1.1.0,
    it uses a fixed random_state by default.
  - 'extra_tree': ExtraTreesEstimator for task "classification", "regression", "ts_forecast" and "ts_forecast_classification". Hyperparameters: n_estimators, max_features, max_leaves, criterion (for classification only). Starting from v1.1.0,
    it uses a fixed random_state by default.
  - 'histgb': HistGradientBoostingEstimator for task "classification", "regression", "ts_forecast" and "ts_forecast_classification". Hyperparameters: n_estimators, max_leaves, min_samples_leaf, learning_rate, log_max_bin (logarithm of (max_bin + 1) with base 2), l2_regularization. It uses a fixed random_state by default.
  - 'lrl1': LRL1Classifier (sklearn.LogisticRegression with L1 regularization) for task "classification". Hyperparameters: C.
  - 'lrl2': LRL2Classifier (sklearn.LogisticRegression with L2 regularization) for task "classification". Hyperparameters: C.
  - 'catboost': CatBoostEstimator for task "classification" and "regression". Hyperparameters: early_stopping_rounds, learning_rate, n_estimators.
  - 'kneighbor': KNeighborsEstimator for task "classification" and "regression". Hyperparameters: n_neighbors.
  - 'prophet': Prophet for task "ts_forecast". Hyperparameters: changepoint_prior_scale, seasonality_prior_scale, holidays_prior_scale, seasonality_mode.
  - 'arima': ARIMA for task "ts_forecast". Hyperparameters: p, d, q.
  - 'sarimax': SARIMAX for task "ts_forecast". Hyperparameters: p, d, q, P, D, Q, s.
  - 'holt-winters': Holt-Winters (triple exponential smoothing) model for task "ts_forecast". Hyperparameters: seasonal_perdiods, seasonal, use_boxcox, trend, damped_trend.
  - 'transformer': Huggingface transformer models for task "seq-classification", "seq-regression", "multichoice-classification", "token-classification" and "summarization". Hyperparameters: learning_rate, num_train_epochs, per_device_train_batch_size, warmup_ratio, weight_decay, adam_epsilon, seed.
  - 'temporal_fusion_transformer': TemporalFusionTransformerEstimator for task "ts_forecast_panel". Hyperparameters: gradient_clip_val, hidden_size, hidden_continuous_size, attention_head_size, dropout, learning_rate. There is a [known issue](https://github.com/jdb78/pytorch-forecasting/issues/1145) with pytorch-forecast logging.
- Custom estimator. Use custom estimator for:
  - tuning an estimator that is not built-in;
  - customizing search space for a built-in estimator.

#### Guidelines on tuning a custom estimator

To tune a custom estimator that is not built-in, you need to:

1. Build a custom estimator by inheritting [`flaml.automl.model.BaseEstimator`](/docs/reference/automl/model#baseestimator-objects) or a derived class.
   For example, if you have a estimator class with scikit-learn style `fit()` and `predict()` functions, you only need to set `self.estimator_class` to be that class in your constructor.

```python
from flaml.automl.model import SKLearnEstimator
# SKLearnEstimator is derived from BaseEstimator
import rgf


class MyRegularizedGreedyForest(SKLearnEstimator):
    def __init__(self, task="binary", **config):
        super().__init__(task, **config)

        if task in CLASSIFICATION:
        from rgf.sklearn import RGFClassifier

        self.estimator_class = RGFClassifier
        else:
        from rgf.sklearn import RGFRegressor

        self.estimator_class = RGFRegressor

    @classmethod
    def search_space(cls, data_size, task):
        space = {
        "max_leaf": {
            "domain": tune.lograndint(lower=4, upper=data_size),
            "low_cost_init_value": 4,
        },
        "n_iter": {
            "domain": tune.lograndint(lower=1, upper=data_size),
            "low_cost_init_value": 1,
        },
        "learning_rate": {"domain": tune.loguniform(lower=0.01, upper=20.0)},
        "min_samples_leaf": {
            "domain": tune.lograndint(lower=1, upper=20),
            "init_value": 20,
        },
        }
        return space
```

In the constructor, we set `self.estimator_class` as `RGFClassifier` or `RGFRegressor` according to the task type. If the estimator you want to tune does not have a scikit-learn style `fit()` and `predict()` API, you can override the `fit()` and `predict()` function of `flaml.automl.model.BaseEstimator`, like [XGBoostEstimator](/docs/reference/automl/model#xgboostestimator-objects). Importantly, we also add the `task="binary"` parameter in the signature of `__init__` so that it doesn't get grouped together with the `**config` kwargs that determines the parameters with which the underlying estimator (`self.estimator_class`) is constructed. If your estimator doesn't use one of the parameters that it is passed, for example some regressors in `scikit-learn` don't use the `n_jobs` parameter, it is enough to add `n_jobs=None` to the signature so that it is ignored by the `**config` dict.

2. Give the custom estimator a name and add it in AutoML. E.g.,

```python
from flaml import AutoML

automl = AutoML()
automl.add_learner("rgf", MyRegularizedGreedyForest)
```

This registers the `MyRegularizedGreedyForest` class in AutoML, with the name "rgf".

3. Tune the newly added custom estimator in either of the following two ways depending on your needs:

- tune rgf alone: `automl.fit(..., estimator_list=["rgf"])`; or
- mix it with other built-in learners: `automl.fit(..., estimator_list=["rgf", "lgbm", "xgboost", "rf"])`.

#### Search space

Each estimator class, built-in or not, must have a `search_space` function. In the `search_space` function, we return a dictionary about the hyperparameters, the keys of which are the names of the hyperparameters to tune, and each value is a set of detailed search configurations about the corresponding hyperparameters represented in a dictionary. A search configuration dictionary includes the following fields:

- `domain`, which specifies the possible values of the hyperparameter and their distribution. Please refer to [more details about the search space domain](Tune-User-Defined-Function#more-details-about-the-search-space-domain).
- `init_value` (optional), which specifies the initial value of the hyperparameter.
- `low_cost_init_value`(optional), which specifies the value of the hyperparameter that is associated with low computation cost. See [cost related hyperparameters](Tune-User-Defined-Function#cost-related-hyperparameters) or [FAQ](/docs/FAQ#about-low_cost_partial_config-in-tune) for more details.

In the example above, we tune four hyperparameters, three integers and one float. They all follow a log-uniform distribution. "max_leaf" and "n_iter" have "low_cost_init_value" specified as their values heavily influence the training cost.

To customize the search space for a built-in estimator, use a similar approach to define a class that inherits the existing estimator. For example,

```python
from flaml.automl.model import XGBoostEstimator


def logregobj(preds, dtrain):
    labels = dtrain.get_label()
    preds = 1.0 / (1.0 + np.exp(-preds))  # transform raw leaf weight
    grad = preds - labels
    hess = preds * (1.0 - preds)
    return grad, hess


class MyXGB1(XGBoostEstimator):
    """XGBoostEstimator with logregobj as the objective function"""

    def __init__(self, **config):
        super().__init__(objective=logregobj, **config)
```

We override the constructor and set the training objective as a custom function `logregobj`. The hyperparameters and their search range do not change. For another example,

```python
class XGBoost2D(XGBoostSklearnEstimator):
    @classmethod
    def search_space(cls, data_size, task):
        upper = min(32768, int(data_size))
        return {
            "n_estimators": {
                "domain": tune.lograndint(lower=4, upper=upper),
                "low_cost_init_value": 4,
            },
            "max_leaves": {
                "domain": tune.lograndint(lower=4, upper=upper),
                "low_cost_init_value": 4,
            },
        }
```

We override the `search_space` function to tune two hyperparameters only, "n_estimators" and "max_leaves". They are both random integers in the log space, ranging from 4 to data-dependent upper bound. The lower bound for each corresponds to low training cost, hence the "low_cost_init_value" for each is set to 4.

##### A shortcut to override the search space

One can use the `custom_hp` argument in [`AutoML.fit()`](/docs/reference/automl/automl#fit) to override the search space for an existing estimator quickly. For example, if you would like to temporarily change the search range of "n_estimators" of xgboost, disable searching "max_leaves" in random forest, and add "subsample" in the search space of lightgbm, you can set:

```python
custom_hp = {
    "xgboost": {
        "n_estimators": {
            "domain": tune.lograndint(lower=new_lower, upper=new_upper),
            "low_cost_init_value": new_lower,
        },
    },
    "rf": {
        "max_leaves": {
            "domain": None,  # disable search
        },
    },
    "lgbm": {
        "subsample": {
            "domain": tune.uniform(lower=0.1, upper=1.0),
            "init_value": 1.0,
        },
        "subsample_freq": {
            "domain": 1,  # subsample_freq must > 0 to enable subsample
        },
    },
}
```

### Constraint

There are several types of constraints you can impose.

1. Constraints on the AutoML process.

- `time_budget`: constrains the wall-clock time (seconds) used by the AutoML process. We provide some tips on [how to set time budget](#how-to-set-time-budget).

- `max_iter`: constrains the maximal number of models to try in the AutoML process.

2. Constraints on the constructor arguments of the estimators.

Some constraints on the estimator can be implemented via the custom learner. For example,

```python
class MonotonicXGBoostEstimator(XGBoostSklearnEstimator):
    @classmethod
    def search_space(**args):
        space = super().search_space(**args)
        space.update({"monotone_constraints": {"domain": "(1, -1)"}})
        return space
```

It adds a monotonicity constraint to XGBoost. This approach can be used to set any constraint that is an argument in the underlying estimator's constructor.
A shortcut to do this is to use the [`custom_hp`](#a-shortcut-to-override-the-search-space) argument:

```python
custom_hp = {
    "xgboost": {
        "monotone_constraints": {"domain": "(1, -1)"}  # fix the domain as a constant
    }
}
```

3. Constraints on the models tried in AutoML.

Users can set constraints such as the maximal number of models to try, limit on training time and prediction time per model.

- `train_time_limit`: training time in seconds.
- `pred_time_limit`: prediction time per instance in seconds.

For example,

```python
automl.fit(X_train, y_train, max_iter=100, train_time_limit=1, pred_time_limit=1e-3)
```

4. Constraints on the metrics of the ML model tried in AutoML.

When users provide a [custom metric function](#optimization-metric), which returns a primary optimization metric and a dictionary of additional metrics (typically also about the model) to log, users can also specify constraints on one or more of the metrics in the dictionary of additional metrics.

Users need to provide a list of such constraints in the following format:
Each element in this list is a 3-tuple, which shall be expressed
in the following format: the first element of the 3-tuple is the name of the
metric, the second element is the inequality sign chosen from ">=" and "\<=",
and the third element is the constraint value. E.g., `('val_loss', '<=', 0.1)`.

For example,

```python
metric_constraints = [("train_loss", "<=", 0.1), ("val_loss", "<=", 0.1)]
automl.fit(
    X_train,
    y_train,
    max_iter=100,
    train_time_limit=1,
    metric_constraints=metric_constraints,
)
```

### Ensemble

To use stacked ensemble after the model search, set `ensemble=True` or a dict. When `ensemble=True`, the final estimator and `passthrough` in the stacker will be automatically chosen. You can specify customized final estimator or passthrough option:

- "final_estimator": an instance of the final estimator in the stacker.
- "passthrough": True (default) or False, whether to pass the original features to the stacker.

For example,

```python
automl.fit(
    X_train, y_train, task="classification",
    "ensemble": {
        "final_estimator": LogisticRegression(),
        "passthrough": False,
    },
)
```

### Resampling strategy

By default, flaml decides the resampling automatically according to the data size and the time budget. If you would like to enforce a certain resampling strategy, you can set `eval_method` to be "holdout" or "cv" for holdout or cross-validation.

For holdout, you can also set:
<<<<<<< HEAD
* `split_ratio`: the fraction for validation data, 0.1 by default.
* `X_val`, `y_val`: a separate validation dataset. When they are passed, the validation metrics will be computed against this given validation dataset. If they are not passed, then a validation dataset will be split from the training data and held out from training during the model search. After the model search, flaml will retrain the model with best configuration on the full training data.
You can set`retrain_full` to be `False` to skip the final retraining or "budget" to ask flaml to do its best to retrain within the time budget. When `retrain_full` is set to `True`, the user-provided validation data is not used in the final retraining of the model.

=======

- `split_ratio`: the fraction for validation data, 0.1 by default.
- `X_val`, `y_val`: a separate validation dataset. When they are passed, the validation metrics will be computed against this given validation dataset. If they are not passed, then a validation dataset will be split from the training data and held out from training during the model search. After the model search, flaml will retrain the model with best configuration on the full training data.
  You can set`retrain_full` to be `False` to skip the final retraining or "budget" to ask flaml to do its best to retrain within the time budget.
>>>>>>> a2a5e1ab

For cross validation, you can also set `n_splits` of the number of folds. By default it is 5.

#### Data split method

flaml relies on the provided task type to infer the default splitting strategy:

- stratified split for classification;
- uniform split for regression;
- time-based split for time series forecasting;
- group-based split for learning to rank.

The data split method for classification can be changed into uniform split by setting `split_type="uniform"`. The data are shuffled when `split_type in ("uniform", "stratified")`.

For both classification and regression tasks more advanced split configurations are possible:

- time-based split can be enforced if the data are sorted by timestamps, by setting `split_type="time"`,
- group-based splits can be set by using `split_type="group"` while providing the group identifier for each sample through the `groups` argument. This is also shown in an [example notebook](https://github.com/microsoft/FLAML/blob/main/notebook/basics/understanding_cross_validation.ipynb).

More in general, `split_type` can also be set as a custom splitter object, when `eval_method="cv"`. It needs to be an instance of a derived class of scikit-learn
[KFold](https://scikit-learn.org/stable/modules/generated/sklearn.model_selection.KFold.html#sklearn.model_selection.KFold)
and have `split` and `get_n_splits` methods with the same signatures.  To disable shuffling, the splitter instance must contain the attribute `shuffle=False`.

### Parallel tuning

When you have parallel resources, you can either spend them in training and keep the model search sequential, or perform parallel search. Following scikit-learn, the parameter `n_jobs` specifies how many CPU cores to use for each training job. The number of parallel trials is specified via the parameter `n_concurrent_trials`. By default, `n_jobs=-1, n_concurrent_trials=1`. That is, all the CPU cores (in a single compute node) are used for training a single model and the search is sequential. When you have more resources than what each single training job needs, you can consider increasing `n_concurrent_trials`.

FLAML now support two backends for parallel tuning, i.e., `Ray` and `Spark`. You can use either of them, but not both for one tuning job.

#### Parallel tuning with Ray

To do parallel tuning with Ray, install the `ray` and `blendsearch` options:

```bash
pip install flaml[ray,blendsearch]
```

`ray` is used to manage the resources. For example,

```python
ray.init(num_cpus=16)
```

allocates 16 CPU cores. Then, when you run:

```python
automl.fit(X_train, y_train, n_jobs=4, n_concurrent_trials=4)
```

flaml will perform 4 trials in parallel, each consuming 4 CPU cores. The parallel tuning uses the [BlendSearch](Tune-User-Defined-Function##blendsearch-economical-hyperparameter-optimization-with-blended-search-strategy) algorithm.

#### Parallel tuning with Spark

To do parallel tuning with Spark, install the `spark` and `blendsearch` options:

> *Spark support is added in v1.1.0*

```bash
pip install flaml[spark,blendsearch]>=1.1.0
```

For more details about installing Spark, please refer to [Installation](/docs/Installation#distributed-tuning).

An example of using Spark for parallel tuning is:

```python
automl.fit(X_train, y_train, n_concurrent_trials=4, use_spark=True)
```

Details about parallel tuning with Spark could be found [here](/docs/Examples/Integrate%20-%20Spark#parallel-spark-jobs). For Spark clusters, by default, we will launch one trial per executor. However, sometimes we want to launch more trials than the number of executors (e.g., local mode). In this case, we can set the environment variable `FLAML_MAX_CONCURRENT` to override the detected `num_executors`. The final number of concurrent trials will be the minimum of `n_concurrent_trials` and `num_executors`. Also, GPU training is not supported yet when use_spark is True.

#### **Guidelines on parallel vs sequential tuning**

**(1) Considerations on wall-clock time.**

One common motivation for parallel tuning is to save wall-clock time. When sequential tuning and parallel tuning achieve a similar wall-clock time, sequential tuning should be preferred. This is a rule of thumb when the HPO algorithm is sequential by nature (e.g., Bayesian Optimization and FLAML's HPO algorithms CFO and BS). Sequential tuning allows the HPO algorithms to take advantage of the historical trial results. Then the question is **How to estimate the wall-clock-time needed by parallel tuning and sequential tuning**?

You can use the following way to roughly estimate the wall-clock time in parallel tuning and sequential tuning: To finish $N$ trials of hyperparameter tuning, i.e., run $N$ hyperparameter configurations, the total wall-clock time needed is $N/k\*(SingleTrialTime + Overhead)$, in which $SingleTrialTime$ is the trial time to evaluate a particular hyperparameter configuration, $k$ is the scale of parallelism, e.g., the number of parallel CPU/GPU cores, and $Overhead$ is the computation overhead.

In sequential tuning, $k=1$, and in parallel tuning $k>1$. This may suggest that parallel tuning has a shorter wall-clock time. But it is not always the case considering the other two factors $SingleTrialTime$, and $Overhead$:

- The $Overhead$ in sequential tuning is typically negligible; while in parallel tuning, it is relatively large.

- You can also try to reduce the $SingleTrialTime$ to reduce the wall-clock time in sequential tuning: For example, by increasing the resource consumed by a single trial (distributed or multi-thread training), you can reduce $SingleTrialTime$. One concrete example is to use the `n_jobs` parameter that sets the number of threads the fitting process can use in many scikit-learn style algorithms.

**(2) Considerations on randomness.**

Potential reasons that cause randomness:

1. Parallel tuning: In the case of parallel tuning, the order of trials' finishing time is no longer deterministic. This non-deterministic order, combined with sequential HPO algorithms, leads to a non-deterministic hyperparameter tuning trajectory.

1. Distributed or multi-thread training: Distributed/multi-thread training may introduce randomness in model training, i.e., the trained model with the same hyperparameter may be different because of such randomness. This model-level randomness may be undesirable in some cases.

### Warm start

We can warm start the AutoML by providing starting points of hyperparameter configurstions for each estimator. For example, if you have run AutoML for one hour, after checking the results, you would like to run it for another two hours, then you can use the best configurations found for each estimator as the starting points for the new run.

```python
automl1 = AutoML()
automl1.fit(X_train, y_train, time_budget=3600)
automl2 = AutoML()
automl2.fit(
    X_train,
    y_train,
    time_budget=7200,
    starting_points=automl1.best_config_per_estimator,
)
```

`starting_points` is a dictionary or a str to specify the starting hyperparameter config. (1) When it is a dictionary, the keys are the estimator names. If you do not need to specify starting points for an estimator, exclude its name from the dictionary. The value for each key can be either a dictionary of a list of dictionaries, corresponding to one hyperparameter configuration, or multiple hyperparameter configurations, respectively. (2) When it is a str: if "data", use data-dependent defaults; if "data:path", use data-dependent defaults which are stored at path; if "static", use data-independent defaults. Please find more details about data-dependent defaults in [zero shot AutoML](Zero-Shot-AutoML#combine-zero-shot-automl-and-hyperparameter-tuning).

### Log the trials

The trials are logged in a file if a `log_file_name` is passed.
Each trial is logged as a json record in one line. The best trial's id is logged in the last line. For example,

```
{"record_id": 0, "iter_per_learner": 1, "logged_metric": null, "trial_time": 0.12717914581298828, "wall_clock_time": 0.1728971004486084, "validation_loss": 0.07333333333333332, "config": {"n_estimators": 4, "num_leaves": 4, "min_child_samples": 20, "learning_rate": 0.09999999999999995, "log_max_bin": 8, "colsample_bytree": 1.0, "reg_alpha": 0.0009765625, "reg_lambda": 1.0}, "learner": "lgbm", "sample_size": 150}
{"record_id": 1, "iter_per_learner": 3, "logged_metric": null, "trial_time": 0.07027268409729004, "wall_clock_time": 0.3756711483001709, "validation_loss": 0.05333333333333332, "config": {"n_estimators": 4, "num_leaves": 4, "min_child_samples": 12, "learning_rate": 0.2677050123105203, "log_max_bin": 7, "colsample_bytree": 1.0, "reg_alpha": 0.001348364934537134, "reg_lambda": 1.4442580148221913}, "learner": "lgbm", "sample_size": 150}
{"curr_best_record_id": 1}
```

1. `iter_per_learner` means how many models have been tried for each learner. The reason you see records like `iter_per_learner=3` for `record_id=1` is that flaml only logs better configs than the previous iters by default, i.e., `log_type='better'`. If you use `log_type='all'` instead, all the trials will be logged.
1. `trial_time` means the time taken to train and evaluate one config in that trial. `total_search_time` is the total time spent from the beginning of `fit()`.
1. flaml will adjust the `n_estimators` for lightgbm etc. according to the remaining budget and check the time budget constraint and stop in several places. Most of the time that makes `fit()` stops before the given budget. Occasionally it may run over the time budget slightly. But the log file always contains the best config info and you can recover the best model until any time point using `retrain_from_log()`.

We can also use mlflow for logging:

```python
mlflow.set_experiment("flaml")
with mlflow.start_run():
    automl.fit(X_train=X_train, y_train=y_train, **settings)
```

To disable mlflow logging pre-configured in FLAML, set `mlflow_logging=False`:

```python
automl = AutoML(mlflow_logging=False)
```

or

```python
automl.fit(X_train=X_train, y_train=y_train, mlflow_logging=False, **settings)
```

Setting `mlflow_logging=False` in the constructor will disable mlflow logging for all the `fit()` calls.
Setting `mlflow_logging=False` in `fit()` will disable mlflow logging for that `fit()` call only.

### Extra fit arguments

Extra fit arguments that are needed by the estimators can be passed to `AutoML.fit()`. For example, if there is a weight associated with each training example, they can be passed via `sample_weight`. For another example, `period` can be passed for time series forecaster. For any extra keywork argument passed to `AutoML.fit()` which has not been explicitly listed in the function signature, it will be passed to the underlying estimators' `fit()` as is. For another example, you can set the number of gpus used by each trial with the `gpu_per_trial` argument, which is only used by TransformersEstimator and XGBoostSklearnEstimator.

In addition, you can specify the different arguments needed by different estimators using the `fit_kwargs_by_estimator` argument. For example, you can set the custom arguments for a Transformers model:

```python
from flaml.automl.data import load_openml_dataset
from flaml import AutoML

X_train, X_test, y_train, y_test = load_openml_dataset(dataset_id=1169, data_dir="./")

automl = AutoML()
automl_settings = {
    "task": "classification",
    "time_budget": 10,
    "estimator_list": ["catboost", "rf"],
    "fit_kwargs_by_estimator": {
        "catboost": {
            "verbose": True,  # setting the verbosity of catboost to True
        }
    },
}
automl.fit(X_train=X_train, y_train=y_train, **automl_settings)
```

## Retrieve the Outcomes

### Get best model

The best model can be obtained by the `model` property of an `AutoML` instance. For example,

```python
automl.fit(X_train, y_train, task="regression")
print(automl.model)
# <flaml.automl.model.LGBMEstimator object at 0x7f9b502c4550>
```

[`flaml.automl.model.LGBMEstimator`](/docs/reference/automl/model#lgbmestimator-objects) is a wrapper class for LightGBM models. To access the underlying model, use the `estimator` property of the `flaml.automl.model.LGBMEstimator` instance.

```python
print(automl.model.estimator)
"""
LGBMRegressor(colsample_bytree=0.7610534336273627,
              learning_rate=0.41929025492645006, max_bin=255,
              min_child_samples=4, n_estimators=45, num_leaves=4,
              reg_alpha=0.0009765625, reg_lambda=0.009280655005879943,
              verbose=-1)
"""
```

Just like a normal LightGBM model, we can inspect it. For example, we can plot the feature importance:

```python
import matplotlib.pyplot as plt

plt.barh(
    automl.model.estimator.feature_name_, automl.model.estimator.feature_importances_
)
```

![png](images/feature_importance.png)

### Get best configuration

We can find the best estimator's name and best configuration by:

```python
print(automl.best_estimator)
# lgbm
print(automl.best_config)
# {'n_estimators': 148, 'num_leaves': 18, 'min_child_samples': 3, 'learning_rate': 0.17402065726724145, 'log_max_bin': 8, 'colsample_bytree': 0.6649148062238498, 'reg_alpha': 0.0009765625, 'reg_lambda': 0.0067613624509965}
```

We can also find the best configuration per estimator.

```python
print(automl.best_config_per_estimator)
# {'lgbm': {'n_estimators': 148, 'num_leaves': 18, 'min_child_samples': 3, 'learning_rate': 0.17402065726724145, 'log_max_bin': 8, 'colsample_bytree': 0.6649148062238498, 'reg_alpha': 0.0009765625, 'reg_lambda': 0.0067613624509965}, 'rf': None, 'catboost': None, 'xgboost': {'n_estimators': 4, 'max_leaves': 4, 'min_child_weight': 1.8630223791106992, 'learning_rate': 1.0, 'subsample': 0.8513627344387318, 'colsample_bylevel': 1.0, 'colsample_bytree': 0.946138073111236, 'reg_alpha': 0.0018311776973217073, 'reg_lambda': 0.27901659190538414}, 'extra_tree': {'n_estimators': 4, 'max_features': 1.0, 'max_leaves': 4}}
```

The `None` value corresponds to the estimators which have not been tried.

Other useful information:

```python
print(automl.best_config_train_time)
# 0.24841618537902832
print(automl.best_iteration)
# 10
print(automl.best_loss)
# 0.15448622217577546
print(automl.time_to_find_best_model)
# 0.4167296886444092
print(automl.config_history)
# {0: ('lgbm', {'n_estimators': 4, 'num_leaves': 4, 'min_child_samples': 20, 'learning_rate': 0.09999999999999995, 'log_max_bin': 8, 'colsample_bytree': 1.0, 'reg_alpha': 0.0009765625, 'reg_lambda': 1.0}, 1.2300517559051514)}
# Meaning: at iteration 0, the config tried is {'n_estimators': 4, 'num_leaves': 4, 'min_child_samples': 20, 'learning_rate': 0.09999999999999995, 'log_max_bin': 8, 'colsample_bytree': 1.0, 'reg_alpha': 0.0009765625, 'reg_lambda': 1.0} for lgbm, and the wallclock time is 1.23s when this trial is finished.
```

### Plot learning curve

To plot how the loss is improved over time during the model search, first load the search history from the log file:

```python
from flaml.automl.data import get_output_from_log

time_history, best_valid_loss_history, valid_loss_history, config_history, metric_history =
    get_output_from_log(filename=settings["log_file_name"], time_budget=120)
```

Then, assuming the optimization metric is "accuracy", we can plot the accuracy versus wallclock time:

```python
import matplotlib.pyplot as plt
import numpy as np

plt.title("Learning Curve")
plt.xlabel("Wall Clock Time (s)")
plt.ylabel("Validation Accuracy")
plt.step(time_history, 1 - np.array(best_valid_loss_history), where="post")
plt.show()
```

![png](images/curve.png)

The curve suggests that increasing the time budget may further improve the accuracy.

### How to set time budget

- If you have an exact constraint for the total search time, set it as the time budget.
- If you have flexible time constraints, for example, your desirable time budget is t1=60s, and the longest time budget you can tolerate is t2=3600s, you can try the following two ways:

1. set t1 as the time budget, and check the message in the console log in the end. If the budget is too small, you will see a warning like

> WARNING - Time taken to find the best model is 91% of the provided time budget and not all estimators' hyperparameter search converged. Consider increasing the time budget.

2. set t2 as the time budget, and also set `early_stop=True`. If the early stopping is triggered, you will see a warning like

> WARNING - All estimator hyperparameters local search has converged at least once, and the total search time exceeds 10 times the time taken to find the best model.

> WARNING - Stopping search as early_stop is set to True.

### How much time is needed to find the best model

If you want to get a sense of how much time is needed to find the best model, you can use `max_iter=2` to perform two trials first. The message will be like:

> INFO - iteration 0, current learner lgbm

> INFO - Estimated sufficient time budget=145194s. Estimated necessary time budget=2118s.

> INFO -  at 2.6s,  estimator lgbm's best error=0.4459,     best estimator lgbm's best error=0.4459

You will see that the time to finish the first and cheapest trial is 2.6 seconds. The estimated necessary time budget is 2118 seconds, and the estimated sufficient time budget is 145194 seconds. Note that this is only an estimated range to help you decide your budget.

When the time budget is set too low, it can happen that no estimator is trained at all within the budget. In this case, it is recommanded to use `max_iter` instead of `time_budget`. This ensures that you have enough time to train a model without worring about variance of the execution time for the code before starting a trainning.<|MERGE_RESOLUTION|>--- conflicted
+++ resolved
@@ -390,17 +390,11 @@
 By default, flaml decides the resampling automatically according to the data size and the time budget. If you would like to enforce a certain resampling strategy, you can set `eval_method` to be "holdout" or "cv" for holdout or cross-validation.
 
 For holdout, you can also set:
-<<<<<<< HEAD
+
 * `split_ratio`: the fraction for validation data, 0.1 by default.
 * `X_val`, `y_val`: a separate validation dataset. When they are passed, the validation metrics will be computed against this given validation dataset. If they are not passed, then a validation dataset will be split from the training data and held out from training during the model search. After the model search, flaml will retrain the model with best configuration on the full training data.
 You can set`retrain_full` to be `False` to skip the final retraining or "budget" to ask flaml to do its best to retrain within the time budget. When `retrain_full` is set to `True`, the user-provided validation data is not used in the final retraining of the model.
 
-=======
-
-- `split_ratio`: the fraction for validation data, 0.1 by default.
-- `X_val`, `y_val`: a separate validation dataset. When they are passed, the validation metrics will be computed against this given validation dataset. If they are not passed, then a validation dataset will be split from the training data and held out from training during the model search. After the model search, flaml will retrain the model with best configuration on the full training data.
-  You can set`retrain_full` to be `False` to skip the final retraining or "budget" to ask flaml to do its best to retrain within the time budget.
->>>>>>> a2a5e1ab
 
 For cross validation, you can also set `n_splits` of the number of folds. By default it is 5.
 

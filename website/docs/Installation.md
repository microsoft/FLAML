# Installation

## Python

FLAML requires **Python version >= 3.7**. It can be installed from pip:

```bash
pip install flaml
```

or conda:
```
conda install flaml -c conda-forge
```

### Optional Dependencies

#### Notebook

<<<<<<< HEAD
=======
**Code-first**

- [*Microsoft.ML.AutoML*](https://www.nuget.org/packages/Microsoft.ML.AutoML/0.20.0-preview.22313.1) - NuGet package that provides direct access to the FLAML AutoML APIs that power low-code solutions like Model Builder and the ML.NET CLI. For more information on installing NuGet packages, see the *install and use a NuGet package* in [Visual Studio](https://docs.microsoft.com/nuget/quickstart/install-and-use-a-package-in-visual-studio) or [dotnet CLI](https://docs.microsoft.com/nuget/quickstart/install-and-use-a-package-using-the-dotnet-cli) guides.

## Optional Python Dependencies

### Notebook
>>>>>>> 184e31c7
To run the [notebook examples](https://github.com/microsoft/FLAML/tree/main/notebook),
install flaml with the [notebook] option:

```bash
pip install flaml[notebook]
```

#### Extra learners

* catboost
```bash
pip install flaml[catboost]
```
* vowpal wabbit
```bash
pip install flaml[vw]
```
* time series forecaster: prophet, statsmodels
```bash
pip install flaml[forecast]
```

* natural language processing: transformers
```bash
pip install flaml[nlp]
```

#### Distributed tuning

* ray
```bash
pip install flaml[ray]
```
* nni
```bash
pip install flaml[nni]
```
* blendsearch
```bash
pip install flaml[blendsearch]
```

#### Test and Benchmark

* test
```bash
pip install flaml[test]
```
* benchmark
```bash
pip install flaml[benchmark]
```

## .NET

FLAML has a .NET implementation in ML.NET, an open-source, cross-platform machine learning framework for .NET.

You can use FLAML in .NET in the following ways:

**Low-code**

- [*Model Builder*](https://dotnet.microsoft.com/apps/machinelearning-ai/ml-dotnet/model-builder) - A Visual Studio extension for training ML models using FLAML. For more information on how to install the, see the [install Model Builder](https://docs.microsoft.com/dotnet/machine-learning/how-to-guides/install-model-builder?tabs=visual-studio-2022) guide.
- [*ML.NET CLI*](https://docs.microsoft.com/dotnet/machine-learning/automate-training-with-cli) - A dotnet CLI tool for training machine learning models using FLAML on Windows, MacOS, and Linux. For more information on how to install the ML.NET CLI, see the [install the ML.NET CLI](https://docs.microsoft.com/dotnet/machine-learning/how-to-guides/install-ml-net-cli?tabs=windows) guide. 

**Code-first**

- [*Microsoft.ML.AutoML*](https://www.nuget.org/packages/Microsoft.ML.AutoML/0.20.0-preview.22313.1) - NuGet package that provides direct access to the FLAML AutoML APIs that power low-code solutions like Model Builder and the ML.NET CLI. For more information on installing NuGet packages, see the install and use a NuGet package in [Visual Studio](https://docs.microsoft.com/nuget/quickstart/install-and-use-a-package-in-visual-studio) or [dotnet CLI](https://docs.microsoft.com/nuget/quickstart/install-and-use-a-package-using-the-dotnet-cli) guides. 

To get started with the ML.NET API and AutoML, see the [csharp-notebooks](https://github.com/dotnet/csharp-notebooks#machine-learning).<|MERGE_RESOLUTION|>--- conflicted
+++ resolved
@@ -17,16 +17,6 @@
 
 #### Notebook
 
-<<<<<<< HEAD
-=======
-**Code-first**
-
-- [*Microsoft.ML.AutoML*](https://www.nuget.org/packages/Microsoft.ML.AutoML/0.20.0-preview.22313.1) - NuGet package that provides direct access to the FLAML AutoML APIs that power low-code solutions like Model Builder and the ML.NET CLI. For more information on installing NuGet packages, see the *install and use a NuGet package* in [Visual Studio](https://docs.microsoft.com/nuget/quickstart/install-and-use-a-package-in-visual-studio) or [dotnet CLI](https://docs.microsoft.com/nuget/quickstart/install-and-use-a-package-using-the-dotnet-cli) guides.
-
-## Optional Python Dependencies
-
-### Notebook
->>>>>>> 184e31c7
 To run the [notebook examples](https://github.com/microsoft/FLAML/tree/main/notebook),
 install flaml with the [notebook] option:
 
@@ -82,7 +72,7 @@
 
 ## .NET
 
-FLAML has a .NET implementation in ML.NET, an open-source, cross-platform machine learning framework for .NET.
+FLAML has a .NET implementation in [ML.NET](http://dot.net/ml), an open-source, cross-platform machine learning framework for .NET.
 
 You can use FLAML in .NET in the following ways:
 

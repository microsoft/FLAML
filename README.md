--- conflicted
+++ resolved
@@ -25,11 +25,7 @@
 learning models automatically, efficiently and economically. It frees users from selecting
 models and hyperparameters for each model. It can also be used to tune generic hyperparameters for large language models (LLM), MLOps/LMOps workflows, pipelines, mathematical/statistical models, algorithms, computing experiments, software configurations and so on.
 
-<<<<<<< HEAD
-1. For common machine learning or AI tasks like classification, regression and generation, it quickly finds quality models for user-provided data with low computational resources. It supports both classical machine learning models and deep neural networks, including large language models.
-=======
 1. For common machine learning or AI tasks like classification, regression, and generation, it quickly finds quality models for user-provided data with low computational resources. It supports both classical machine learning models and deep neural networks, including large language models such as the OpenAI GPT-3 models.
->>>>>>> 77e85d48
 1. It is easy to customize or extend. Users can find their desired customizability from a smooth range: minimal customization (computational resource budget), medium customization (e.g., scikit-style learner, search space and metric), or full customization (arbitrary training and evaluation code).
 1. It supports fast automatic tuning, capable of handling complex constraints/guidance/early stopping. FLAML is powered by a new, [cost-effective
 hyperparameter optimization](https://microsoft.github.io/FLAML/docs/Use-Cases/Tune-User-Defined-Function/#hyperparameter-optimization-algorithm)

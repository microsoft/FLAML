--- conflicted
+++ resolved
@@ -151,12 +151,5 @@
 notebook/*.pkl
 notebook/.azureml
 mlruns
-<<<<<<< HEAD
-logs/*
-*.sh
-*.pkl
-*.pdf
-=======
 logs
-automl.pkl
->>>>>>> afa07834
+automl.pkl
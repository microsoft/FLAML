# !
#  * Copyright (c) FLAML authors. All rights reserved.
#  * Licensed under the MIT License. See LICENSE file in the
#  * project root for license information.
import time
import os
from typing import Callable, Optional, List, Union
from functools import partial
import numpy as np
from scipy.sparse import issparse
from sklearn.model_selection import (
    train_test_split,
    RepeatedStratifiedKFold,
    RepeatedKFold,
    GroupKFold,
    TimeSeriesSplit,
    GroupShuffleSplit,
)
from sklearn.utils import shuffle
from sklearn.base import BaseEstimator
import pandas as pd
import logging
import json
from .ml import (
    compute_estimator,
    train_estimator,
    get_estimator_class,
    get_classification_objective,
)
from .config import (
    MIN_SAMPLE_TRAIN,
    MEM_THRES,
    RANDOM_SEED,
    SMALL_LARGE_THRES,
    CV_HOLDOUT_THRESHOLD,
    SPLIT_RATIO,
    N_SPLITS,
    SAMPLE_MULTIPLY_FACTOR,
)
from .data import (
    concat,
    CLASSIFICATION,
    TOKENCLASSIFICATION,
    TS_FORECAST,
    FORECAST,
    REGRESSION,
    _is_nlp_task,
    NLG_TASKS,
)
from . import tune
from .training_log import training_log_reader, training_log_writer

logger = logging.getLogger(__name__)
logger_formatter = logging.Formatter(
    "[%(name)s: %(asctime)s] {%(lineno)d} %(levelname)s - %(message)s", "%m-%d %H:%M:%S"
)

try:
    import mlflow
except ImportError:
    mlflow = None


class SearchState:
    @property
    def search_space(self):
        return self._search_space_domain

    @property
    def estimated_cost4improvement(self):
        return max(
            self.time_best_found - self.time_best_found_old,
            self.total_time_used - self.time_best_found,
        )

    def __init__(
        self, learner_class, data_size, task, starting_point=None, period=None
    ):
        self.init_eci = learner_class.cost_relative2lgbm()
        self._search_space_domain = {}
        self.init_config = {}
        self.low_cost_partial_config = {}
        self.cat_hp_cost = {}
        self.data_size = data_size
        self.ls_ever_converged = False
        self.learner_class = learner_class
        if task == TS_FORECAST:
            search_space = learner_class.search_space(
                data_size=data_size, task=task, pred_horizon=period
            )
        else:
            search_space = learner_class.search_space(data_size=data_size, task=task)
        for name, space in search_space.items():
            assert (
                "domain" in space
            ), f"{name}'s domain is missing in the search space spec {space}"
            self._search_space_domain[name] = space["domain"]
            if "init_value" in space:
                self.init_config[name] = space["init_value"]
            if "low_cost_init_value" in space:
                self.low_cost_partial_config[name] = space["low_cost_init_value"]
            if "cat_hp_cost" in space:
                self.cat_hp_cost[name] = space["cat_hp_cost"]
            # if a starting point is provided, set the init config to be
            # the starting point provided
            if (
                isinstance(starting_point, dict)
                and starting_point.get(name) is not None
            ):
                self.init_config[name] = starting_point[name]

        if isinstance(starting_point, list):
            self.init_config = starting_point
        self._hp_names = list(self._search_space_domain.keys())
        self.search_alg = None
        self.best_config = None
        self.best_loss = self.best_loss_old = np.inf
        self.total_time_used = 0
        self.total_iter = 0
        self.base_eci = None
        self.time_best_found = self.time_best_found_old = 0
        self.time2eval_best = 0
        self.time2eval_best_old = 0
        self.trained_estimator = None
        self.sample_size = None
        self.trial_time = 0

    def update(self, result, time_used):
        if result:
            config = result["config"]
            if config and "FLAML_sample_size" in config:
                self.sample_size = config["FLAML_sample_size"]
            else:
                self.sample_size = self.data_size[0]
            obj = result["val_loss"]
            metric_for_logging = result["metric_for_logging"]
            time2eval = result["time_total_s"]
            trained_estimator = result["trained_estimator"]
            del result["trained_estimator"]  # free up RAM
            n_iter = (
                trained_estimator
                and hasattr(trained_estimator, "ITER_HP")
                and trained_estimator.params[trained_estimator.ITER_HP]
            )
            if n_iter:
                config[trained_estimator.ITER_HP] = n_iter
        else:
            obj, time2eval, trained_estimator = np.inf, 0.0, None
            metric_for_logging = config = None
        self.trial_time = time2eval
        self.total_time_used += time_used
        self.total_iter += 1

        if self.base_eci is None:
            self.base_eci = time_used
        if (obj is not None) and (self.best_loss is None or obj < self.best_loss):
            self.best_loss_old = self.best_loss if self.best_loss < np.inf else 2 * obj
            self.best_loss = obj
            self.time_best_found_old = self.time_best_found
            self.time_best_found = self.total_time_used
            self.iter_best_found = self.total_iter
            self.best_config = config
            self.best_config_sample_size = self.sample_size
            self.best_config_train_time = time_used
            if time2eval:
                self.time2eval_best_old = self.time2eval_best
                self.time2eval_best = time2eval
            if (
                self.trained_estimator
                and trained_estimator
                and self.trained_estimator != trained_estimator
            ):
                self.trained_estimator.cleanup()
            if trained_estimator:
                self.trained_estimator = trained_estimator
        elif trained_estimator:
            trained_estimator.cleanup()
        self.metric_for_logging = metric_for_logging
        self.val_loss, self.config = obj, config

    def get_hist_config_sig(self, sample_size, config):
        config_values = tuple([config[k] for k in self._hp_names])
        config_sig = str(sample_size) + "_" + str(config_values)
        return config_sig

    def est_retrain_time(self, retrain_sample_size):
        assert (
            self.best_config_sample_size is not None
        ), "need to first get best_config_sample_size"
        return self.time2eval_best * retrain_sample_size / self.best_config_sample_size


class AutoMLState:
    def _prepare_sample_train_data(self, sample_size):
        sampled_weight = groups = None
        if sample_size <= self.data_size[0]:
            if isinstance(self.X_train, pd.DataFrame):
                sampled_X_train = self.X_train.iloc[:sample_size]
            else:
                sampled_X_train = self.X_train[:sample_size]
            sampled_y_train = self.y_train[:sample_size]
            weight = self.fit_kwargs.get("sample_weight")
            if weight is not None:
                sampled_weight = weight[:sample_size]
            if self.groups is not None:
                groups = self.groups[:sample_size]
        else:
            sampled_X_train = self.X_train_all
            sampled_y_train = self.y_train_all
            if "sample_weight" in self.fit_kwargs:
                sampled_weight = self.sample_weight_all
            if self.groups is not None:
                groups = self.groups_all
        return sampled_X_train, sampled_y_train, sampled_weight, groups

    def _compute_with_config_base(self, estimator, config_w_resource):
        if "FLAML_sample_size" in config_w_resource:
            sample_size = int(config_w_resource["FLAML_sample_size"])
        else:
            sample_size = self.data_size[0]
        (
            sampled_X_train,
            sampled_y_train,
            sampled_weight,
            groups,
        ) = self._prepare_sample_train_data(sample_size)
        if sampled_weight is not None:
            weight = self.fit_kwargs["sample_weight"]
            self.fit_kwargs["sample_weight"] = sampled_weight
        else:
            weight = None
        if groups is not None:
            self.fit_kwargs["groups"] = groups
        config = config_w_resource.copy()
        if "FLAML_sample_size" in config:
            del config["FLAML_sample_size"]
        budget = (
            None
            if self.time_budget is None
            else self.time_budget - self.time_from_start
            if sample_size == self.data_size[0]
            else (self.time_budget - self.time_from_start)
            / 2
            * sample_size
            / self.data_size[0]
        )

        if _is_nlp_task(self.task):
            self.fit_kwargs["X_val"] = self.X_val
            self.fit_kwargs["y_val"] = self.y_val

        (
            trained_estimator,
            val_loss,
            metric_for_logging,
            _,
            pred_time,
        ) = compute_estimator(
            sampled_X_train,
            sampled_y_train,
            self.X_val,
            self.y_val,
            self.weight_val,
            self.groups_val,
            self.train_time_limit
            if budget is None
            else min(budget, self.train_time_limit),
            self.kf,
            config,
            self.task,
            estimator,
            self.eval_method,
            self.metric,
            self.best_loss,
            self.n_jobs,
            self.learner_classes.get(estimator),
            self.log_training_metric,
            self.fit_kwargs,
        )
        if self.retrain_final and not self.model_history:
            trained_estimator.cleanup()

        if _is_nlp_task(self.task):
            del self.fit_kwargs["X_val"]
            del self.fit_kwargs["y_val"]

        result = {
            "pred_time": pred_time,
            "wall_clock_time": time.time() - self._start_time_flag,
            "metric_for_logging": metric_for_logging,
            "val_loss": val_loss,
            "trained_estimator": trained_estimator,
        }
        if sampled_weight is not None:
            self.fit_kwargs["sample_weight"] = weight
        return result

    def _train_with_config(
        self,
        estimator,
        config_w_resource,
        sample_size=None,
    ):
        if not sample_size:
            sample_size = config_w_resource.get(
                "FLAML_sample_size", len(self.y_train_all)
            )
        config = config_w_resource.get("ml", config_w_resource).copy()
        if "FLAML_sample_size" in config:
            del config["FLAML_sample_size"]
        if "learner" in config:
            del config["learner"]
        (
            sampled_X_train,
            sampled_y_train,
            sampled_weight,
            groups,
        ) = self._prepare_sample_train_data(sample_size)
        if sampled_weight is not None:
            weight = self.fit_kwargs["sample_weight"]
            self.fit_kwargs["sample_weight"] = sampled_weight
        else:
            weight = None
        if groups is not None:
            self.fit_kwargs["groups"] = groups
        budget = (
            None
            if self.time_budget is None
            else self.time_budget - self.time_from_start
        )
        if (
            hasattr(self, "resources_per_trial")
            and self.resources_per_trial.get("gpu", 0) > 0
        ):

            def _trainable_function_wrapper(config: dict):

                return_estimator, train_time = train_estimator(
                    X_train=sampled_X_train,
                    y_train=sampled_y_train,
                    config_dic=config,
                    task=self.task,
                    estimator_name=estimator,
                    n_jobs=self.n_jobs,
                    estimator_class=self.learner_classes.get(estimator),
                    budget=budget,
                    fit_kwargs=self.fit_kwargs,
                )
                return {"estimator": return_estimator, "train_time": train_time}

            if estimator not in self.learner_classes:
                self.learner_classes[estimator] = get_estimator_class(
                    self.task, estimator
                )

            analysis = tune.run(
                _trainable_function_wrapper,
                config=config_w_resource,
                metric="train_time",
                mode="min",
                resources_per_trial=self.resources_per_trial,
                num_samples=1,
                use_ray=True,
            )
            result = list(analysis.results.values())[0]
            estimator, train_time = result["estimator"], result["train_time"]
        else:
            if _is_nlp_task(self.task):
                use_ray = self.fit_kwargs.get("use_ray")
                self.fit_kwargs["use_ray"] = False
            estimator, train_time = train_estimator(
                X_train=sampled_X_train,
                y_train=sampled_y_train,
                config_dic=config,
                task=self.task,
                estimator_name=estimator,
                n_jobs=self.n_jobs,
                estimator_class=self.learner_classes.get(estimator),
                budget=budget,
                fit_kwargs=self.fit_kwargs,
            )
            if _is_nlp_task(self.task):
                if use_ray is None:
                    del self.fit_kwargs["use_ray"]
                else:
                    self.fit_kwargs["use_ray"] = use_ray
        if sampled_weight is not None:
            self.fit_kwargs["sample_weight"] = weight
        return estimator, train_time


def size(state: AutoMLState, config: dict) -> float:
    """Size function.

    Returns:
        The mem size in bytes for a config.
    """
    config = config.get("ml", config)
    estimator = config["learner"]
    learner_class = state.learner_classes.get(estimator)
    return learner_class.size(config)


class AutoML(BaseEstimator):
    """The AutoML class.
    Example:

    ```python
    automl = AutoML()
    automl_settings = {
        "time_budget": 60,
        "metric": 'accuracy',
        "task": 'classification',
        "log_file_name": 'mylog.log',
    }
    automl.fit(X_train = X_train, y_train = y_train, **automl_settings)
    ```

    """

    from .version import __version__

    def __init__(self, **settings):
        """Constructor.

        Many settings in fit() can be passed to the constructor too.
        If an argument in fit() is provided, it will override the setting passed to the constructor.
        If an argument in fit() is not provided but provided in the constructor, the value passed to the constructor will be used.

        Args:
            metric: A string of the metric name or a function,
                e.g., 'accuracy', 'roc_auc', 'roc_auc_ovr', 'roc_auc_ovo',
                'f1', 'micro_f1', 'macro_f1', 'log_loss', 'mae', 'mse', 'r2',
                'mape'. Default is 'auto'.
                If passing a customized metric function, the function needs to
                have the follwing signature:
        ```python
        def custom_metric(
            X_test, y_test, estimator, labels,
            X_train, y_train, weight_test=None, weight_train=None,
            config=None, groups_test=None, groups_train=None,
        ):
            return metric_to_minimize, metrics_to_log
        ```
                which returns a float number as the minimization objective,
                and a dictionary as the metrics to log. E.g.,
        ```python
        def custom_metric(
            X_val, y_val, estimator, labels,
            X_train, y_train, weight_val=None, weight_train=None,
            **args,
        ):
            from sklearn.metrics import log_loss
            import time

            start = time.time()
            y_pred = estimator.predict_proba(X_val)
            pred_time = (time.time() - start) / len(X_val)
            val_loss = log_loss(y_val, y_pred, labels=labels, sample_weight=weight_val)
            y_pred = estimator.predict_proba(X_train)
            train_loss = log_loss(y_train, y_pred, labels=labels, sample_weight=weight_train)
            alpha = 0.5
            return val_loss * (1 + alpha) - alpha * train_loss, {
                "val_loss": val_loss,
                "train_loss": train_loss,
                "pred_time": pred_time,
            }
        ```
            task: A string of the task type, e.g.,
                'classification', 'regression', 'ts_forecast', 'rank',
                'seq-classification', 'seq-regression', 'summarization'.
            n_jobs: An integer of the number of threads for training.
            gpu_per_trial: A float of the number of gpus per trial, only used by TransformersEstimator.
            log_file_name: A string of the log file name | default="". To disable logging,
                set it to be an empty string "".
            estimator_list: A list of strings for estimator names, or 'auto'
                e.g., ```['lgbm', 'xgboost', 'xgb_limitdepth', 'catboost', 'rf', 'extra_tree']```
            time_budget: A float number of the time budget in seconds.
                Use -1 if no time limit.
            max_iter: An integer of the maximal number of iterations.
            sample: A boolean of whether to sample the training data during
                search.
            ensemble: boolean or dict | default=False. Whether to perform
                ensemble after search. Can be a dict with keys 'passthrough'
                and 'final_estimator' to specify the passthrough and
                final_estimator in the stacker.
            eval_method: A string of resampling strategy, one of
                ['auto', 'cv', 'holdout'].
            split_ratio: A float of the valiation data percentage for holdout.
            n_splits: An integer of the number of folds for cross - validation.
            log_type: A string of the log type, one of
                ['better', 'all'].
                'better' only logs configs with better loss than previos iters
                'all' logs all the tried configs.
            model_history: A boolean of whether to keep the best
                model per estimator. Make sure memory is large enough if setting to True.
            log_training_metric: A boolean of whether to log the training
                metric for each model.
            mem_thres: A float of the memory size constraint in bytes.
            pred_time_limit: A float of the prediction latency constraint in seconds.
                It refers to the average prediction time per row in validation data.
            train_time_limit: A float of the training time constraint in seconds.
            verbose: int, default=3 | Controls the verbosity, higher means more
                messages.
            retrain_full: bool or str, default=True | whether to retrain the
                selected model on the full training data when using holdout.
                True - retrain only after search finishes; False - no retraining;
                'budget' - do best effort to retrain without violating the time
                budget.
            split_type: str or splitter object, default="auto" | the data split type.
                * A valid splitter object is an instance of a derived class of scikit-learn
                [KFold](https://scikit-learn.org/stable/modules/generated/sklearn.model_selection.KFold.html#sklearn.model_selection.KFold)
                and have ``split`` and ``get_n_splits`` methods with the same signatures.
                Set eval_method to "cv" to use the splitter object.
                * Valid str options depend on different tasks.
                For classification tasks, valid choices are
                    ["auto", 'stratified', 'uniform', 'time', 'group']. "auto" -> stratified.
                For regression tasks, valid choices are ["auto", 'uniform', 'time'].
                    "auto" -> uniform.
                For ts_forecast tasks, must be "auto" or 'time'.
                For ranking task, must be "auto" or 'group'.
            hpo_method: str, default="auto" | The hyperparameter
                optimization method. By default, CFO is used for sequential
                search and BlendSearch is used for parallel search.
                No need to set when using flaml's default search space or using
                a simple customized search space. When set to 'bs', BlendSearch
                is used. BlendSearch can be tried when the search space is
                complex, for example, containing multiple disjoint, discontinuous
                subspaces. When set to 'random', random search is used.
            starting_points: A dictionary to specify the starting hyperparameter
                config for the estimators.
                Keys are the name of the estimators, and values are the starting
                hyperparamter configurations for the corresponding estimators.
                The value can be a single hyperparamter configuration dict or a list
                of hyperparamter configuration dicts.
                In the following code example, we get starting_points from the
                `automl` object and use them in the `new_automl` object.
                e.g.,

        ```python
        from flaml import AutoML
        automl = AutoML()
        X_train, y_train = load_iris(return_X_y=True)
        automl.fit(X_train, y_train)
        starting_points = automl.best_config_per_estimator

        new_automl = AutoML()
        new_automl.fit(X_train, y_train, starting_points=starting_points)
        ```

            seed: int or None, default=None | The random seed for hpo.
            n_concurrent_trials: [Experimental] int, default=1 | The number of
                concurrent trials. For n_concurrent_trials > 1, installation of
                ray is required: `pip install flaml[ray]`.
            keep_search_state: boolean, default=False | Whether to keep data needed
                for model search after fit(). By default the state is deleted for
                space saving.
            early_stop: boolean, default=False | Whether to stop early if the
                search is considered to converge.
            append_log: boolean, default=False | Whetehr to directly append the log
                records to the input log file if it exists.
            auto_augment: boolean, default=True | Whether to automatically
                augment rare classes.
            min_sample_size: int, default=MIN_SAMPLE_TRAIN | the minimal sample
                size when sample=True.
            use_ray: boolean, default=False | Whether to use ray to run the training
                in separate processes. This can be used to prevent OOM for large
                datasets, but will incur more overhead in time. Only use it if
                you run into OOM failures.

        """
        self._track_iter = 0
        self._state = AutoMLState()
        self._state.learner_classes = {}
        self._settings = settings
        settings["time_budget"] = settings.get("time_budget", 60)
        settings["task"] = settings.get("task", "classification")
        settings["n_jobs"] = settings.get("n_jobs", -1)
        settings["gpu_per_trial"] = settings.get("gpu_per_trial", 0)
        settings["eval_method"] = settings.get("eval_method", "auto")
        settings["split_ratio"] = settings.get("split_ratio", SPLIT_RATIO)
        settings["n_splits"] = settings.get("n_splits", N_SPLITS)
        settings["auto_augment"] = settings.get("auto_augment", True)
        settings["metric"] = settings.get("metric", "auto")
        settings["estimator_list"] = settings.get("estimator_list", "auto")
        settings["log_file_name"] = settings.get("log_file_name", "")
        settings["max_iter"] = settings.get("max_iter", 1000000)
        settings["sample"] = settings.get("sample", True)
        settings["ensemble"] = settings.get("ensemble", False)
        settings["log_type"] = settings.get("log_type", "better")
        settings["model_history"] = settings.get("model_history", False)
        settings["log_training_metric"] = settings.get("log_training_metric", False)
        settings["mem_thres"] = settings.get("mem_thres", MEM_THRES)
        settings["pred_time_limit"] = settings.get("pred_time_limit", np.inf)
        settings["train_time_limit"] = settings.get("train_time_limit", np.inf)
        settings["verbose"] = settings.get("verbose", 3)
        settings["retrain_full"] = settings.get("retrain_full", True)
        settings["split_type"] = settings.get("split_type", "auto")
        settings["hpo_method"] = settings.get("hpo_method", "auto")
        settings["learner_selector"] = settings.get("learner_selector", "sample")
        settings["starting_points"] = settings.get("starting_points", {})
        settings["n_concurrent_trials"] = settings.get("n_concurrent_trials", 1)
        settings["keep_search_state"] = settings.get("keep_search_state", False)
        settings["early_stop"] = settings.get("early_stop", False)
        settings["append_log"] = settings.get("append_log", False)
        settings["min_sample_size"] = settings.get("min_sample_size", MIN_SAMPLE_TRAIN)
        settings["use_ray"] = settings.get("use_ray", False)
        self._estimator_type = (
            "classifier" if settings["task"] in CLASSIFICATION else "regressor"
        )

    def get_params(self, deep=False):
        return self._settings.copy()

    @property
    def config_history(self):
        """A dictionary of iter->(estimator, config, time),
        storing the best estimator, config, and the time when the best
        model is updated each time.
        """
        return self._config_history

    @property
    def model(self):
        """An object with `predict()` and `predict_proba()` method (for
        classification), storing the best trained model.
        """
        return self.__dict__.get("_trained_estimator")

    def best_model_for_estimator(self, estimator_name):
        """Return the best model found for a particular estimator.

        Args:
            estimator_name: a str of the estimator's name.

        Returns:
            An object storing the best model for estimator_name.
            If `model_history` was set to False during fit(), then the returned model
            is untrained unless estimator_name is the best estimator.
            If `model_history` was set to True, then the returned model is trained.
        """
        state = self._search_states.get(estimator_name)
        return state and getattr(state, "trained_estimator", None)

    @property
    def best_estimator(self):
        """A string indicating the best estimator found."""
        return self._best_estimator

    @property
    def best_iteration(self):
        """An integer of the iteration number where the best
        config is found."""
        return self._best_iteration

    @property
    def best_config(self):
        """A dictionary of the best configuration."""
        state = self._search_states.get(self._best_estimator)
        return state and getattr(state, "best_config", None)

    @property
    def best_config_per_estimator(self):
        """A dictionary of all estimators' best configuration."""
        return {
            e: e_search_state.best_config
            for e, e_search_state in self._search_states.items()
        }

    @property
    def best_loss_per_estimator(self):
        """A dictionary of all estimators' best loss."""
        return {
            e: e_search_state.best_loss
            for e, e_search_state in self._search_states.items()
        }

    @property
    def best_loss(self):
        """A float of the best loss found."""
        return self._state.best_loss

    @property
    def best_config_train_time(self):
        """A float of the seconds taken by training the best config."""
        return getattr(
            self._search_states[self._best_estimator], "best_config_train_time", None
        )

    def save_best_config(self, filename):
        best = {
            "class": self.best_estimator,
            "hyperparameters": self.best_config,
        }
        os.makedirs(os.path.dirname(filename), exist_ok=True)
        with open(filename, "w") as f:
            json.dump(best, f)

    @property
    def classes_(self):
        """A list of n_classes elements for class labels."""
        attr = getattr(self, "_label_transformer", None)
        if attr:
            return attr.classes_.tolist()
        attr = getattr(self, "_trained_estimator", None)
        if attr:
            return attr.classes_.tolist()
        return None

    @property
    def n_features_in_(self):
        return self._trained_estimator.n_features_in_

    @property
    def time_to_find_best_model(self) -> float:
        """Time taken to find best model in seconds."""
        return self.__dict__.get("_time_taken_best_iter")

    def predict(
        self, X_test: Union[np.array, pd.DataFrame, List[str], List[List[str]]]
    ):
        """Predict label from features.

        Args:
            X_test: A numpy array of featurized instances, shape n * m,
                or for 'ts_forecast' task:
                    a pandas dataframe with the first column containing
                    timestamp values (datetime type) or an integer n for
                    the predict steps (only valid when the estimator is
                    arima or sarimax). Other columns in the dataframe
                    are assumed to be exogenous variables (categorical
                    or numeric).

        ```python
        multivariate_X_test = pd.DataFrame({
            'timeStamp': pd.date_range(start='1/1/2022', end='1/07/2022'),
            'categorical_col': ['yes', 'yes', 'no', 'no', 'yes', 'no', 'yes'],
            'continuous_col': [105, 107, 120, 118, 110, 112, 115]
        })
        model.predict(multivariate_X_test)
        ```

        Returns:
            A array-like of shape n * 1: each element is a predicted
            label for an instance.
        """
        estimator = getattr(self, "_trained_estimator", None)
        if estimator is None:
            logger.warning(
                "No estimator is trained. Please run fit with enough budget."
            )
            return None
        X_test = self._preprocess(X_test)
        y_pred = estimator.predict(X_test)
        if (
            isinstance(y_pred, np.ndarray)
            and y_pred.ndim > 1
            and isinstance(y_pred, np.ndarray)
        ):
            y_pred = y_pred.flatten()
        if self._label_transformer:
            return self._label_transformer.inverse_transform(
                pd.Series(y_pred.astype(int))
            )
        else:
            return y_pred

    def predict_proba(self, X_test):
        """Predict the probability of each class from features, only works for
        classification problems.

        Args:
            X_test: A numpy array of featurized instances, shape n * m.

        Returns:
            A numpy array of shape n * c. c is the  # classes. Each element at
            (i, j) is the probability for instance i to be in class j.
        """
        estimator = getattr(self, "_trained_estimator", None)
        if estimator is None:
            logger.warning(
                "No estimator is trained. Please run fit with enough budget."
            )
            return None
        X_test = self._preprocess(X_test)
        proba = self._trained_estimator.predict_proba(X_test)
        return proba

    def _preprocess(self, X):
        if isinstance(X, List):
            try:
                if isinstance(X[0], List):
                    X = [x for x in zip(*X)]
                X = pd.DataFrame(
                    dict(
                        [
                            (self._transformer._str_columns[idx], X[idx])
                            if isinstance(X[0], List)
                            else (self._transformer._str_columns[idx], [X[idx]])
                            for idx in range(len(X))
                        ]
                    )
                )
            except IndexError:
                raise IndexError(
                    "Test data contains more columns than training data, exiting"
                )
        elif isinstance(X, int):
            return X
        elif issparse(X):
            X = X.tocsr()
        if self._state.task == TS_FORECAST:
            X = pd.DataFrame(X)
        if self._transformer:
            X = self._transformer.transform(X)
        return X

    def _validate_ts_data(
        self,
        dataframe,
        y_train_all=None,
    ):
        assert (
            dataframe[dataframe.columns[0]].dtype.name == "datetime64[ns]"
        ), f"For '{TS_FORECAST}' task, the first column must contain timestamp values."
        if y_train_all is not None:
            y_df = (
                pd.DataFrame(y_train_all)
                if isinstance(y_train_all, pd.Series)
                else pd.DataFrame(y_train_all, columns=["labels"])
            )
            dataframe = dataframe.join(y_df)
        duplicates = dataframe.duplicated()
        if any(duplicates):
            logger.warning(
                "Duplicate timestamp values found in timestamp column. "
                f"\n{dataframe.loc[duplicates, dataframe][dataframe.columns[0]]}"
            )
            dataframe = dataframe.drop_duplicates()
            logger.warning("Removed duplicate rows based on all columns")
            assert (
                dataframe[[dataframe.columns[0]]].duplicated() is None
            ), "Duplicate timestamp values with different values for other columns."
        ts_series = pd.to_datetime(dataframe[dataframe.columns[0]])
        inferred_freq = pd.infer_freq(ts_series)
        if inferred_freq is None:
            logger.warning(
                "Missing timestamps detected. To avoid error with estimators, set estimator list to ['prophet']. "
            )
        if y_train_all is not None:
            return dataframe.iloc[:, :-1], dataframe.iloc[:, -1]
        return dataframe

    def _validate_data(
        self,
        X_train_all,
        y_train_all,
        dataframe,
        label,
        X_val=None,
        y_val=None,
        groups_val=None,
        groups=None,
    ):

        if X_train_all is not None and y_train_all is not None:
            assert (
                isinstance(X_train_all, np.ndarray)
                or issparse(X_train_all)
                or isinstance(X_train_all, pd.DataFrame)
            ), (
                "X_train_all must be a numpy array, a pandas dataframe, "
                "or Scipy sparse matrix."
            )
            assert isinstance(y_train_all, np.ndarray) or isinstance(
                y_train_all, pd.Series
            ), "y_train_all must be a numpy array or a pandas series."
            assert (
                X_train_all.size != 0 and y_train_all.size != 0
            ), "Input data must not be empty."
            if isinstance(X_train_all, np.ndarray) and len(X_train_all.shape) == 1:
                X_train_all = np.reshape(X_train_all, (X_train_all.size, 1))
            if isinstance(y_train_all, np.ndarray):
                y_train_all = y_train_all.flatten()
            assert (
                X_train_all.shape[0] == y_train_all.shape[0]
            ), "# rows in X_train must match length of y_train."
            self._df = isinstance(X_train_all, pd.DataFrame)
            self._nrow, self._ndim = X_train_all.shape
            if self._state.task == TS_FORECAST:
                X_train_all = pd.DataFrame(X_train_all)
                X_train_all, y_train_all = self._validate_ts_data(
                    X_train_all, y_train_all
                )
            X, y = X_train_all, y_train_all
        elif dataframe is not None and label is not None:
            assert isinstance(
                dataframe, pd.DataFrame
            ), "dataframe must be a pandas DataFrame"
            assert label in dataframe.columns, "label must a column name in dataframe"
            self._df = True
            if self._state.task == TS_FORECAST:
                dataframe = self._validate_ts_data(dataframe)
            X = dataframe.drop(columns=label)
            self._nrow, self._ndim = X.shape
            y = dataframe[label]
        else:
            raise ValueError("either X_train+y_train or dataframe+label are required")

        # check the validity of input dimensions under the nlp mode
        if _is_nlp_task(self._state.task):
            from .nlp.utils import is_a_list_of_str

            is_all_str = True
            is_all_list = True
            for column in X.columns:
                assert X[column].dtype.name in (
                    "object",
                    "string",
                ), "If the task is an NLP task, X can only contain text columns"
                for each_cell in X[column]:
                    if each_cell is not None:
                        is_str = isinstance(each_cell, str)
                        is_list_of_int = isinstance(each_cell, list) and all(
                            isinstance(x, int) for x in each_cell
                        )
                        is_list_of_str = is_a_list_of_str(each_cell)
                        if self._state.task == TOKENCLASSIFICATION:
                            assert is_list_of_str, (
                                "For the token-classification task, the input column needs to be a list of string,"
                                "instead of string, e.g., ['EU', 'rejects','German', 'call','to','boycott','British','lamb','.',].",
                                "For more examples, please refer to test/nlp/test_autohf_tokenclassification.py",
                            )
                        else:
                            assert is_str or is_list_of_int, (
                                "Each column of the input must either be str (untokenized) "
                                "or a list of integers (tokenized)"
                            )
                        is_all_str &= is_str
                        is_all_list &= is_list_of_int or is_list_of_str
            assert is_all_str or is_all_list, (
                "Currently FLAML only supports two modes for NLP: either all columns of X are string (non-tokenized), "
                "or all columns of X are integer ids (tokenized)"
            )

        if issparse(X_train_all):
            self._transformer = self._label_transformer = False
            self._X_train_all, self._y_train_all = X, y
        else:
            from .data import DataTransformer

            self._transformer = DataTransformer()
            self._X_train_all, self._y_train_all = self._transformer.fit_transform(
                X, y, self._state.task
            )
            self._label_transformer = self._transformer.label_transformer
        self._sample_weight_full = self._state.fit_kwargs.get("sample_weight")
        if X_val is not None and y_val is not None:
            assert (
                isinstance(X_val, np.ndarray)
                or issparse(X_val)
                or isinstance(X_val, pd.DataFrame)
            ), (
                "X_val must be None, a numpy array, a pandas dataframe, "
                "or Scipy sparse matrix."
            )
            assert isinstance(y_val, np.ndarray) or isinstance(
                y_val, pd.Series
            ), "y_val must be None, a numpy array or a pandas series."
            assert X_val.size != 0 and y_val.size != 0, (
                "Validation data are expected to be nonempty. "
                "Use None for X_val and y_val if no validation data."
            )
            if isinstance(y_val, np.ndarray):
                y_val = y_val.flatten()
            assert (
                X_val.shape[0] == y_val.shape[0]
            ), "# rows in X_val must match length of y_val."
            if self._transformer:
                self._state.X_val = self._transformer.transform(X_val)
            else:
                self._state.X_val = X_val
            # If it's NLG_TASKS, y_val is a pandas series containing the output sequence tokens,
            # so we cannot use label_transformer.transform to process it
            if self._label_transformer:
                self._state.y_val = self._label_transformer.transform(y_val)
            else:
                self._state.y_val = y_val
        else:
            self._state.X_val = self._state.y_val = None
        if groups is not None and len(groups) != self._nrow:
            # groups is given as group counts
            self._state.groups = np.concatenate([[i] * c for i, c in enumerate(groups)])
            assert (
                len(self._state.groups) == self._nrow
            ), "the sum of group counts must match the number of examples"
            self._state.groups_val = (
                np.concatenate([[i] * c for i, c in enumerate(groups_val)])
                if groups_val is not None
                else None
            )
        else:
            self._state.groups_val = groups_val
            self._state.groups = groups

    def _prepare_data(self, eval_method, split_ratio, n_splits):

        X_val, y_val = self._state.X_val, self._state.y_val
        if issparse(X_val):
            X_val = X_val.tocsr()
        X_train_all, y_train_all = self._X_train_all, self._y_train_all
        if issparse(X_train_all):
            X_train_all = X_train_all.tocsr()
        if (
            self._state.task in CLASSIFICATION
            and self._auto_augment
            and self._state.fit_kwargs.get("sample_weight") is None
            and self._split_type in ["stratified", "uniform"]
            and self._state.task != TOKENCLASSIFICATION
        ):
            # logger.info(f"label {pd.unique(y_train_all)}")
            label_set, counts = np.unique(y_train_all, return_counts=True)
            # augment rare classes
            rare_threshld = 20
            rare = counts < rare_threshld
            rare_label, rare_counts = label_set[rare], counts[rare]
            for i, label in enumerate(rare_label):
                count = rare_count = rare_counts[i]
                rare_index = y_train_all == label
                n = len(y_train_all)
                while count < rare_threshld:
                    if self._df:
                        X_train_all = concat(
                            X_train_all, X_train_all.iloc[:n].loc[rare_index]
                        )
                    else:
                        X_train_all = concat(
                            X_train_all, X_train_all[:n][rare_index, :]
                        )
                    if isinstance(y_train_all, pd.Series):
                        y_train_all = concat(
                            y_train_all, y_train_all.iloc[:n].loc[rare_index]
                        )
                    else:
                        y_train_all = np.concatenate(
                            [y_train_all, y_train_all[:n][rare_index]]
                        )
                    count += rare_count
                logger.info(f"class {label} augmented from {rare_count} to {count}")
        SHUFFLE_SPLIT_TYPES = ["uniform", "stratified"]
        if self._split_type in SHUFFLE_SPLIT_TYPES:
            if self._sample_weight_full is not None:
                X_train_all, y_train_all, self._state.sample_weight_all = shuffle(
                    X_train_all,
                    y_train_all,
                    self._sample_weight_full,
                    random_state=RANDOM_SEED,
                )
                self._state.fit_kwargs["sample_weight"] = self._state.sample_weight_all
            else:
                X_train_all, y_train_all = shuffle(
                    X_train_all, y_train_all, random_state=RANDOM_SEED
                )
            if self._df:
                X_train_all.reset_index(drop=True, inplace=True)
                if isinstance(y_train_all, pd.Series):
                    y_train_all.reset_index(drop=True, inplace=True)

        X_train, y_train = X_train_all, y_train_all
        self._state.groups_all = self._state.groups
        if X_val is None and eval_method == "holdout":
            # if eval_method = holdout, make holdout data
            if self._split_type == "time":
                if self._state.task == TS_FORECAST:
                    num_samples = X_train_all.shape[0]
                    period = self._state.fit_kwargs["period"]
                    assert (
                        period < num_samples
                    ), f"period={period}>#examples={num_samples}"
                    split_idx = num_samples - period
                    X_train = X_train_all[:split_idx]
                    y_train = y_train_all[:split_idx]
                    X_val = X_train_all[split_idx:]
                    y_val = y_train_all[split_idx:]
                else:
                    if "sample_weight" in self._state.fit_kwargs:
                        (
                            X_train,
                            X_val,
                            y_train,
                            y_val,
                            self._state.fit_kwargs["sample_weight"],
                            self._state.weight_val,
                        ) = train_test_split(
                            X_train_all,
                            y_train_all,
                            self._state.fit_kwargs["sample_weight"],
                            test_size=split_ratio,
                            shuffle=False,
                        )
                    else:
                        X_train, X_val, y_train, y_val = train_test_split(
                            X_train_all,
                            y_train_all,
                            test_size=split_ratio,
                            shuffle=False,
                        )
            elif self._split_type == "group":
                gss = GroupShuffleSplit(
                    n_splits=1, test_size=split_ratio, random_state=RANDOM_SEED
                )
                for train_idx, val_idx in gss.split(
                    X_train_all, y_train_all, self._state.groups_all
                ):
                    if self._df:
                        X_train = X_train_all.iloc[train_idx]
                        X_val = X_train_all.iloc[val_idx]
                    else:
                        X_train, X_val = X_train_all[train_idx], X_train_all[val_idx]
                    y_train, y_val = y_train_all[train_idx], y_train_all[val_idx]
                    self._state.groups = self._state.groups_all[train_idx]
                    self._state.groups_val = self._state.groups_all[val_idx]
            elif self._state.task in CLASSIFICATION:
                # for classification, make sure the labels are complete in both
                # training and validation data
                label_set, first = np.unique(y_train_all, return_index=True)
                rest = []
                last = 0
                first.sort()
                for i in range(len(first)):
                    rest.extend(range(last, first[i]))
                    last = first[i] + 1
                rest.extend(range(last, len(y_train_all)))
                X_first = X_train_all.iloc[first] if self._df else X_train_all[first]
                X_rest = X_train_all.iloc[rest] if self._df else X_train_all[rest]
                y_rest = y_train_all[rest]
                stratify = y_rest if self._split_type == "stratified" else None
                if "sample_weight" in self._state.fit_kwargs:
                    (
                        X_train,
                        X_val,
                        y_train,
                        y_val,
                        weight_train,
                        weight_val,
                    ) = train_test_split(
                        X_rest,
                        y_rest,
                        self._state.fit_kwargs["sample_weight"][rest],
                        test_size=split_ratio,
                        random_state=RANDOM_SEED,
                    )
                    weight1 = self._state.fit_kwargs["sample_weight"][first]
                    self._state.weight_val = concat(weight1, weight_val)
                    self._state.fit_kwargs["sample_weight"] = concat(
                        weight1, weight_train
                    )
                else:
                    X_train, X_val, y_train, y_val = train_test_split(
                        X_rest,
                        y_rest,
                        test_size=split_ratio,
                        stratify=stratify,
                        random_state=RANDOM_SEED,
                    )
                X_train = concat(X_first, X_train)
                y_train = (
                    concat(label_set, y_train)
                    if self._df
                    else np.concatenate([label_set, y_train])
                )
                X_val = concat(X_first, X_val)
                y_val = (
                    concat(label_set, y_val)
                    if self._df
                    else np.concatenate([label_set, y_val])
                )
            elif self._state.task in REGRESSION:
                if "sample_weight" in self._state.fit_kwargs:
                    (
                        X_train,
                        X_val,
                        y_train,
                        y_val,
                        self._state.fit_kwargs["sample_weight"],
                        self._state.weight_val,
                    ) = train_test_split(
                        X_train_all,
                        y_train_all,
                        self._state.fit_kwargs["sample_weight"],
                        test_size=split_ratio,
                        random_state=RANDOM_SEED,
                    )
                else:
                    X_train, X_val, y_train, y_val = train_test_split(
                        X_train_all,
                        y_train_all,
                        test_size=split_ratio,
                        random_state=RANDOM_SEED,
                    )
        self._state.data_size = X_train.shape
        self.data_size_full = len(y_train_all)
        self._state.X_train, self._state.y_train = X_train, y_train
        self._state.X_val, self._state.y_val = X_val, y_val
        self._state.X_train_all = X_train_all
        self._state.y_train_all = y_train_all
        if eval_method == "holdout":
            self._state.kf = None
            return
        if self._split_type == "group":
            # logger.info("Using GroupKFold")
            assert (
                len(self._state.groups_all) == y_train_all.size
            ), "the length of groups must match the number of examples"
            assert (
                len(np.unique(self._state.groups_all)) >= n_splits
            ), "the number of groups must be equal or larger than n_splits"
            self._state.kf = GroupKFold(n_splits)
            self._state.kf.groups = self._state.groups_all
        elif self._split_type == "stratified":
            # logger.info("Using StratifiedKFold")
            assert y_train_all.size >= n_splits, (
                f"{n_splits}-fold cross validation"
                f" requires input data with at least {n_splits} examples."
            )
            assert y_train_all.size >= 2 * n_splits, (
                f"{n_splits}-fold cross validation with metric=r2 "
                f"requires input data with at least {n_splits*2} examples."
            )
            self._state.kf = RepeatedStratifiedKFold(
                n_splits=n_splits, n_repeats=1, random_state=RANDOM_SEED
            )
        elif self._split_type == "time":
            # logger.info("Using TimeSeriesSplit")
            if self._state.task == TS_FORECAST:
                period = self._state.fit_kwargs["period"]
                if period * (n_splits + 1) > y_train_all.size:
                    n_splits = int(y_train_all.size / period - 1)
                    assert n_splits >= 2, (
                        f"cross validation for forecasting period={period}"
                        f" requires input data with at least {3 * period} examples."
                    )
                    logger.info(f"Using nsplits={n_splits} due to data size limit.")
                self._state.kf = TimeSeriesSplit(n_splits=n_splits, test_size=period)
            else:
                self._state.kf = TimeSeriesSplit(n_splits=n_splits)
        elif isinstance(self._split_type, str):
            # logger.info("Using RepeatedKFold")
            self._state.kf = RepeatedKFold(
                n_splits=n_splits, n_repeats=1, random_state=RANDOM_SEED
            )
        else:
            # logger.info("Using splitter object")
            self._state.kf = self._split_type

    def add_learner(self, learner_name, learner_class):
        """Add a customized learner.

        Args:
            learner_name: A string of the learner's name.
            learner_class: A subclass of flaml.model.BaseEstimator.
        """
        self._state.learner_classes[learner_name] = learner_class

    def get_estimator_from_log(self, log_file_name, record_id, task):
        """Get the estimator from log file.

        Args:
            log_file_name: A string of the log file name.
            record_id: An integer of the record ID in the file,
                0 corresponds to the first trial.
            task: A string of the task type,
                'binary', 'multi', 'regression', 'ts_forecast', 'rank'.

        Returns:
            An estimator object for the given configuration.
        """

        with training_log_reader(log_file_name) as reader:
            record = reader.get_record(record_id)
            estimator = record.learner
            config = record.config

        estimator, _ = train_estimator(
            X_train=None,
            y_train=None,
            config_dic=config,
            task=task,
            estimator_name=estimator,
            estimator_class=self._state.learner_classes.get(estimator),
        )
        return estimator

    def retrain_from_log(
        self,
        log_file_name,
        X_train=None,
        y_train=None,
        dataframe=None,
        label=None,
        time_budget=np.inf,
        task=None,
        eval_method=None,
        split_ratio=None,
        n_splits=None,
        split_type=None,
        groups=None,
        n_jobs=-1,
        gpu_per_trial=0,
        train_best=True,
        train_full=False,
        record_id=-1,
        auto_augment=None,
        **fit_kwargs,
    ):
        """Retrain from log file.

        Args:
            log_file_name: A string of the log file name.
            X_train: A numpy array or dataframe of training data in shape n*m.
                For 'ts_forecast' task, the first column of X_train
                must be the timestamp column (datetime type). Other
                columns in the dataframe are assumed to be exogenous
                variables (categorical or numeric).
            y_train: A numpy array or series of labels in shape n*1.
            dataframe: A dataframe of training data including label column.
                For 'ts_forecast' task, dataframe must be specified and should
                have at least two columns: timestamp and label, where the first
                column is the timestamp column (datetime type). Other columns
                in the dataframe are assumed to be exogenous variables
                (categorical or numeric).
            label: A str of the label column name, e.g., 'label';
                Note: If X_train and y_train are provided,
                dataframe and label are ignored;
                If not, dataframe and label must be provided.
            time_budget: A float number of the time budget in seconds.
            task: A string of the task type, e.g.,
                'classification', 'regression', 'ts_forecast', 'rank',
                'seq-classification', 'seq-regression', 'summarization'.
            eval_method: A string of resampling strategy, one of
                ['auto', 'cv', 'holdout'].
            split_ratio: A float of the validation data percentage for holdout.
            n_splits: An integer of the number of folds for cross-validation.
            split_type: str or splitter object, default="auto" | the data split type.
                * A valid splitter object is an instance of a derived class of scikit-learn
                [KFold](https://scikit-learn.org/stable/modules/generated/sklearn.model_selection.KFold.html#sklearn.model_selection.KFold)
                and have ``split`` and ``get_n_splits`` methods with the same signatures.
                Set eval_method to "cv" to use the splitter object.
                * Valid str options depend on different tasks.
                For classification tasks, valid choices are
                    ["auto", 'stratified', 'uniform', 'time', 'group']. "auto" -> stratified.
                For regression tasks, valid choices are ["auto", 'uniform', 'time'].
                    "auto" -> uniform.
                For ts_forecast tasks, must be "auto" or 'time'.
                For ranking task, must be "auto" or 'group'.
            groups: None or array-like | Group labels (with matching length to
                y_train) or groups counts (with sum equal to length of y_train)
                for training data.
            n_jobs: An integer of the number of threads for training. Use all
                available resources when n_jobs == -1.
            gpu_per_trial: A float of the number of gpus per trial. Only used by TransformersEstimator.
            train_best: A boolean of whether to train the best config in the
                time budget; if false, train the last config in the budget.
            train_full: A boolean of whether to train on the full data. If true,
                eval_method and sample_size in the log file will be ignored.
            record_id: the ID of the training log record from which the model will
                be retrained. By default `record_id = -1` which means this will be
                ignored. `record_id = 0` corresponds to the first trial, and
                when `record_id >= 0`, `time_budget` will be ignored.
            auto_augment: boolean, default=True | Whether to automatically
                augment rare classes.
            **fit_kwargs: Other key word arguments to pass to fit() function of
                the searched learners, such as sample_weight.
        """
        task = task or self._settings.get("task")
        eval_method = eval_method or self._settings.get("eval_method")
        split_ratio = split_ratio or self._settings.get("split_ratio")
        n_splits = n_splits or self._settings.get("n_splits")
        split_type = split_type or self._settings.get("split_type")
        auto_augment = (
            self._settings.get("auto_augment") if auto_augment is None else auto_augment
        )
        self._state.task = TS_FORECAST if task == FORECAST else task
        self._estimator_type = "classifier" if task in CLASSIFICATION else "regressor"

        self._state.fit_kwargs = fit_kwargs
        self._validate_data(X_train, y_train, dataframe, label, groups=groups)

        logger.info("log file name {}".format(log_file_name))

        best_config = None
        best_val_loss = float("+inf")
        best_estimator = None
        sample_size = None
        time_used = 0.0
        training_duration = 0
        best = None
        with training_log_reader(log_file_name) as reader:
            if record_id >= 0:
                best = reader.get_record(record_id)
            else:
                for record in reader.records():
                    time_used = record.wall_clock_time
                    if time_used > time_budget:
                        break
                    training_duration = time_used
                    val_loss = record.validation_loss
                    if val_loss <= best_val_loss or not train_best:
                        if val_loss == best_val_loss and train_best:
                            size = record.sample_size
                            if size > sample_size:
                                best = record
                                best_val_loss = val_loss
                                sample_size = size
                        else:
                            best = record
                            size = record.sample_size
                            best_val_loss = val_loss
                            sample_size = size
                if not training_duration:
                    logger.warning(
                        f"No estimator found within time_budget={time_budget}"
                    )
                    from .model import BaseEstimator as Estimator

                    self._trained_estimator = Estimator()
                    return training_duration
        if not best:
            return
        best_estimator = best.learner
        best_config = best.config
        sample_size = len(self._y_train_all) if train_full else best.sample_size

        logger.info(
            "estimator = {}, config = {}, #training instances = {}".format(
                best_estimator, best_config, sample_size
            )
        )
        # Partially copied from fit() function
        # Initilize some attributes required for retrain_from_log
        self._decide_split_type(split_type)
        if record_id >= 0:
            eval_method = "cv"
        elif eval_method == "auto":
            eval_method = self._decide_eval_method(time_budget)
        self.modelcount = 0
        self._auto_augment = auto_augment
        self._prepare_data(eval_method, split_ratio, n_splits)
        self._state.time_budget = None
        self._state.n_jobs = n_jobs
        import os

        self._state.resources_per_trial = (
            {"cpu": os.cpu_count(), "gpu": gpu_per_trial}
            if self._state.n_jobs < 0
            else {"cpu": self._state.n_jobs, "gpu": gpu_per_trial}
        )
        self._trained_estimator = self._state._train_with_config(
            best_estimator,
            best_config,
            sample_size=sample_size,
        )[0]
        logger.info("retrain from log succeeded")
        return training_duration

    def _decide_split_type(self, split_type):
        if self._state.task == "classification":
            self._state.task = get_classification_objective(
                len(np.unique(self._y_train_all))
            )
        if not isinstance(split_type, str):
            assert hasattr(split_type, "split") and hasattr(
                split_type, "get_n_splits"
            ), "split_type must be a string or a splitter object with split and get_n_splits methods."
            self._split_type = split_type
        elif self._state.task in CLASSIFICATION:
            assert split_type in ["auto", "stratified", "uniform", "time", "group"]
            self._split_type = (
                split_type
                if split_type != "auto"
                else self._state.groups is None and "stratified" or "group"
            )
        elif self._state.task in REGRESSION:
            assert split_type in ["auto", "uniform", "time", "group"]
            self._split_type = split_type if split_type != "auto" else "uniform"
        elif self._state.task == TS_FORECAST:
            assert split_type in ["auto", "time"]
            self._split_type = "time"
            assert isinstance(
                self._state.fit_kwargs.get("period"), int
            ), f"missing a required integer 'period' for '{TS_FORECAST}' task."
        elif self._state.task == "rank":
            assert (
                self._state.groups is not None
            ), "groups must be specified for ranking task."
            assert split_type in ["auto", "group"]
            self._split_type = "group"
        elif self._state.task in NLG_TASKS:
            assert split_type in ["auto", "uniform", "time", "group"]
            self._split_type = split_type if split_type != "auto" else "uniform"

    def _decide_eval_method(self, time_budget):
        if self._state.X_val is not None:
            return "holdout"
        nrow, dim = self._nrow, self._ndim
        if (
            time_budget is None
            or nrow * dim / 0.9 < SMALL_LARGE_THRES * (time_budget / 3600)
            and nrow < CV_HOLDOUT_THRESHOLD
        ):
            # time allows or sampling can be used and cv is necessary
            return "cv"
        else:
            return "holdout"

    @property
    def search_space(self) -> dict:
        """Search space.

        Must be called after fit(...)
        (use max_iter=0 and retrain_final=False to prevent actual fitting).

        Returns:
            A dict of the search space.
        """
        estimator_list = self.estimator_list
        if len(estimator_list) == 1:
            estimator = estimator_list[0]
            space = self._search_states[estimator].search_space.copy()
            space["learner"] = estimator
            return space
        choices = []
        for estimator in estimator_list:
            space = self._search_states[estimator].search_space.copy()
            space["learner"] = estimator
            choices.append(space)
        return {"ml": tune.choice(choices)}

    @property
    def low_cost_partial_config(self) -> dict:
        """Low cost partial config.

        Returns:
            A dict.
            (a) if there is only one estimator in estimator_list, each key is a
            hyperparameter name.
            (b) otherwise, it is a nested dict with 'ml' as the key, and
            a list of the low_cost_partial_configs as the value, corresponding
            to each learner's low_cost_partial_config; the estimator index as
            an integer corresponding to the cheapest learner is appended to the
            list at the end.
        """
        if len(self.estimator_list) == 1:
            estimator = self.estimator_list[0]
            c = self._search_states[estimator].low_cost_partial_config
            return c
        else:
            configs = []
            for estimator in self.estimator_list:
                c = self._search_states[estimator].low_cost_partial_config
                configs.append(c)
            configs.append(
                np.argmin(
                    [
                        self._state.learner_classes.get(estimator).cost_relative2lgbm()
                        for estimator in self.estimator_list
                    ]
                )
            )
            config = {"ml": configs}
        return config

    @property
    def cat_hp_cost(self) -> dict:
        """Categorical hyperparameter cost

        Returns:
            A dict.
            (a) if there is only one estimator in estimator_list, each key is a
            hyperparameter name.
            (b) otherwise, it is a nested dict with 'ml' as the key, and
            a list of the cat_hp_cost's as the value, corresponding
            to each learner's cat_hp_cost; the cost relative to lgbm for each
            learner (as a list itself) is appended to the list at the end.
        """
        if len(self.estimator_list) == 1:
            estimator = self.estimator_list[0]
            c = self._search_states[estimator].cat_hp_cost
            return c
        else:
            configs = []
            for estimator in self.estimator_list:
                c = self._search_states[estimator].cat_hp_cost
                configs.append(c)
            configs.append(
                [
                    self._state.learner_classes.get(estimator).cost_relative2lgbm()
                    for estimator in self.estimator_list
                ]
            )
            config = {"ml": configs}
        return config

    @property
    def points_to_evaluate(self) -> dict:
        """Initial points to evaluate.

        Returns:
            A list of dicts. Each dict is the initial point for each learner.
        """
        points = []
        for estimator in self.estimator_list:
            if isinstance(self._search_states[estimator].init_config, list):
                configs = self._search_states[estimator].init_config
            else:
                configs = [self._search_states[estimator].init_config]
            for config in configs:
                config["learner"] = estimator
                if len(self.estimator_list) > 1:
                    points.append({"ml": config})
                else:
                    points.append(config)
        return points

    @property
    def resource_attr(self) -> Optional[str]:
        """Attribute of the resource dimension.

        Returns:
            A string for the sample size attribute
            (the resource attribute in AutoML) or None.
        """
        return "FLAML_sample_size" if self._sample else None

    @property
    def min_resource(self) -> Optional[float]:
        """Attribute for pruning.

        Returns:
            A float for the minimal sample size or None.
        """
        return self._min_sample_size if self._sample else None

    @property
    def max_resource(self) -> Optional[float]:
        """Attribute for pruning.

        Returns:
            A float for the maximal sample size or None.
        """
        return self._state.data_size[0] if self._sample else None

    @property
    def trainable(self) -> Callable[[dict], Optional[float]]:
        """Training function.

        Returns:
            A function that evaluates each config and returns the loss.
        """
        self._state.time_from_start = 0
        for estimator in self.estimator_list:
            search_state = self._search_states[estimator]
            if not hasattr(search_state, "training_function"):
                search_state.training_function = partial(
                    AutoMLState._compute_with_config_base, self._state, estimator
                )
        states = self._search_states
        mem_res = self._mem_thres

        def train(config: dict):

            sample_size = config.get("FLAML_sample_size")
            config = config.get("ml", config).copy()
            if sample_size:
                config["FLAML_sample_size"] = sample_size
            estimator = config["learner"]
            # check memory constraints before training
            if states[estimator].learner_class.size(config) <= mem_res:
                del config["learner"]
                result = states[estimator].training_function(config)
                return result
            else:
                return {
                    "pred_time": 0,
                    "wall_clock_time": None,
                    "metric_for_logging": np.inf,
                    "val_loss": np.inf,
                    "trained_estimator": None,
                }

        return train

    @property
    def metric_constraints(self) -> list:
        """Metric constraints.

        Returns:
            A list of the metric constraints.
        """
        constraints = []
        if np.isfinite(self._pred_time_limit):
            constraints.append(("pred_time", "<=", self._pred_time_limit))
        return constraints

    def fit(
        self,
        X_train=None,
        y_train=None,
        dataframe=None,
        label=None,
        metric=None,
        task=None,
        n_jobs=None,
        gpu_per_trial=0,
        log_file_name=None,
        estimator_list=None,
        time_budget=None,
        max_iter=None,
        sample=None,
        ensemble=None,
        eval_method=None,
        log_type=None,
        model_history=None,
        split_ratio=None,
        n_splits=None,
        log_training_metric=None,
        mem_thres=None,
        pred_time_limit=None,
        train_time_limit=None,
        X_val=None,
        y_val=None,
        sample_weight_val=None,
        groups_val=None,
        groups=None,
        verbose=None,
        retrain_full=None,
        split_type=None,
        learner_selector=None,
        hpo_method=None,
        starting_points=None,
        seed=None,
        n_concurrent_trials=None,
        keep_search_state=None,
        early_stop=None,
        append_log=None,
        auto_augment=None,
        min_sample_size=None,
        use_ray=None,
        **fit_kwargs,
    ):
        """Find a model for a given task.

        Args:
            X_train: A numpy array or a pandas dataframe of training data in
                shape (n, m). For 'ts_forecast' task, the first column of X_train
                must be the timestamp column (datetime type). Other columns in
                the dataframe are assumed to be exogenous variables (categorical or numeric).
            y_train: A numpy array or a pandas series of labels in shape (n, ).
            dataframe: A dataframe of training data including label column.
                For 'ts_forecast' task, dataframe must be specified and must have
                at least two columns, timestamp and label, where the first
                column is the timestamp column (datetime type). Other columns in
                the dataframe are assumed to be exogenous variables (categorical or numeric).
            label: A str of the label column name for, e.g., 'label';
                Note: If X_train and y_train are provided,
                dataframe and label are ignored;
                If not, dataframe and label must be provided.
            metric: A string of the metric name or a function,
                e.g., 'accuracy', 'roc_auc', 'roc_auc_ovr', 'roc_auc_ovo',
                'f1', 'micro_f1', 'macro_f1', 'log_loss', 'mae', 'mse', 'r2',
                'mape'. Default is 'auto'.
                If passing a customized metric function, the function needs to
                have the follwing signature:
        ```python
        def custom_metric(
            X_test, y_test, estimator, labels,
            X_train, y_train, weight_test=None, weight_train=None,
            config=None, groups_test=None, groups_train=None,
        ):
            return metric_to_minimize, metrics_to_log
        ```
                which returns a float number as the minimization objective,
                and a dictionary as the metrics to log. E.g.,
        ```python
        def custom_metric(
            X_val, y_val, estimator, labels,
            X_train, y_train, weight_val=None, weight_train=None,
            **args,
        ):
            from sklearn.metrics import log_loss
            import time

            start = time.time()
            y_pred = estimator.predict_proba(X_val)
            pred_time = (time.time() - start) / len(X_val)
            val_loss = log_loss(y_val, y_pred, labels=labels, sample_weight=weight_val)
            y_pred = estimator.predict_proba(X_train)
            train_loss = log_loss(y_train, y_pred, labels=labels, sample_weight=weight_train)
            alpha = 0.5
            return val_loss * (1 + alpha) - alpha * train_loss, {
                "val_loss": val_loss,
                "train_loss": train_loss,
                "pred_time": pred_time,
            }
        ```
            task: A string of the task type, e.g.,
                'classification', 'regression', 'ts_forecast', 'rank',
                'seq-classification', 'seq-regression', 'summarization'
            n_jobs: An integer of the number of threads for training.
            gpu_per_trial: A float of the number of gpus per trial, only used by TransformersEstimator.
            log_file_name: A string of the log file name | default="". To disable logging,
                set it to be an empty string "".
            estimator_list: A list of strings for estimator names, or 'auto'
                e.g., ```['lgbm', 'xgboost', 'xgb_limitdepth', 'catboost', 'rf', 'extra_tree']```

            time_budget: A float number of the time budget in seconds.
                Use -1 if no time limit.
            max_iter: An integer of the maximal number of iterations.
            sample: A boolean of whether to sample the training data during
                search.
            ensemble: boolean or dict | default=False. Whether to perform
                ensemble after search. Can be a dict with keys 'passthrough'
                and 'final_estimator' to specify the passthrough and
                final_estimator in the stacker.
            eval_method: A string of resampling strategy, one of
                ['auto', 'cv', 'holdout'].
            split_ratio: A float of the valiation data percentage for holdout.
            n_splits: An integer of the number of folds for cross - validation.
            log_type: A string of the log type, one of
                ['better', 'all'].
                'better' only logs configs with better loss than previos iters
                'all' logs all the tried configs.
            model_history: A boolean of whether to keep the trained best
                model per estimator. Make sure memory is large enough if setting to True.
                Default value is False: best_model_for_estimator would return a
                untrained model for non-best learner.
            log_training_metric: A boolean of whether to log the training
                metric for each model.
            mem_thres: A float of the memory size constraint in bytes.
            pred_time_limit: A float of the prediction latency constraint in seconds.
                It refers to the average prediction time per row in validation data.
            train_time_limit: A float of the training time constraint in seconds.
            X_val: None or a numpy array or a pandas dataframe of validation data.
            y_val: None or a numpy array or a pandas series of validation labels.
            sample_weight_val: None or a numpy array of the sample weight of
                validation data of the same shape as y_val.
            groups_val: None or array-like | group labels (with matching length
                to y_val) or group counts (with sum equal to length of y_val)
                for validation data. Need to be consistent with groups.
            groups: None or array-like | Group labels (with matching length to
                y_train) or groups counts (with sum equal to length of y_train)
                for training data.
            verbose: int, default=3 | Controls the verbosity, higher means more
                messages.
            retrain_full: bool or str, default=True | whether to retrain the
                selected model on the full training data when using holdout.
                True - retrain only after search finishes; False - no retraining;
                'budget' - do best effort to retrain without violating the time
                budget.
            split_type: str or splitter object, default="auto" | the data split type.
                * A valid splitter object is an instance of a derived class of scikit-learn
                [KFold](https://scikit-learn.org/stable/modules/generated/sklearn.model_selection.KFold.html#sklearn.model_selection.KFold)
                and have ``split`` and ``get_n_splits`` methods with the same signatures.
                Set eval_method to "cv" to use the splitter object.
                * Valid str options depend on different tasks.
                For classification tasks, valid choices are
                    ["auto", 'stratified', 'uniform', 'time', 'group']. "auto" -> stratified.
                For regression tasks, valid choices are ["auto", 'uniform', 'time'].
                    "auto" -> uniform.
                For ts_forecast tasks, must be "auto" or 'time'.
                For ranking task, must be "auto" or 'group'.
            hpo_method: str, default="auto" | The hyperparameter
                optimization method. By default, CFO is used for sequential
                search and BlendSearch is used for parallel search.
                No need to set when using flaml's default search space or using
                a simple customized search space. When set to 'bs', BlendSearch
                is used. BlendSearch can be tried when the search space is
                complex, for example, containing multiple disjoint, discontinuous
                subspaces. When set to 'random', random search is used.
            starting_points: A dictionary to specify the starting hyperparameter
                config for the estimators.
                Keys are the name of the estimators, and values are the starting
                hyperparamter configurations for the corresponding estimators.
                The value can be a single hyperparamter configuration dict or a list
                of hyperparamter configuration dicts.
                In the following code example, we get starting_points from the
                `automl` object and use them in the `new_automl` object.
                e.g.,

        ```python
        from flaml import AutoML
        automl = AutoML()
        X_train, y_train = load_iris(return_X_y=True)
        automl.fit(X_train, y_train)
        starting_points = automl.best_config_per_estimator

        new_automl = AutoML()
        new_automl.fit(X_train, y_train, starting_points=starting_points)
        ```

            seed: int or None, default=None | The random seed for hpo.
            n_concurrent_trials: [Experimental] int, default=1 | The number of
                concurrent trials. For n_concurrent_trials > 1, installation of
                ray is required: `pip install flaml[ray]`.
            keep_search_state: boolean, default=False | Whether to keep data needed
                for model search after fit(). By default the state is deleted for
                space saving.
            early_stop: boolean, default=False | Whether to stop early if the
                search is considered to converge.
            append_log: boolean, default=False | Whetehr to directly append the log
                records to the input log file if it exists.
            auto_augment: boolean, default=True | Whether to automatically
                augment rare classes.
            min_sample_size: int, default=MIN_SAMPLE_TRAIN | the minimal sample
                size when sample=True.
            use_ray: boolean, default=False | Whether to use ray to run the training
                in separate processes. This can be used to prevent OOM for large
                datasets, but will incur more overhead in time. Only use it if
                you run into OOM failures.
            **fit_kwargs: Other key word arguments to pass to fit() function of
                the searched learners, such as sample_weight. Include period as
                a key word argument for 'ts_forecast' task.
        """

        self._state._start_time_flag = self._start_time_flag = time.time()
        task = task or self._settings.get("task")
        self._estimator_type = "classifier" if task in CLASSIFICATION else "regressor"
        time_budget = time_budget or self._settings.get("time_budget")
        n_jobs = n_jobs or self._settings.get("n_jobs")
        gpu_per_trial = (
            self._settings.get("gpu_per_trial")
            if gpu_per_trial is None
            else gpu_per_trial
        )
        eval_method = eval_method or self._settings.get("eval_method")
        split_ratio = split_ratio or self._settings.get("split_ratio")
        n_splits = n_splits or self._settings.get("n_splits")
        auto_augment = (
            self._settings.get("auto_augment") if auto_augment is None else auto_augment
        )
        metric = metric or self._settings.get("metric")
        estimator_list = estimator_list or self._settings.get("estimator_list")
        log_file_name = (
            self._settings.get("log_file_name")
            if log_file_name is None
            else log_file_name
        )
        max_iter = self._settings.get("max_iter") if max_iter is None else max_iter
        sample = self._settings.get("sample") if sample is None else sample
        ensemble = self._settings.get("ensemble") if ensemble is None else ensemble
        log_type = log_type or self._settings.get("log_type")
        model_history = (
            self._settings.get("model_history")
            if model_history is None
            else model_history
        )
        log_training_metric = (
            self._settings.get("log_training_metric")
            if log_training_metric is None
            else log_training_metric
        )
        mem_thres = mem_thres or self._settings.get("mem_thres")
        pred_time_limit = pred_time_limit or self._settings.get("pred_time_limit")
        train_time_limit = train_time_limit or self._settings.get("train_time_limit")
        verbose = self._settings.get("verbose") if verbose is None else verbose
        retrain_full = (
            self._settings.get("retrain_full") if retrain_full is None else retrain_full
        )
        split_type = split_type or self._settings.get("split_type")
        hpo_method = hpo_method or self._settings.get("hpo_method")
        learner_selector = learner_selector or self._settings.get("learner_selector")
        starting_points = (
            self._settings.get("starting_points")
            if starting_points is None
            else starting_points
        )
        n_concurrent_trials = n_concurrent_trials or self._settings.get(
            "n_concurrent_trials"
        )
        keep_search_state = (
            self._settings.get("keep_search_state")
            if keep_search_state is None
            else keep_search_state
        )
        early_stop = (
            self._settings.get("early_stop") if early_stop is None else early_stop
        )
        append_log = (
            self._settings.get("append_log") if append_log is None else append_log
        )
        min_sample_size = min_sample_size or self._settings.get("min_sample_size")
        use_ray = self._settings.get("use_ray") if use_ray is None else use_ray

        self._state.task = TS_FORECAST if task == FORECAST else task
        self._state.log_training_metric = log_training_metric

        self._state.fit_kwargs = fit_kwargs
        self._state.weight_val = sample_weight_val

        self._validate_data(
            X_train, y_train, dataframe, label, X_val, y_val, groups_val, groups
        )
        self._search_states = {}  # key: estimator name; value: SearchState
        self._random = np.random.RandomState(RANDOM_SEED)
        self._seed = seed if seed is not None else 20
        self._learner_selector = learner_selector
        old_level = logger.getEffectiveLevel()
        self.verbose = verbose
        logger.setLevel(50 - verbose * 10)
        if not logger.handlers:
            # Add the console handler.
            _ch = logging.StreamHandler()
            _ch.setFormatter(logger_formatter)
            logger.addHandler(_ch)
        logger.info(f"task = {task}")
        self._decide_split_type(split_type)
        logger.info(f"Data split method: {self._split_type}")
        if eval_method == "auto" or self._state.X_val is not None:
            eval_method = self._decide_eval_method(time_budget)
        self._state.eval_method = eval_method
        logger.info("Evaluation method: {}".format(eval_method))

        self._state.n_jobs = n_jobs
        self._n_concurrent_trials = n_concurrent_trials
        self._early_stop = early_stop
        self._use_ray = use_ray or n_concurrent_trials > 1
        # use the following condition if we have an estimation of average_trial_time and average_trial_overhead
        # self._use_ray = use_ray or n_concurrent_trials > ( average_trail_time + average_trial_overhead) / (average_trial_time)
        if self._use_ray:
            import ray

            n_cpus = use_ray and ray.available_resources()["CPU"] or os.cpu_count()
            self._state.resources_per_trial = (
                # when using gpu, default cpu is 1 per job; otherwise, default cpu is n_cpus / n_concurrent_trials
                {"cpu": max(int(n_cpus / n_concurrent_trials), 1), "gpu": gpu_per_trial}
                if gpu_per_trial == 0
                else {"cpu": 1, "gpu": gpu_per_trial}
                if n_jobs < 0
                else {"cpu": n_jobs, "gpu": gpu_per_trial}
            )
        self._retrain_in_budget = retrain_full == "budget" and (
            eval_method == "holdout" and self._state.X_val is None
        )
        self._state.retrain_final = (
            retrain_full is True
            and eval_method == "holdout"
            and (self._state.X_val is None or self._use_ray)
            or eval_method == "cv"
            and (max_iter > 0 or retrain_full is True)
            or max_iter == 1
        )
        self._auto_augment = auto_augment
        self._min_sample_size = min_sample_size
        self._prepare_data(eval_method, split_ratio, n_splits)

        self._sample = (
            sample
            and task != "rank"
            and eval_method != "cv"
            and (
                self._min_sample_size * SAMPLE_MULTIPLY_FACTOR
                < self._state.data_size[0]
            )
        )
        if "auto" == metric:
            if "binary" in self._state.task:
                metric = "roc_auc"
            elif "multi" in self._state.task:
                metric = "log_loss"
            elif self._state.task == TS_FORECAST:
                metric = "mape"
            elif self._state.task == "rank":
                metric = "ndcg"
            elif _is_nlp_task(self._state.task):
                from .nlp.utils import load_default_huggingface_metric_for_task

                metric = load_default_huggingface_metric_for_task(self._state.task)
            else:
                metric = "r2"

        if _is_nlp_task(self._state.task):
            self._state.fit_kwargs["metric"] = metric
            self._state.fit_kwargs["use_ray"] = self._use_ray

        self._state.metric = metric

        def is_to_reverse_metric(metric, task):
            if metric.startswith("ndcg"):
                return True, f"1-{metric}"
            if metric in [
                "r2",
                "accuracy",
                "roc_auc",
                "roc_auc_ovr",
                "roc_auc_ovo",
                "f1",
                "ap",
                "micro_f1",
                "macro_f1",
            ]:
                return True, f"1-{metric}"
            if _is_nlp_task(task):
                from .ml import huggingface_metric_to_mode

                if (
                    metric in huggingface_metric_to_mode
                    and huggingface_metric_to_mode[metric] == "max"
                ):
                    return True, f"-{metric}"
            return False, None

        if isinstance(metric, str):
            is_reverse, reverse_metric = is_to_reverse_metric(metric, task)
            if is_reverse:
                error_metric = reverse_metric
            else:
                error_metric = metric
        else:
            error_metric = "customized metric"
        logger.info(f"Minimizing error metric: {error_metric}")

        if "auto" == estimator_list:
            if self._state.task == "rank":
                estimator_list = ["lgbm", "xgboost", "xgb_limitdepth"]
            elif _is_nlp_task(self._state.task):
                estimator_list = ["transformer"]
            else:
                try:
                    import catboost

                    estimator_list = [
                        "lgbm",
                        "rf",
                        "catboost",
                        "xgboost",
                        "extra_tree",
                        "xgb_limitdepth",
                    ]
                except ImportError:
                    estimator_list = [
                        "lgbm",
                        "rf",
                        "xgboost",
                        "extra_tree",
                        "xgb_limitdepth",
                    ]
                if TS_FORECAST == self._state.task:
                    # catboost is removed because it has a `name` parameter, making it incompatible with hcrystalball
                    if "catboost" in estimator_list:
                        estimator_list.remove("catboost")
                    try:
                        import prophet

                        estimator_list += ["prophet", "arima", "sarimax"]
                    except ImportError:
                        estimator_list += ["arima", "sarimax"]
                elif "regression" != self._state.task:
                    estimator_list += ["lrl1"]

        for estimator_name in estimator_list:
            if estimator_name not in self._state.learner_classes:
                self.add_learner(
                    estimator_name,
                    get_estimator_class(self._state.task, estimator_name),
                )
        # set up learner search space
        for estimator_name in estimator_list:
            estimator_class = self._state.learner_classes[estimator_name]
            estimator_class.init()
            self._search_states[estimator_name] = SearchState(
                learner_class=estimator_class,
                data_size=self._state.data_size,
                task=self._state.task,
                starting_point=starting_points.get(estimator_name),
                period=self._state.fit_kwargs.get("period"),
            )
        logger.info("List of ML learners in AutoML Run: {}".format(estimator_list))
        self.estimator_list = estimator_list
        self._state.time_budget = time_budget if time_budget > 0 else 1e10
        self._active_estimators = estimator_list.copy()
        self._ensemble = ensemble
        self._max_iter = max_iter
        self._mem_thres = mem_thres
        self._pred_time_limit = pred_time_limit
        self._state.train_time_limit = train_time_limit
        self._log_type = log_type
        self.split_ratio = split_ratio
        self._state.model_history = model_history
        self._hpo_method = (
            hpo_method
            if hpo_method != "auto"
            else (
                "bs"
                if n_concurrent_trials > 1 or self._use_ray and len(estimator_list) > 1
                else "cfo"
            )
        )
        if log_file_name:
            with training_log_writer(log_file_name, append_log) as save_helper:
                self._training_log = save_helper
                self._search()
        else:
            self._training_log = None
            self._search()
        if self._best_estimator:
            logger.info("fit succeeded")
            logger.info(
                f"Time taken to find the best model: {self._time_taken_best_iter}"
            )
            if (
                self._hpo_method in ("cfo", "bs")
                and (self._time_taken_best_iter >= self._state.time_budget * 0.7)
                and not all(
                    state.search_alg and state.search_alg.searcher.is_ls_ever_converged
                    for state in self._search_states.values()
                )
            ):
                logger.warning(
                    "Time taken to find the best model is {0:.0f}% of the "
                    "provided time budget and not all estimators' hyperparameter "
                    "search converged. Consider increasing the time budget.".format(
                        self._time_taken_best_iter / self._state.time_budget * 100
                    )
                )

        if not keep_search_state:
            # release space
            del self._X_train_all, self._y_train_all, self._state.kf
            del self._state.X_train, self._state.X_train_all, self._state.X_val
            del self._state.y_train, self._state.y_train_all, self._state.y_val
            del self._sample_weight_full, self._state.fit_kwargs
            del self._state.groups, self._state.groups_all, self._state.groups_val
        logger.setLevel(old_level)

    def _search_parallel(self):
        try:
            from ray import __version__ as ray_version

            assert ray_version >= "1.0.0"
            import ray
            from ray.tune.suggest import ConcurrencyLimiter
        except (ImportError, AssertionError):
            raise ImportError(
                "n_concurrent_trial>1 or use_ray=True requires installation of ray. "
                "Please run pip install flaml[ray]"
            )
        if self._hpo_method in ("cfo", "grid"):
            from flaml import CFO as SearchAlgo
        elif "bs" == self._hpo_method:
            from flaml import BlendSearch as SearchAlgo
        elif "random" == self._hpo_method:
            from ray.tune.suggest import BasicVariantGenerator as SearchAlgo
            from ray.tune.sample import Domain
        else:
            raise NotImplementedError(
                f"hpo_method={self._hpo_method} is not recognized. "
                "'auto', 'cfo' and 'bs' are supported."
            )
        space = self.search_space
        if self._hpo_method == "random":
            # Any point in points_to_evaluate must consist of hyperparamters
            # that are tunable, which can be identified by checking whether
            # the corresponding value in the search space is an instance of
            # the 'Domain' class from flaml or ray.tune
            points_to_evaluate = self.points_to_evaluate.copy()
            to_del = []
            for k, v in space.items():
                if not isinstance(v, Domain):
                    to_del.append(k)
            for k in to_del:
                for p in points_to_evaluate:
                    if k in p:
                        del p[k]
            search_alg = SearchAlgo(
                max_concurrent=self._n_concurrent_trials,
                points_to_evaluate=points_to_evaluate,
            )
        else:
            self._state.time_from_start = time.time() - self._start_time_flag
            time_left = self._state.time_budget - self._state.time_from_start
            search_alg = SearchAlgo(
                metric="val_loss",
                space=space,
                low_cost_partial_config=self.low_cost_partial_config,
                points_to_evaluate=self.points_to_evaluate,
                cat_hp_cost=self.cat_hp_cost,
                resource_attr=self.resource_attr,
                min_resource=self.min_resource,
                max_resource=self.max_resource,
                config_constraints=[
                    (partial(size, self._state), "<=", self._mem_thres)
                ],
                metric_constraints=self.metric_constraints,
                seed=self._seed,
                time_budget_s=time_left,
            )
            search_alg = ConcurrencyLimiter(search_alg, self._n_concurrent_trials)
        resources_per_trial = self._state.resources_per_trial
        analysis = ray.tune.run(
            self.trainable,
            search_alg=search_alg,
            config=space,
            metric="val_loss",
            mode="min",
            resources_per_trial=resources_per_trial,
            time_budget_s=self._state.time_budget,
            num_samples=self._max_iter,
            verbose=max(self.verbose - 2, 0),
            raise_on_failed_trial=False,
            keep_checkpoints_num=1,
            checkpoint_score_attr="min-val_loss",
        )
        # logger.info([trial.last_result for trial in analysis.trials])
        trials = sorted(
            (
                trial
                for trial in analysis.trials
                if trial.last_result
                and trial.last_result.get("wall_clock_time") is not None
            ),
            key=lambda x: x.last_result["wall_clock_time"],
        )
        for self._track_iter, trial in enumerate(trials):
            result = trial.last_result
            better = False
            if result:
                config = result["config"]
                estimator = config.get("ml", config)["learner"]
                search_state = self._search_states[estimator]
                search_state.update(result, 0)
                wall_time = result.get("wall_clock_time")
                if wall_time is not None:
                    self._state.time_from_start = wall_time
                self._iter_per_learner[estimator] += 1
                if search_state.sample_size == self._state.data_size[0]:
                    if not self._fullsize_reached:
                        self._fullsize_reached = True
                if search_state.best_loss < self._state.best_loss:
                    self._state.best_loss = search_state.best_loss
                    self._best_estimator = estimator
                    self._config_history[self._track_iter] = (
                        self._best_estimator,
                        config,
                        self._time_taken_best_iter,
                    )
                    self._trained_estimator = search_state.trained_estimator
                    self._best_iteration = self._track_iter
                    self._time_taken_best_iter = self._state.time_from_start
                    better = True
                    self._search_states[estimator].best_config = config
                if better or self._log_type == "all":
                    self._log_trial(search_state, estimator)

    def _log_trial(self, search_state, estimator):
        if self._training_log:
            self._training_log.append(
                self._iter_per_learner[estimator],
                search_state.metric_for_logging,
                search_state.trial_time,
                self._state.time_from_start,
                search_state.val_loss,
                search_state.config,
                estimator,
                search_state.sample_size,
            )
        if mlflow is not None and mlflow.active_run():
            with mlflow.start_run(nested=True):
<<<<<<< HEAD
                mlflow.log_metric("iter_counter", self._track_iter)
                mlflow.log_param("metric_for_logging", search_state.metric_for_logging)
=======
                mlflow.log_metric("iter_counter", self._iter_per_learner[estimator])
                if "intermediate_results" in search_state.metric_for_logging:
                    for each_entry in search_state.metric_for_logging[
                        "intermediate_results"
                    ]:
                        with mlflow.start_run(nested=True):
                            mlflow.log_metrics(each_entry)
                            mlflow.log_metric(
                                "iter_counter", self._iter_per_learner[estimator]
                            )
                    del search_state.metric_for_logging["intermediate_results"]
                mlflow.log_metrics(search_state.metric_for_logging)
>>>>>>> 8e72904b
                mlflow.log_metric("trial_time", search_state.trial_time)
                mlflow.log_metric("wall_clock_time", self._state.time_from_start)
                mlflow.log_metric("validation_loss", search_state.val_loss)
                mlflow.log_param("config", search_state.config)
                mlflow.log_param("learner", estimator)
                mlflow.log_param("sample_size", search_state.sample_size)
                mlflow.log_metric("best_validation_loss", search_state.best_loss)
                mlflow.log_param("best_config", search_state.best_config)
                mlflow.log_param("best_learner", self._best_estimator)

    def _search_sequential(self):
        try:
            from ray import __version__ as ray_version

            assert ray_version >= "1.0.0"
            from ray.tune.suggest import ConcurrencyLimiter
        except (ImportError, AssertionError):
            from .searcher.suggestion import ConcurrencyLimiter
        if self._hpo_method in ("cfo", "grid"):
            from flaml import CFO as SearchAlgo
        elif "optuna" == self._hpo_method:
            try:
                from ray import __version__ as ray_version

                assert ray_version >= "1.0.0"
                from ray.tune.suggest.optuna import OptunaSearch as SearchAlgo
            except (ImportError, AssertionError):
                from .searcher.suggestion import OptunaSearch as SearchAlgo
        elif "bs" == self._hpo_method:
            from flaml import BlendSearch as SearchAlgo
        elif "random" == self._hpo_method:
            from flaml.searcher import RandomSearch as SearchAlgo
        elif "cfocat" == self._hpo_method:
            from flaml.searcher.cfo_cat import CFOCat as SearchAlgo
        else:
            raise NotImplementedError(
                f"hpo_method={self._hpo_method} is not recognized. "
                "'cfo' and 'bs' are supported."
            )

        est_retrain_time = next_trial_time = 0
        best_config_sig = None
        better = True  # whether we find a better model in one trial
        if self._ensemble:
            self.best_model = {}
        if self._max_iter < 2 and self.estimator_list and self._state.retrain_final:
            # when max_iter is 1, no need to search
            # TODO: otherwise, need to make sure SearchStates.init_config is inside search space
            self._max_iter = 0
            self._best_estimator = estimator = self.estimator_list[0]
            self._selected = state = self._search_states[estimator]
            state.best_config_sample_size = self._state.data_size[0]
            state.best_config = (
                state.init_config
                if isinstance(state.init_config, dict)
                else state.init_config[0]
            )
        for self._track_iter in range(self._max_iter):
            if self._estimator_index is None:
                estimator = self._active_estimators[0]
            else:
                estimator = self._select_estimator(self._active_estimators)
                if not estimator:
                    break
            logger.info(f"iteration {self._track_iter}, current learner {estimator}")
            search_state = self._search_states[estimator]
            self._state.time_from_start = time.time() - self._start_time_flag
            time_left = self._state.time_budget - self._state.time_from_start
            budget_left = (
                time_left
                if not self._retrain_in_budget
                or better
                or (not self.best_estimator)
                or self._search_states[self.best_estimator].sample_size
                < self._state.data_size[0]
                else time_left - est_retrain_time
            )
            if not search_state.search_alg:
                search_state.training_function = partial(
                    AutoMLState._compute_with_config_base, self._state, estimator
                )
                search_space = search_state.search_space
                if self._sample:
                    resource_attr = "FLAML_sample_size"
                    min_resource = self._min_sample_size
                    max_resource = self._state.data_size[0]
                else:
                    resource_attr = min_resource = max_resource = None
                learner_class = self._state.learner_classes.get(estimator)
                if "grid" == self._hpo_method:  # for synthetic exp only
                    points_to_evaluate = []
                    space = search_space
                    keys = list(space.keys())
                    domain0, domain1 = space[keys[0]], space[keys[1]]
                    for x1 in range(domain0.lower, domain0.upper + 1):
                        for x2 in range(domain1.lower, domain1.upper + 1):
                            points_to_evaluate.append(
                                {
                                    keys[0]: x1,
                                    keys[1]: x2,
                                }
                            )
                    self._max_iter_per_learner = len(points_to_evaluate)
                    low_cost_partial_config = None
                else:
                    points_to_evaluate = (
                        search_state.init_config
                        if isinstance(search_state.init_config, list)
                        else [search_state.init_config]
                    )
                    low_cost_partial_config = search_state.low_cost_partial_config
                if self._hpo_method in ("bs", "cfo", "grid", "cfocat", "random"):
                    algo = SearchAlgo(
                        metric="val_loss",
                        mode="min",
                        space=search_space,
                        points_to_evaluate=points_to_evaluate,
                        low_cost_partial_config=low_cost_partial_config,
                        cat_hp_cost=search_state.cat_hp_cost,
                        resource_attr=resource_attr,
                        min_resource=min_resource,
                        max_resource=max_resource,
                        config_constraints=[
                            (learner_class.size, "<=", self._mem_thres)
                        ],
                        metric_constraints=self.metric_constraints,
                        seed=self._seed,
                    )
                else:
                    algo = SearchAlgo(
                        metric="val_loss",
                        mode="min",
                        space=search_space,
                        points_to_evaluate=[
                            p for p in points_to_evaluate if len(p) == len(search_space)
                        ],
                    )
                search_state.search_alg = ConcurrencyLimiter(algo, max_concurrent=1)
                # search_state.search_alg = algo
            else:
                search_space = None
                if self._hpo_method in ("bs", "cfo", "cfocat"):
                    search_state.search_alg.searcher.set_search_properties(
                        metric=None,
                        mode=None,
                        setting={
                            "metric_target": self._state.best_loss,
                        },
                    )
            start_run_time = time.time()
            analysis = tune.run(
                search_state.training_function,
                search_alg=search_state.search_alg,
                time_budget_s=min(budget_left, self._state.train_time_limit),
                verbose=max(self.verbose - 3, 0),
                use_ray=False,
            )
            time_used = time.time() - start_run_time
            better = False
            if analysis.trials:
                result = analysis.trials[-1].last_result
                search_state.update(result, time_used=time_used)
                if self._estimator_index is None:
                    # update init eci estimate
                    eci_base = search_state.init_eci
                    self._eci.append(search_state.estimated_cost4improvement)
                    for e in self.estimator_list[1:]:
                        self._eci.append(
                            self._search_states[e].init_eci / eci_base * self._eci[0]
                        )
                    self._estimator_index = 0
                    min_budget = max(10 * self._eci[0], sum(self._eci))
                    max_budget = 10000 * self._eci[0]
                    if search_state.sample_size:
                        ratio = search_state.data_size[0] / search_state.sample_size
                        min_budget *= ratio
                        max_budget *= ratio
                    logger.info(
                        f"Estimated sufficient time budget={max_budget:.0f}s."
                        f" Estimated necessary time budget={min_budget:.0f}s."
                    )
                wall_time = result.get("wall_clock_time")
                if wall_time is not None:
                    self._state.time_from_start = wall_time
                # logger.info(f"{self._search_states[estimator].sample_size}, {data_size}")
                if search_state.sample_size == self._state.data_size[0]:
                    self._iter_per_learner[estimator] += 1
                    self._fullsize_reached = True
                if search_state.best_loss < self._state.best_loss:
                    best_config_sig = estimator + search_state.get_hist_config_sig(
                        self.data_size_full, search_state.best_config
                    )
                    self._state.best_loss = search_state.best_loss
                    self._best_estimator = estimator
                    est_retrain_time = (
                        search_state.est_retrain_time(self.data_size_full)
                        if (best_config_sig not in self._retrained_config)
                        else 0
                    )
                    self._config_history[self._track_iter] = (
                        estimator,
                        search_state.best_config,
                        self._state.time_from_start,
                    )
                    if self._trained_estimator:
                        self._trained_estimator.cleanup()
                        del self._trained_estimator
                        self._trained_estimator = None
                    if not self._state.retrain_final:
                        self._trained_estimator = search_state.trained_estimator
                    self._best_iteration = self._track_iter
                    self._time_taken_best_iter = self._state.time_from_start
                    better = True
                    next_trial_time = search_state.time2eval_best
                if (
                    search_state.trained_estimator
                    and not self._state.model_history
                    and search_state.trained_estimator != self._trained_estimator
                ):
                    search_state.trained_estimator.cleanup()
                if better or self._log_type == "all":
                    self._log_trial(search_state, estimator)

                logger.info(
                    " at {:.1f}s,\testimator {}'s best error={:.4f},\tbest estimator {}'s best error={:.4f}".format(
                        self._state.time_from_start,
                        estimator,
                        search_state.best_loss,
                        self._best_estimator,
                        self._state.best_loss,
                    )
                )
                if (
                    self._hpo_method in ("cfo", "bs")
                    and all(
                        state.search_alg
                        and state.search_alg.searcher.is_ls_ever_converged
                        for state in self._search_states.values()
                    )
                    and (
                        self._state.time_from_start
                        > self._warn_threshold * self._time_taken_best_iter
                    )
                ):
                    logger.warning(
                        "All estimator hyperparameters local search has "
                        "converged at least once, and the total search time "
                        f"exceeds {self._warn_threshold} times the time taken "
                        "to find the best model."
                    )
                    if self._early_stop:
                        logger.warning("Stopping search as early_stop is set to True.")
                        break
                    self._warn_threshold *= 10
            else:
                logger.info(f"stop trying learner {estimator}")
                if self._estimator_index is not None:
                    self._active_estimators.remove(estimator)
                    self._estimator_index -= 1
                search_state.search_alg.searcher._is_ls_ever_converged = True
            if (
                self._retrain_in_budget
                and best_config_sig
                and est_retrain_time
                and not better
                and self._search_states[self._best_estimator].sample_size
                == self._state.data_size[0]
                and (
                    est_retrain_time
                    <= self._state.time_budget - self._state.time_from_start
                    <= est_retrain_time + next_trial_time
                )
            ):
                state = self._search_states[self._best_estimator]
                self._trained_estimator, retrain_time = self._state._train_with_config(
                    self._best_estimator,
                    state.best_config,
                    self.data_size_full,
                )
                logger.info(
                    "retrain {} for {:.1f}s".format(self._best_estimator, retrain_time)
                )
                self._retrained_config[
                    best_config_sig
                ] = state.best_config_train_time = retrain_time
                est_retrain_time = 0
            self._state.time_from_start = time.time() - self._start_time_flag
            if (
                self._state.time_from_start >= self._state.time_budget
                or not self._active_estimators
            ):
                break
            if self._ensemble and self._best_estimator:
                time_left = self._state.time_budget - self._state.time_from_start
                time_ensemble = self._search_states[self._best_estimator].time2eval_best
                if time_left < time_ensemble < 2 * time_left:
                    break

    def _search(self):
        # initialize the search_states
        self._eci = []
        self._state.best_loss = float("+inf")
        self._state.time_from_start = 0
        self._estimator_index = None
        self._best_iteration = 0
        self._time_taken_best_iter = 0
        self._config_history = {}
        self._max_iter_per_learner = 10000
        self._iter_per_learner = dict([(e, 0) for e in self.estimator_list])
        self._fullsize_reached = False
        self._trained_estimator = None
        self._best_estimator = None
        self._retrained_config = {}
        self._warn_threshold = 10
        self._selected = None
        self.modelcount = 0

        if not self._use_ray:
            self._search_sequential()
        else:
            self._search_parallel()
        # Add a checkpoint for the current best config to the log.
        if self._training_log:
            self._training_log.checkpoint()
        if self._best_estimator:
            self._selected = self._search_states[self._best_estimator]
            self.modelcount = sum(
                search_state.total_iter for search_state in self._search_states.values()
            )
            if self._trained_estimator:
                logger.info(f"selected model: {self._trained_estimator.model}")
            estimators = []
            if self._ensemble and self._state.task in (
                "binary",
                "multi",
                "regression",
            ):
                search_states = list(
                    x for x in self._search_states.items() if x[1].best_config
                )
                search_states.sort(key=lambda x: x[1].best_loss)
                estimators = [
                    (
                        x[0],
                        x[1].learner_class(
                            task=self._state.task,
                            n_jobs=self._state.n_jobs,
                            **x[1].best_config,
                        ),
                    )
                    for x in search_states[:2]
                ]
                estimators += [
                    (
                        x[0],
                        x[1].learner_class(
                            task=self._state.task,
                            n_jobs=self._state.n_jobs,
                            **x[1].best_config,
                        ),
                    )
                    for x in search_states[2:]
                    if x[1].best_loss < 4 * self._selected.best_loss
                ]
                logger.info(estimators)
            if len(estimators) > 1:
                if self._state.task in CLASSIFICATION:
                    from sklearn.ensemble import StackingClassifier as Stacker
                else:
                    from sklearn.ensemble import StackingRegressor as Stacker
                if isinstance(self._ensemble, dict):
                    final_estimator = self._ensemble.get(
                        "final_estimator", self._trained_estimator
                    )
                    passthrough = self._ensemble.get("passthrough", True)
                else:
                    final_estimator = self._trained_estimator
                    passthrough = True
                stacker = Stacker(
                    estimators,
                    final_estimator,
                    n_jobs=self._state.n_jobs,
                    passthrough=passthrough,
                )
                if self._sample_weight_full is not None:
                    self._state.fit_kwargs["sample_weight"] = self._sample_weight_full
                for e in estimators:
                    e[1].__class__.init()
                try:
                    stacker.fit(
                        self._X_train_all, self._y_train_all, **self._state.fit_kwargs
                    )
                    logger.info(f"ensemble: {stacker}")
                    self._trained_estimator = stacker
                    self._trained_estimator.model = stacker
                except ValueError as e:
                    if passthrough:
                        logger.warning(
                            "Using passthrough=False for ensemble because the data contain categorical features."
                        )
                        stacker = Stacker(
                            estimators,
                            final_estimator,
                            n_jobs=self._state.n_jobs,
                            passthrough=False,
                        )
                        stacker.fit(
                            self._X_train_all,
                            self._y_train_all,
                            **self._state.fit_kwargs,
                        )
                        logger.info(f"ensemble: {stacker}")
                        self._trained_estimator = stacker
                        self._trained_estimator.model = stacker
                    else:
                        raise e
            elif self._state.retrain_final:
                # reset time budget for retraining
                if self._max_iter > 1:
                    self._state.time_from_start -= self._state.time_budget
                if (
                    self._state.task == TS_FORECAST
                    or self._trained_estimator is None
                    or self._trained_estimator.model is None
                    or (
                        self._state.time_budget - self._state.time_from_start
                        > self._selected.est_retrain_time(self.data_size_full)
                        and self._selected.best_config_sample_size
                        == self._state.data_size[0]
                    )
                ):
                    state = self._search_states[self._best_estimator]
                    (
                        self._trained_estimator,
                        retrain_time,
                    ) = self._state._train_with_config(
                        self._best_estimator,
                        state.best_config,
                        self.data_size_full,
                    )
                    logger.info(
                        "retrain {} for {:.1f}s".format(
                            self._best_estimator, retrain_time
                        )
                    )
                    state.best_config_train_time = retrain_time
                    if self._trained_estimator:
                        logger.info(f"retrained model: {self._trained_estimator.model}")
                else:
                    logger.info("not retraining because the time budget is too small.")

    def __del__(self):
        if (
            hasattr(self, "_trained_estimator")
            and self._trained_estimator
            and hasattr(self._trained_estimator, "cleanup")
        ):
            self._trained_estimator.cleanup()
            del self._trained_estimator

    def _select_estimator(self, estimator_list):
        if self._learner_selector == "roundrobin":
            self._estimator_index += 1
            if self._estimator_index == len(estimator_list):
                self._estimator_index = 0
            return estimator_list[self._estimator_index]
        min_estimated_cost, selected = np.Inf, None
        inv = []
        untried_exists = False
        for i, estimator in enumerate(estimator_list):
            if estimator in self._search_states and (
                self._search_states[estimator].sample_size
            ):  # sample_size=None meaning no result
                search_state = self._search_states[estimator]
                if (
                    self._search_states[estimator].time2eval_best
                    > self._state.time_budget - self._state.time_from_start
                    or self._iter_per_learner[estimator] >= self._max_iter_per_learner
                ):
                    inv.append(0)
                    continue
                estimated_cost = search_state.estimated_cost4improvement
                if search_state.sample_size < self._state.data_size[0]:
                    estimated_cost = min(
                        estimated_cost,
                        search_state.time2eval_best
                        * min(
                            SAMPLE_MULTIPLY_FACTOR,
                            self._state.data_size[0] / search_state.sample_size,
                        ),
                    )
                gap = search_state.best_loss - self._state.best_loss
                if gap > 0 and not self._ensemble:
                    delta_loss = (
                        search_state.best_loss_old - search_state.best_loss
                    ) or search_state.best_loss
                    delta_time = (
                        search_state.total_time_used - search_state.time_best_found_old
                    ) or 1e-10
                    speed = delta_loss / delta_time
                    if speed:
                        estimated_cost = max(2 * gap / speed, estimated_cost)
                estimated_cost = estimated_cost or 1e-9
                inv.append(1 / estimated_cost)
            else:
                estimated_cost = self._eci[i]
                inv.append(0)
                untried_exists = True
            if estimated_cost < min_estimated_cost:
                min_estimated_cost = estimated_cost
                selected = estimator
        if untried_exists or not selected:
            state = self._search_states.get(selected)
            if not (state and state.sample_size):
                return selected
        s = sum(inv)
        p = self._random.rand()
        q = 0
        for i in range(len(inv)):
            if inv[i]:
                q += inv[i] / s
                if p < q:
                    return estimator_list[i]<|MERGE_RESOLUTION|>--- conflicted
+++ resolved
@@ -2365,11 +2365,7 @@
             )
         if mlflow is not None and mlflow.active_run():
             with mlflow.start_run(nested=True):
-<<<<<<< HEAD
                 mlflow.log_metric("iter_counter", self._track_iter)
-                mlflow.log_param("metric_for_logging", search_state.metric_for_logging)
-=======
-                mlflow.log_metric("iter_counter", self._iter_per_learner[estimator])
                 if "intermediate_results" in search_state.metric_for_logging:
                     for each_entry in search_state.metric_for_logging[
                         "intermediate_results"
@@ -2381,7 +2377,6 @@
                             )
                     del search_state.metric_for_logging["intermediate_results"]
                 mlflow.log_metrics(search_state.metric_for_logging)
->>>>>>> 8e72904b
                 mlflow.log_metric("trial_time", search_state.trial_time)
                 mlflow.log_metric("wall_clock_time", self._state.time_from_start)
                 mlflow.log_metric("validation_loss", search_state.val_loss)

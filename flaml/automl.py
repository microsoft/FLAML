# !
#  * Copyright (c) FLAML authors. All rights reserved.
#  * Licensed under the MIT License. See LICENSE file in the
#  * project root for license information.
import time
import os
from typing import Callable, Optional, List, Union
from functools import partial
import numpy as np
from scipy.sparse import issparse
from sklearn.model_selection import (
    train_test_split,
    RepeatedStratifiedKFold,
    RepeatedKFold,
    GroupKFold,
    TimeSeriesSplit,
    GroupShuffleSplit,
)
from sklearn.utils import shuffle
from sklearn.base import BaseEstimator
import pandas as pd
import logging
import json
from .ml import (
    compute_estimator,
    train_estimator,
    get_estimator_class,
    get_classification_objective,
)
from .config import (
    MIN_SAMPLE_TRAIN,
    MEM_THRES,
    RANDOM_SEED,
    SMALL_LARGE_THRES,
    CV_HOLDOUT_THRESHOLD,
    SPLIT_RATIO,
    N_SPLITS,
    SAMPLE_MULTIPLY_FACTOR,
)
from .data import (
    concat,
    CLASSIFICATION,
    TOKENCLASSIFICATION,
    TS_FORECAST,
    FORECAST,
    REGRESSION,
    _is_nlp_task,
    NLG_TASKS,
)
from . import tune
from .training_log import training_log_reader, training_log_writer

logger = logging.getLogger(__name__)
logger_formatter = logging.Formatter(
    "[%(name)s: %(asctime)s] {%(lineno)d} %(levelname)s - %(message)s", "%m-%d %H:%M:%S"
)

try:
    import mlflow
except ImportError:
    mlflow = None


class SearchState:
    @property
    def search_space(self):
        return self._search_space_domain

    @property
    def estimated_cost4improvement(self):
        return max(
            self.time_best_found - self.time_best_found_old,
            self.total_time_used - self.time_best_found,
        )

    def __init__(
        self, learner_class, data_size, task, starting_point=None, period=None
    ):
        self.init_eci = learner_class.cost_relative2lgbm()
        self._search_space_domain = {}
        self.init_config = {}
        self.low_cost_partial_config = {}
        self.cat_hp_cost = {}
        self.data_size = data_size
        self.ls_ever_converged = False
        self.learner_class = learner_class
        if task == TS_FORECAST:
            search_space = learner_class.search_space(
                data_size=data_size, task=task, pred_horizon=period
            )
        else:
            search_space = learner_class.search_space(data_size=data_size, task=task)
        for name, space in search_space.items():
            assert (
                "domain" in space
            ), f"{name}'s domain is missing in the search space spec {space}"
            self._search_space_domain[name] = space["domain"]
            if "init_value" in space:
                self.init_config[name] = space["init_value"]
            if "low_cost_init_value" in space:
                self.low_cost_partial_config[name] = space["low_cost_init_value"]
            if "cat_hp_cost" in space:
                self.cat_hp_cost[name] = space["cat_hp_cost"]
            # if a starting point is provided, set the init config to be
            # the starting point provided
            if (
                isinstance(starting_point, dict)
                and starting_point.get(name) is not None
            ):
                self.init_config[name] = starting_point[name]

        if isinstance(starting_point, list):
            self.init_config = starting_point
        self._hp_names = list(self._search_space_domain.keys())
        self.search_alg = None
        self.best_config = None
        self.best_loss = self.best_loss_old = np.inf
        self.total_time_used = 0
        self.total_iter = 0
        self.base_eci = None
        self.time_best_found = self.time_best_found_old = 0
        self.time2eval_best = 0
        self.time2eval_best_old = 0
        self.trained_estimator = None
        self.sample_size = None
        self.trial_time = 0

    def update(self, result, time_used):
        if result:
            config = result["config"]
            if config and "FLAML_sample_size" in config:
                self.sample_size = config["FLAML_sample_size"]
            else:
                self.sample_size = self.data_size[0]
            obj = result["val_loss"]
            metric_for_logging = result["metric_for_logging"]
            time2eval = result["time_total_s"]
            trained_estimator = result["trained_estimator"]
            del result["trained_estimator"]  # free up RAM
            n_iter = (
                trained_estimator
                and hasattr(trained_estimator, "ITER_HP")
                and trained_estimator.params[trained_estimator.ITER_HP]
            )
            if n_iter:
                config[trained_estimator.ITER_HP] = n_iter
        else:
            obj, time2eval, trained_estimator = np.inf, 0.0, None
            metric_for_logging = config = None
        self.trial_time = time2eval
        self.total_time_used += time_used
        self.total_iter += 1

        if self.base_eci is None:
            self.base_eci = time_used
        if (obj is not None) and (self.best_loss is None or obj < self.best_loss):
            self.best_loss_old = self.best_loss if self.best_loss < np.inf else 2 * obj
            self.best_loss = obj
            self.time_best_found_old = self.time_best_found
            self.time_best_found = self.total_time_used
            self.iter_best_found = self.total_iter
            self.best_config = config
            self.best_config_sample_size = self.sample_size
            self.best_config_train_time = time_used
            if time2eval:
                self.time2eval_best_old = self.time2eval_best
                self.time2eval_best = time2eval
            if (
                self.trained_estimator
                and trained_estimator
                and self.trained_estimator != trained_estimator
            ):
                self.trained_estimator.cleanup()
            if trained_estimator:
                self.trained_estimator = trained_estimator
        elif trained_estimator:
            trained_estimator.cleanup()
        self.metric_for_logging = metric_for_logging
        self.val_loss, self.config = obj, config

    def get_hist_config_sig(self, sample_size, config):
        config_values = tuple([config[k] for k in self._hp_names])
        config_sig = str(sample_size) + "_" + str(config_values)
        return config_sig

    def est_retrain_time(self, retrain_sample_size):
        assert (
            self.best_config_sample_size is not None
        ), "need to first get best_config_sample_size"
        return self.time2eval_best * retrain_sample_size / self.best_config_sample_size


class AutoMLState:
    def _prepare_sample_train_data(self, sample_size):
        sampled_weight = groups = None
        if sample_size <= self.data_size[0]:
            if isinstance(self.X_train, pd.DataFrame):
                sampled_X_train = self.X_train.iloc[:sample_size]
            else:
                sampled_X_train = self.X_train[:sample_size]
            sampled_y_train = self.y_train[:sample_size]
            weight = self.fit_kwargs.get("sample_weight")
            if weight is not None:
                sampled_weight = weight[:sample_size]
            if self.groups is not None:
                groups = self.groups[:sample_size]
        else:
            sampled_X_train = self.X_train_all
            sampled_y_train = self.y_train_all
            if "sample_weight" in self.fit_kwargs:
                sampled_weight = self.sample_weight_all
            if self.groups is not None:
                groups = self.groups_all
        return sampled_X_train, sampled_y_train, sampled_weight, groups

    def _compute_with_config_base(self, estimator, config_w_resource):
        if "FLAML_sample_size" in config_w_resource:
            sample_size = int(config_w_resource["FLAML_sample_size"])
        else:
            sample_size = self.data_size[0]
        (
            sampled_X_train,
            sampled_y_train,
            sampled_weight,
            groups,
        ) = self._prepare_sample_train_data(sample_size)
        if sampled_weight is not None:
            weight = self.fit_kwargs["sample_weight"]
            self.fit_kwargs["sample_weight"] = sampled_weight
        else:
            weight = None
        if groups is not None:
            self.fit_kwargs["groups"] = groups
        config = config_w_resource.copy()
        if "FLAML_sample_size" in config:
            del config["FLAML_sample_size"]
        budget = (
            None
            if self.time_budget is None
            else self.time_budget - self.time_from_start
            if sample_size == self.data_size[0]
            else (self.time_budget - self.time_from_start)
            / 2
            * sample_size
            / self.data_size[0]
        )

        if _is_nlp_task(self.task):
            self.fit_kwargs["X_val"] = self.X_val
            self.fit_kwargs["y_val"] = self.y_val

        (
            trained_estimator,
            val_loss,
            metric_for_logging,
            _,
            pred_time,
        ) = compute_estimator(
            sampled_X_train,
            sampled_y_train,
            self.X_val,
            self.y_val,
            self.weight_val,
            self.groups_val,
            self.train_time_limit
            if budget is None
            else min(budget, self.train_time_limit),
            self.kf,
            config,
            self.task,
            estimator,
            self.eval_method,
            self.metric,
            self.best_loss,
            self.n_jobs,
            self.learner_classes.get(estimator),
            self.log_training_metric,
            self.fit_kwargs,
        )
        if self.retrain_final and not self.model_history:
            trained_estimator.cleanup()

        if _is_nlp_task(self.task):
            del self.fit_kwargs["X_val"]
            del self.fit_kwargs["y_val"]

        result = {
            "pred_time": pred_time,
            "wall_clock_time": time.time() - self._start_time_flag,
            "metric_for_logging": metric_for_logging,
            "val_loss": val_loss,
            "trained_estimator": trained_estimator,
        }
        if sampled_weight is not None:
            self.fit_kwargs["sample_weight"] = weight
        return result

    def _train_with_config(
        self,
        estimator,
        config_w_resource,
        sample_size=None,
    ):
        if not sample_size:
            sample_size = config_w_resource.get(
                "FLAML_sample_size", len(self.y_train_all)
            )
        config = config_w_resource.get("ml", config_w_resource).copy()
        if "FLAML_sample_size" in config:
            del config["FLAML_sample_size"]
        if "learner" in config:
            del config["learner"]
        (
            sampled_X_train,
            sampled_y_train,
            sampled_weight,
            groups,
        ) = self._prepare_sample_train_data(sample_size)
        if sampled_weight is not None:
            weight = self.fit_kwargs["sample_weight"]
            self.fit_kwargs["sample_weight"] = sampled_weight
        else:
            weight = None
        if groups is not None:
            self.fit_kwargs["groups"] = groups
        budget = (
            None
            if self.time_budget is None
            else self.time_budget - self.time_from_start
        )
        if (
            hasattr(self, "resources_per_trial")
            and self.resources_per_trial.get("gpu", 0) > 0
        ):

            def _trainable_function_wrapper(config: dict):

                return_estimator, train_time = train_estimator(
                    X_train=sampled_X_train,
                    y_train=sampled_y_train,
                    config_dic=config,
                    task=self.task,
                    estimator_name=estimator,
                    n_jobs=self.n_jobs,
                    estimator_class=self.learner_classes.get(estimator),
                    budget=budget,
                    fit_kwargs=self.fit_kwargs,
                )
                return {"estimator": return_estimator, "train_time": train_time}

            if estimator not in self.learner_classes:
                self.learner_classes[estimator] = get_estimator_class(
                    self.task, estimator
                )

            analysis = tune.run(
                _trainable_function_wrapper,
                config=config_w_resource,
                metric="train_time",
                mode="min",
                resources_per_trial=self.resources_per_trial,
                num_samples=1,
                use_ray=True,
            )
            result = list(analysis.results.values())[0]
            estimator, train_time = result["estimator"], result["train_time"]
        else:
            if _is_nlp_task(self.task):
                use_ray = self.fit_kwargs.get("use_ray")
                self.fit_kwargs["use_ray"] = False
            estimator, train_time = train_estimator(
                X_train=sampled_X_train,
                y_train=sampled_y_train,
                config_dic=config,
                task=self.task,
                estimator_name=estimator,
                n_jobs=self.n_jobs,
                estimator_class=self.learner_classes.get(estimator),
                budget=budget,
                fit_kwargs=self.fit_kwargs,
            )
            if _is_nlp_task(self.task):
                if use_ray is None:
                    del self.fit_kwargs["use_ray"]
                else:
                    self.fit_kwargs["use_ray"] = use_ray
        if sampled_weight is not None:
            self.fit_kwargs["sample_weight"] = weight
        return estimator, train_time


def size(state: AutoMLState, config: dict) -> float:
    """Size function.

    Returns:
        The mem size in bytes for a config.
    """
    config = config.get("ml", config)
    estimator = config["learner"]
    learner_class = state.learner_classes.get(estimator)
    return learner_class.size(config)


class AutoML(BaseEstimator):
    """The AutoML class.
    Example:

    ```python
    automl = AutoML()
    automl_settings = {
        "time_budget": 60,
        "metric": 'accuracy',
        "task": 'classification',
        "log_file_name": 'mylog.log',
    }
    automl.fit(X_train = X_train, y_train = y_train, **automl_settings)
    ```

    """

    from .version import __version__

    def __init__(self, **settings):
        """Constructor.

        Many settings in fit() can be passed to the constructor too.
        If an argument in fit() is provided, it will override the setting passed to the constructor.
        If an argument in fit() is not provided but provided in the constructor, the value passed to the constructor will be used.

        Args:
            metric: A string of the metric name or a function,
                e.g., 'accuracy', 'roc_auc', 'roc_auc_ovr', 'roc_auc_ovo',
                'f1', 'micro_f1', 'macro_f1', 'log_loss', 'mae', 'mse', 'r2',
                'mape'. Default is 'auto'.
                If passing a customized metric function, the function needs to
                have the follwing signature:
        ```python
        def custom_metric(
            X_test, y_test, estimator, labels,
            X_train, y_train, weight_test=None, weight_train=None,
            config=None, groups_test=None, groups_train=None,
        ):
            return metric_to_minimize, metrics_to_log
        ```
                which returns a float number as the minimization objective,
                and a dictionary as the metrics to log. E.g.,
        ```python
        def custom_metric(
            X_val, y_val, estimator, labels,
            X_train, y_train, weight_val=None, weight_train=None,
            **args,
        ):
            from sklearn.metrics import log_loss
            import time

            start = time.time()
            y_pred = estimator.predict_proba(X_val)
            pred_time = (time.time() - start) / len(X_val)
            val_loss = log_loss(y_val, y_pred, labels=labels, sample_weight=weight_val)
            y_pred = estimator.predict_proba(X_train)
            train_loss = log_loss(y_train, y_pred, labels=labels, sample_weight=weight_train)
            alpha = 0.5
            return val_loss * (1 + alpha) - alpha * train_loss, {
                "val_loss": val_loss,
                "train_loss": train_loss,
                "pred_time": pred_time,
            }
        ```
            task: A string of the task type, e.g.,
                'classification', 'regression', 'ts_forecast', 'rank',
                'seq-classification', 'seq-regression', 'summarization'.
            n_jobs: An integer of the number of threads for training.
<<<<<<< HEAD
            gpu_per_trial: A float of the number of gpus per trial, only used by TransformersEstimator.
            log_file_name: A string of the log file name | default="". To disable logging,
=======
            log_file_name: A string of the log file name. To disable logging,
>>>>>>> c1b5cb53
                set it to be an empty string "".
            estimator_list: A list of strings for estimator names, or 'auto'
                e.g., ```['lgbm', 'xgboost', 'xgb_limitdepth', 'catboost', 'rf', 'extra_tree']```
            time_budget: A float number of the time budget in seconds.
                Use -1 if no time limit.
            max_iter: An integer of the maximal number of iterations.
            sample: A boolean of whether to sample the training data during
                search.
            ensemble: boolean or dict | default=False. Whether to perform
                ensemble after search. Can be a dict with keys 'passthrough'
                and 'final_estimator' to specify the passthrough and
                final_estimator in the stacker.
            eval_method: A string of resampling strategy, one of
                ['auto', 'cv', 'holdout'].
            split_ratio: A float of the valiation data percentage for holdout.
            n_splits: An integer of the number of folds for cross - validation.
            log_type: A string of the log type, one of
                ['better', 'all'].
                'better' only logs configs with better loss than previos iters
                'all' logs all the tried configs.
            model_history: A boolean of whether to keep the best
                model per estimator. Make sure memory is large enough if setting to True.
            log_training_metric: A boolean of whether to log the training
                metric for each model.
            mem_thres: A float of the memory size constraint in bytes.
            pred_time_limit: A float of the prediction latency constraint in seconds.
                It refers to the average prediction time per row in validation data.
            train_time_limit: A float of the training time constraint in seconds.
            verbose: int, default=3 | Controls the verbosity, higher means more
                messages.
            retrain_full: bool or str, default=True | whether to retrain the
                selected model on the full training data when using holdout.
                True - retrain only after search finishes; False - no retraining;
                'budget' - do best effort to retrain without violating the time
                budget.
            split_type: str or splitter object, default="auto" | the data split type.
                * A valid splitter object is an instance of a derived class of scikit-learn
                [KFold](https://scikit-learn.org/stable/modules/generated/sklearn.model_selection.KFold.html#sklearn.model_selection.KFold)
                and have ``split`` and ``get_n_splits`` methods with the same signatures.
                Set eval_method to "cv" to use the splitter object.
                * Valid str options depend on different tasks.
                For classification tasks, valid choices are
                    ["auto", 'stratified', 'uniform', 'time', 'group']. "auto" -> stratified.
                For regression tasks, valid choices are ["auto", 'uniform', 'time'].
                    "auto" -> uniform.
                For ts_forecast tasks, must be "auto" or 'time'.
                For ranking task, must be "auto" or 'group'.
            hpo_method: str, default="auto" | The hyperparameter
                optimization method. By default, CFO is used for sequential
                search and BlendSearch is used for parallel search.
                No need to set when using flaml's default search space or using
                a simple customized search space. When set to 'bs', BlendSearch
                is used. BlendSearch can be tried when the search space is
                complex, for example, containing multiple disjoint, discontinuous
                subspaces. When set to 'random', random search is used.
            starting_points: A dictionary to specify the starting hyperparameter
                config for the estimators.
                Keys are the name of the estimators, and values are the starting
                hyperparamter configurations for the corresponding estimators.
                The value can be a single hyperparamter configuration dict or a list
                of hyperparamter configuration dicts.
                In the following code example, we get starting_points from the
                `automl` object and use them in the `new_automl` object.
                e.g.,

        ```python
        from flaml import AutoML
        automl = AutoML()
        X_train, y_train = load_iris(return_X_y=True)
        automl.fit(X_train, y_train)
        starting_points = automl.best_config_per_estimator

        new_automl = AutoML()
        new_automl.fit(X_train, y_train, starting_points=starting_points)
        ```

            seed: int or None, default=None | The random seed for hpo.
            n_concurrent_trials: [Experimental] int, default=1 | The number of
                concurrent trials. For n_concurrent_trials > 1, installation of
                ray is required: `pip install flaml[ray]`.
            keep_search_state: boolean, default=False | Whether to keep data needed
                for model search after fit(). By default the state is deleted for
                space saving.
            early_stop: boolean, default=False | Whether to stop early if the
                search is considered to converge.
            append_log: boolean, default=False | Whetehr to directly append the log
                records to the input log file if it exists.
            auto_augment: boolean, default=True | Whether to automatically
                augment rare classes.
            min_sample_size: int, default=MIN_SAMPLE_TRAIN | the minimal sample
                size when sample=True.
            use_ray: boolean, default=False | Whether to use ray to run the training
                in separate processes. This can be used to prevent OOM for large
                datasets, but will incur more overhead in time. Only use it if
                you run into OOM failures.

        """
        self._track_iter = 0
        self._state = AutoMLState()
        self._state.learner_classes = {}
        self._settings = settings
        settings["time_budget"] = settings.get("time_budget", 60)
        settings["task"] = settings.get("task", "classification")
        settings["n_jobs"] = settings.get("n_jobs", -1)
        settings["eval_method"] = settings.get("eval_method", "auto")
        settings["split_ratio"] = settings.get("split_ratio", SPLIT_RATIO)
        settings["n_splits"] = settings.get("n_splits", N_SPLITS)
        settings["auto_augment"] = settings.get("auto_augment", True)
        settings["metric"] = settings.get("metric", "auto")
        settings["estimator_list"] = settings.get("estimator_list", "auto")
        settings["log_file_name"] = settings.get("log_file_name", "")
        settings["max_iter"] = settings.get("max_iter", 1000000)
        settings["sample"] = settings.get("sample", True)
        settings["ensemble"] = settings.get("ensemble", False)
        settings["log_type"] = settings.get("log_type", "better")
        settings["model_history"] = settings.get("model_history", False)
        settings["log_training_metric"] = settings.get("log_training_metric", False)
        settings["mem_thres"] = settings.get("mem_thres", MEM_THRES)
        settings["pred_time_limit"] = settings.get("pred_time_limit", np.inf)
        settings["train_time_limit"] = settings.get("train_time_limit", np.inf)
        settings["verbose"] = settings.get("verbose", 3)
        settings["retrain_full"] = settings.get("retrain_full", True)
        settings["split_type"] = settings.get("split_type", "auto")
        settings["hpo_method"] = settings.get("hpo_method", "auto")
        settings["learner_selector"] = settings.get("learner_selector", "sample")
        settings["starting_points"] = settings.get("starting_points", {})
        settings["n_concurrent_trials"] = settings.get("n_concurrent_trials", 1)
        settings["keep_search_state"] = settings.get("keep_search_state", False)
        settings["early_stop"] = settings.get("early_stop", False)
        settings["append_log"] = settings.get("append_log", False)
        settings["min_sample_size"] = settings.get("min_sample_size", MIN_SAMPLE_TRAIN)
        settings["use_ray"] = settings.get("use_ray", False)
        self._estimator_type = (
            "classifier" if settings["task"] in CLASSIFICATION else "regressor"
        )

    def get_params(self, deep=False):
        return self._settings.copy()

    @property
    def config_history(self):
        """A dictionary of iter->(estimator, config, time),
        storing the best estimator, config, and the time when the best
        model is updated each time.
        """
        return self._config_history

    @property
    def model(self):
        """An object with `predict()` and `predict_proba()` method (for
        classification), storing the best trained model.
        """
        return self.__dict__.get("_trained_estimator")

    def best_model_for_estimator(self, estimator_name):
        """Return the best model found for a particular estimator.

        Args:
            estimator_name: a str of the estimator's name.

        Returns:
            An object storing the best model for estimator_name.
            If `model_history` was set to False during fit(), then the returned model
            is untrained unless estimator_name is the best estimator.
            If `model_history` was set to True, then the returned model is trained.
        """
        state = self._search_states.get(estimator_name)
        return state and getattr(state, "trained_estimator", None)

    @property
    def best_estimator(self):
        """A string indicating the best estimator found."""
        return self._best_estimator

    @property
    def best_iteration(self):
        """An integer of the iteration number where the best
        config is found."""
        return self._best_iteration

    @property
    def best_config(self):
        """A dictionary of the best configuration."""
        state = self._search_states.get(self._best_estimator)
        return state and getattr(state, "best_config", None)

    @property
    def best_config_per_estimator(self):
        """A dictionary of all estimators' best configuration."""
        return {
            e: e_search_state.best_config
            for e, e_search_state in self._search_states.items()
        }

    @property
    def best_loss_per_estimator(self):
        """A dictionary of all estimators' best loss."""
        return {
            e: e_search_state.best_loss
            for e, e_search_state in self._search_states.items()
        }

    @property
    def best_loss(self):
        """A float of the best loss found."""
        return self._state.best_loss

    @property
    def best_config_train_time(self):
        """A float of the seconds taken by training the best config."""
        return getattr(
            self._search_states[self._best_estimator], "best_config_train_time", None
        )

    def save_best_config(self, filename):
        best = {
            "class": self.best_estimator,
            "hyperparameters": self.best_config,
        }
        os.makedirs(os.path.dirname(filename), exist_ok=True)
        with open(filename, "w") as f:
            json.dump(best, f)

    @property
    def classes_(self):
        """A list of n_classes elements for class labels."""
        attr = getattr(self, "_label_transformer", None)
        if attr:
            return attr.classes_.tolist()
        attr = getattr(self, "_trained_estimator", None)
        if attr:
            return attr.classes_.tolist()
        return None

    @property
    def n_features_in_(self):
        return self._trained_estimator.n_features_in_

    @property
    def time_to_find_best_model(self) -> float:
        """Time taken to find best model in seconds."""
        return self.__dict__.get("_time_taken_best_iter")

    def predict(
        self, X_test: Union[np.array, pd.DataFrame, List[str], List[List[str]]]
    ):
        """Predict label from features.

        Args:
            X_test: A numpy array of featurized instances, shape n * m,
                or for 'ts_forecast' task:
                    a pandas dataframe with the first column containing
                    timestamp values (datetime type) or an integer n for
                    the predict steps (only valid when the estimator is
                    arima or sarimax). Other columns in the dataframe
                    are assumed to be exogenous variables (categorical
                    or numeric).

        ```python
        multivariate_X_test = pd.DataFrame({
            'timeStamp': pd.date_range(start='1/1/2022', end='1/07/2022'),
            'categorical_col': ['yes', 'yes', 'no', 'no', 'yes', 'no', 'yes'],
            'continuous_col': [105, 107, 120, 118, 110, 112, 115]
        })
        model.predict(multivariate_X_test)
        ```

        Returns:
            A array-like of shape n * 1: each element is a predicted
            label for an instance.
        """
        estimator = getattr(self, "_trained_estimator", None)
        if estimator is None:
            logger.warning(
                "No estimator is trained. Please run fit with enough budget."
            )
            return None
        X_test = self._preprocess(X_test)
        y_pred = estimator.predict(X_test)
        if (
            isinstance(y_pred, np.ndarray)
            and y_pred.ndim > 1
            and isinstance(y_pred, np.ndarray)
        ):
            y_pred = y_pred.flatten()
        if self._label_transformer:
            return self._label_transformer.inverse_transform(
                pd.Series(y_pred.astype(int))
            )
        else:
            return y_pred

    def predict_proba(self, X_test):
        """Predict the probability of each class from features, only works for
        classification problems.

        Args:
            X_test: A numpy array of featurized instances, shape n * m.

        Returns:
            A numpy array of shape n * c. c is the  # classes. Each element at
            (i, j) is the probability for instance i to be in class j.
        """
        estimator = getattr(self, "_trained_estimator", None)
        if estimator is None:
            logger.warning(
                "No estimator is trained. Please run fit with enough budget."
            )
            return None
        X_test = self._preprocess(X_test)
        proba = self._trained_estimator.predict_proba(X_test)
        return proba

    def _preprocess(self, X):
        if isinstance(X, List):
            try:
                if isinstance(X[0], List):
                    X = [x for x in zip(*X)]
                X = pd.DataFrame(
                    dict(
                        [
                            (self._transformer._str_columns[idx], X[idx])
                            if isinstance(X[0], List)
                            else (self._transformer._str_columns[idx], [X[idx]])
                            for idx in range(len(X))
                        ]
                    )
                )
            except IndexError:
                raise IndexError(
                    "Test data contains more columns than training data, exiting"
                )
        elif isinstance(X, int):
            return X
        elif issparse(X):
            X = X.tocsr()
        if self._state.task == TS_FORECAST:
            X = pd.DataFrame(X)
        if self._transformer:
            X = self._transformer.transform(X)
        return X

    def _validate_ts_data(
        self,
        dataframe,
        y_train_all=None,
    ):
        assert (
            dataframe[dataframe.columns[0]].dtype.name == "datetime64[ns]"
        ), f"For '{TS_FORECAST}' task, the first column must contain timestamp values."
        if y_train_all is not None:
            y_df = (
                pd.DataFrame(y_train_all)
                if isinstance(y_train_all, pd.Series)
                else pd.DataFrame(y_train_all, columns=["labels"])
            )
            dataframe = dataframe.join(y_df)
        duplicates = dataframe.duplicated()
        if any(duplicates):
            logger.warning(
                "Duplicate timestamp values found in timestamp column. "
                f"\n{dataframe.loc[duplicates, dataframe][dataframe.columns[0]]}"
            )
            dataframe = dataframe.drop_duplicates()
            logger.warning("Removed duplicate rows based on all columns")
            assert (
                dataframe[[dataframe.columns[0]]].duplicated() is None
            ), "Duplicate timestamp values with different values for other columns."
        ts_series = pd.to_datetime(dataframe[dataframe.columns[0]])
        inferred_freq = pd.infer_freq(ts_series)
        if inferred_freq is None:
            logger.warning(
                "Missing timestamps detected. To avoid error with estimators, set estimator list to ['prophet']. "
            )
        if y_train_all is not None:
            return dataframe.iloc[:, :-1], dataframe.iloc[:, -1]
        return dataframe

    def _validate_data(
        self,
        X_train_all,
        y_train_all,
        dataframe,
        label,
        X_val=None,
        y_val=None,
        groups_val=None,
        groups=None,
    ):

        if X_train_all is not None and y_train_all is not None:
            assert (
                isinstance(X_train_all, np.ndarray)
                or issparse(X_train_all)
                or isinstance(X_train_all, pd.DataFrame)
            ), (
                "X_train_all must be a numpy array, a pandas dataframe, "
                "or Scipy sparse matrix."
            )
            assert isinstance(y_train_all, np.ndarray) or isinstance(
                y_train_all, pd.Series
            ), "y_train_all must be a numpy array or a pandas series."
            assert (
                X_train_all.size != 0 and y_train_all.size != 0
            ), "Input data must not be empty."
            if isinstance(X_train_all, np.ndarray) and len(X_train_all.shape) == 1:
                X_train_all = np.reshape(X_train_all, (X_train_all.size, 1))
            if isinstance(y_train_all, np.ndarray):
                y_train_all = y_train_all.flatten()
            assert (
                X_train_all.shape[0] == y_train_all.shape[0]
            ), "# rows in X_train must match length of y_train."
            self._df = isinstance(X_train_all, pd.DataFrame)
            self._nrow, self._ndim = X_train_all.shape
            if self._state.task == TS_FORECAST:
                X_train_all = pd.DataFrame(X_train_all)
                X_train_all, y_train_all = self._validate_ts_data(
                    X_train_all, y_train_all
                )
            X, y = X_train_all, y_train_all
        elif dataframe is not None and label is not None:
            assert isinstance(
                dataframe, pd.DataFrame
            ), "dataframe must be a pandas DataFrame"
            assert label in dataframe.columns, "label must a column name in dataframe"
            self._df = True
            if self._state.task == TS_FORECAST:
                dataframe = self._validate_ts_data(dataframe)
            X = dataframe.drop(columns=label)
            self._nrow, self._ndim = X.shape
            y = dataframe[label]
        else:
            raise ValueError("either X_train+y_train or dataframe+label are required")

        # check the validity of input dimensions under the nlp mode
        if _is_nlp_task(self._state.task):
            from .nlp.utils import is_a_list_of_str

            is_all_str = True
            is_all_list = True
            for column in X.columns:
                assert X[column].dtype.name in (
                    "object",
                    "string",
                ), "If the task is an NLP task, X can only contain text columns"
                for each_cell in X[column]:
                    if each_cell is not None:
                        is_str = isinstance(each_cell, str)
                        is_list_of_int = isinstance(each_cell, list) and all(
                            isinstance(x, int) for x in each_cell
                        )
                        is_list_of_str = is_a_list_of_str(each_cell)
                        if self._state.task == TOKENCLASSIFICATION:
                            assert is_list_of_str, (
                                "For the token-classification task, the input column needs to be a list of string,"
                                "instead of string, e.g., ['EU', 'rejects','German', 'call','to','boycott','British','lamb','.',].",
                                "For more examples, please refer to test/nlp/test_autohf_tokenclassification.py",
                            )
                        else:
                            assert is_str or is_list_of_int, (
                                "Each column of the input must either be str (untokenized) "
                                "or a list of integers (tokenized)"
                            )
                        is_all_str &= is_str
                        is_all_list &= is_list_of_int or is_list_of_str
            assert is_all_str or is_all_list, (
                "Currently FLAML only supports two modes for NLP: either all columns of X are string (non-tokenized), "
                "or all columns of X are integer ids (tokenized)"
            )

        if issparse(X_train_all):
            self._transformer = self._label_transformer = False
            self._X_train_all, self._y_train_all = X, y
        else:
            from .data import DataTransformer

            self._transformer = DataTransformer()
            self._X_train_all, self._y_train_all = self._transformer.fit_transform(
                X, y, self._state.task
            )
            self._label_transformer = self._transformer.label_transformer
        self._sample_weight_full = self._state.fit_kwargs.get("sample_weight")
        if X_val is not None and y_val is not None:
            assert (
                isinstance(X_val, np.ndarray)
                or issparse(X_val)
                or isinstance(X_val, pd.DataFrame)
            ), (
                "X_val must be None, a numpy array, a pandas dataframe, "
                "or Scipy sparse matrix."
            )
            assert isinstance(y_val, np.ndarray) or isinstance(
                y_val, pd.Series
            ), "y_val must be None, a numpy array or a pandas series."
            assert X_val.size != 0 and y_val.size != 0, (
                "Validation data are expected to be nonempty. "
                "Use None for X_val and y_val if no validation data."
            )
            if isinstance(y_val, np.ndarray):
                y_val = y_val.flatten()
            assert (
                X_val.shape[0] == y_val.shape[0]
            ), "# rows in X_val must match length of y_val."
            if self._transformer:
                self._state.X_val = self._transformer.transform(X_val)
            else:
                self._state.X_val = X_val
            # If it's NLG_TASKS, y_val is a pandas series containing the output sequence tokens,
            # so we cannot use label_transformer.transform to process it
            if self._label_transformer:
                self._state.y_val = self._label_transformer.transform(y_val)
            else:
                self._state.y_val = y_val
        else:
            self._state.X_val = self._state.y_val = None
        if groups is not None and len(groups) != self._nrow:
            # groups is given as group counts
            self._state.groups = np.concatenate([[i] * c for i, c in enumerate(groups)])
            assert (
                len(self._state.groups) == self._nrow
            ), "the sum of group counts must match the number of examples"
            self._state.groups_val = (
                np.concatenate([[i] * c for i, c in enumerate(groups_val)])
                if groups_val is not None
                else None
            )
        else:
            self._state.groups_val = groups_val
            self._state.groups = groups

    def _prepare_data(self, eval_method, split_ratio, n_splits):

        X_val, y_val = self._state.X_val, self._state.y_val
        if issparse(X_val):
            X_val = X_val.tocsr()
        X_train_all, y_train_all = self._X_train_all, self._y_train_all
        if issparse(X_train_all):
            X_train_all = X_train_all.tocsr()
        if (
            self._state.task in CLASSIFICATION
            and self._auto_augment
            and self._state.fit_kwargs.get("sample_weight") is None
            and self._split_type in ["stratified", "uniform"]
            and self._state.task != TOKENCLASSIFICATION
        ):
            # logger.info(f"label {pd.unique(y_train_all)}")
            label_set, counts = np.unique(y_train_all, return_counts=True)
            # augment rare classes
            rare_threshld = 20
            rare = counts < rare_threshld
            rare_label, rare_counts = label_set[rare], counts[rare]
            for i, label in enumerate(rare_label):
                count = rare_count = rare_counts[i]
                rare_index = y_train_all == label
                n = len(y_train_all)
                while count < rare_threshld:
                    if self._df:
                        X_train_all = concat(
                            X_train_all, X_train_all.iloc[:n].loc[rare_index]
                        )
                    else:
                        X_train_all = concat(
                            X_train_all, X_train_all[:n][rare_index, :]
                        )
                    if isinstance(y_train_all, pd.Series):
                        y_train_all = concat(
                            y_train_all, y_train_all.iloc[:n].loc[rare_index]
                        )
                    else:
                        y_train_all = np.concatenate(
                            [y_train_all, y_train_all[:n][rare_index]]
                        )
                    count += rare_count
                logger.info(f"class {label} augmented from {rare_count} to {count}")
        SHUFFLE_SPLIT_TYPES = ["uniform", "stratified"]
        if self._split_type in SHUFFLE_SPLIT_TYPES:
            if self._sample_weight_full is not None:
                X_train_all, y_train_all, self._state.sample_weight_all = shuffle(
                    X_train_all,
                    y_train_all,
                    self._sample_weight_full,
                    random_state=RANDOM_SEED,
                )
                self._state.fit_kwargs["sample_weight"] = self._state.sample_weight_all
            else:
                X_train_all, y_train_all = shuffle(
                    X_train_all, y_train_all, random_state=RANDOM_SEED
                )
            if self._df:
                X_train_all.reset_index(drop=True, inplace=True)
                if isinstance(y_train_all, pd.Series):
                    y_train_all.reset_index(drop=True, inplace=True)

        X_train, y_train = X_train_all, y_train_all
        self._state.groups_all = self._state.groups
        if X_val is None and eval_method == "holdout":
            # if eval_method = holdout, make holdout data
            if self._split_type == "time":
                if self._state.task == TS_FORECAST:
                    num_samples = X_train_all.shape[0]
                    period = self._state.fit_kwargs["period"]
                    assert (
                        period < num_samples
                    ), f"period={period}>#examples={num_samples}"
                    split_idx = num_samples - period
                    X_train = X_train_all[:split_idx]
                    y_train = y_train_all[:split_idx]
                    X_val = X_train_all[split_idx:]
                    y_val = y_train_all[split_idx:]
                else:
                    if "sample_weight" in self._state.fit_kwargs:
                        (
                            X_train,
                            X_val,
                            y_train,
                            y_val,
                            self._state.fit_kwargs["sample_weight"],
                            self._state.weight_val,
                        ) = train_test_split(
                            X_train_all,
                            y_train_all,
                            self._state.fit_kwargs["sample_weight"],
                            test_size=split_ratio,
                            shuffle=False,
                        )
                    else:
                        X_train, X_val, y_train, y_val = train_test_split(
                            X_train_all,
                            y_train_all,
                            test_size=split_ratio,
                            shuffle=False,
                        )
            elif self._split_type == "group":
                gss = GroupShuffleSplit(
                    n_splits=1, test_size=split_ratio, random_state=RANDOM_SEED
                )
                for train_idx, val_idx in gss.split(
                    X_train_all, y_train_all, self._state.groups_all
                ):
                    if self._df:
                        X_train = X_train_all.iloc[train_idx]
                        X_val = X_train_all.iloc[val_idx]
                    else:
                        X_train, X_val = X_train_all[train_idx], X_train_all[val_idx]
                    y_train, y_val = y_train_all[train_idx], y_train_all[val_idx]
                    self._state.groups = self._state.groups_all[train_idx]
                    self._state.groups_val = self._state.groups_all[val_idx]
            elif self._state.task in CLASSIFICATION:
                # for classification, make sure the labels are complete in both
                # training and validation data
                label_set, first = np.unique(y_train_all, return_index=True)
                rest = []
                last = 0
                first.sort()
                for i in range(len(first)):
                    rest.extend(range(last, first[i]))
                    last = first[i] + 1
                rest.extend(range(last, len(y_train_all)))
                X_first = X_train_all.iloc[first] if self._df else X_train_all[first]
                X_rest = X_train_all.iloc[rest] if self._df else X_train_all[rest]
                y_rest = y_train_all[rest]
                stratify = y_rest if self._split_type == "stratified" else None
                if "sample_weight" in self._state.fit_kwargs:
                    (
                        X_train,
                        X_val,
                        y_train,
                        y_val,
                        weight_train,
                        weight_val,
                    ) = train_test_split(
                        X_rest,
                        y_rest,
                        self._state.fit_kwargs["sample_weight"][rest],
                        test_size=split_ratio,
                        random_state=RANDOM_SEED,
                    )
                    weight1 = self._state.fit_kwargs["sample_weight"][first]
                    self._state.weight_val = concat(weight1, weight_val)
                    self._state.fit_kwargs["sample_weight"] = concat(
                        weight1, weight_train
                    )
                else:
                    X_train, X_val, y_train, y_val = train_test_split(
                        X_rest,
                        y_rest,
                        test_size=split_ratio,
                        stratify=stratify,
                        random_state=RANDOM_SEED,
                    )
                X_train = concat(X_first, X_train)
                y_train = (
                    concat(label_set, y_train)
                    if self._df
                    else np.concatenate([label_set, y_train])
                )
                X_val = concat(X_first, X_val)
                y_val = (
                    concat(label_set, y_val)
                    if self._df
                    else np.concatenate([label_set, y_val])
                )
            elif self._state.task in REGRESSION:
                if "sample_weight" in self._state.fit_kwargs:
                    (
                        X_train,
                        X_val,
                        y_train,
                        y_val,
                        self._state.fit_kwargs["sample_weight"],
                        self._state.weight_val,
                    ) = train_test_split(
                        X_train_all,
                        y_train_all,
                        self._state.fit_kwargs["sample_weight"],
                        test_size=split_ratio,
                        random_state=RANDOM_SEED,
                    )
                else:
                    X_train, X_val, y_train, y_val = train_test_split(
                        X_train_all,
                        y_train_all,
                        test_size=split_ratio,
                        random_state=RANDOM_SEED,
                    )
        self._state.data_size = X_train.shape
        self.data_size_full = len(y_train_all)
        self._state.X_train, self._state.y_train = X_train, y_train
        self._state.X_val, self._state.y_val = X_val, y_val
        self._state.X_train_all = X_train_all
        self._state.y_train_all = y_train_all
        if eval_method == "holdout":
            self._state.kf = None
            return
        if self._split_type == "group":
            # logger.info("Using GroupKFold")
            assert (
                len(self._state.groups_all) == y_train_all.size
            ), "the length of groups must match the number of examples"
            assert (
                len(np.unique(self._state.groups_all)) >= n_splits
            ), "the number of groups must be equal or larger than n_splits"
            self._state.kf = GroupKFold(n_splits)
            self._state.kf.groups = self._state.groups_all
        elif self._split_type == "stratified":
            # logger.info("Using StratifiedKFold")
            assert y_train_all.size >= n_splits, (
                f"{n_splits}-fold cross validation"
                f" requires input data with at least {n_splits} examples."
            )
            assert y_train_all.size >= 2 * n_splits, (
                f"{n_splits}-fold cross validation with metric=r2 "
                f"requires input data with at least {n_splits*2} examples."
            )
            self._state.kf = RepeatedStratifiedKFold(
                n_splits=n_splits, n_repeats=1, random_state=RANDOM_SEED
            )
        elif self._split_type == "time":
            # logger.info("Using TimeSeriesSplit")
            if self._state.task == TS_FORECAST:
                period = self._state.fit_kwargs["period"]
                if period * (n_splits + 1) > y_train_all.size:
                    n_splits = int(y_train_all.size / period - 1)
                    assert n_splits >= 2, (
                        f"cross validation for forecasting period={period}"
                        f" requires input data with at least {3 * period} examples."
                    )
                    logger.info(f"Using nsplits={n_splits} due to data size limit.")
                self._state.kf = TimeSeriesSplit(n_splits=n_splits, test_size=period)
            else:
                self._state.kf = TimeSeriesSplit(n_splits=n_splits)
        elif isinstance(self._split_type, str):
            # logger.info("Using RepeatedKFold")
            self._state.kf = RepeatedKFold(
                n_splits=n_splits, n_repeats=1, random_state=RANDOM_SEED
            )
        else:
            # logger.info("Using splitter object")
            self._state.kf = self._split_type

    def add_learner(self, learner_name, learner_class):
        """Add a customized learner.

        Args:
            learner_name: A string of the learner's name.
            learner_class: A subclass of flaml.model.BaseEstimator.
        """
        self._state.learner_classes[learner_name] = learner_class

    def get_estimator_from_log(self, log_file_name, record_id, task):
        """Get the estimator from log file.

        Args:
            log_file_name: A string of the log file name.
            record_id: An integer of the record ID in the file,
                0 corresponds to the first trial.
            task: A string of the task type,
                'binary', 'multi', 'regression', 'ts_forecast', 'rank'.

        Returns:
            An estimator object for the given configuration.
        """

        with training_log_reader(log_file_name) as reader:
            record = reader.get_record(record_id)
            estimator = record.learner
            config = record.config

        estimator, _ = train_estimator(
            X_train=None,
            y_train=None,
            config_dic=config,
            task=task,
            estimator_name=estimator,
            estimator_class=self._state.learner_classes.get(estimator),
        )
        return estimator

    def retrain_from_log(
        self,
        log_file_name,
        X_train=None,
        y_train=None,
        dataframe=None,
        label=None,
        time_budget=np.inf,
        task=None,
        eval_method=None,
        split_ratio=None,
        n_splits=None,
        split_type=None,
        groups=None,
        n_jobs=-1,
        # gpu_per_trial=0,
        train_best=True,
        train_full=False,
        record_id=-1,
        auto_augment=None,
        **fit_kwargs,
    ):
        """Retrain from log file.

        Args:
            log_file_name: A string of the log file name.
            X_train: A numpy array or dataframe of training data in shape n*m.
                For 'ts_forecast' task, the first column of X_train
                must be the timestamp column (datetime type). Other
                columns in the dataframe are assumed to be exogenous
                variables (categorical or numeric).
            y_train: A numpy array or series of labels in shape n*1.
            dataframe: A dataframe of training data including label column.
                For 'ts_forecast' task, dataframe must be specified and should
                have at least two columns: timestamp and label, where the first
                column is the timestamp column (datetime type). Other columns
                in the dataframe are assumed to be exogenous variables
                (categorical or numeric).
            label: A str of the label column name, e.g., 'label';
                Note: If X_train and y_train are provided,
                dataframe and label are ignored;
                If not, dataframe and label must be provided.
            time_budget: A float number of the time budget in seconds.
            task: A string of the task type, e.g.,
                'classification', 'regression', 'ts_forecast', 'rank',
                'seq-classification', 'seq-regression', 'summarization'.
            eval_method: A string of resampling strategy, one of
                ['auto', 'cv', 'holdout'].
            split_ratio: A float of the validation data percentage for holdout.
            n_splits: An integer of the number of folds for cross-validation.
            split_type: str or splitter object, default="auto" | the data split type.
                * A valid splitter object is an instance of a derived class of scikit-learn
                [KFold](https://scikit-learn.org/stable/modules/generated/sklearn.model_selection.KFold.html#sklearn.model_selection.KFold)
                and have ``split`` and ``get_n_splits`` methods with the same signatures.
                Set eval_method to "cv" to use the splitter object.
                * Valid str options depend on different tasks.
                For classification tasks, valid choices are
                    ["auto", 'stratified', 'uniform', 'time', 'group']. "auto" -> stratified.
                For regression tasks, valid choices are ["auto", 'uniform', 'time'].
                    "auto" -> uniform.
                For ts_forecast tasks, must be "auto" or 'time'.
                For ranking task, must be "auto" or 'group'.
            groups: None or array-like | Group labels (with matching length to
                y_train) or groups counts (with sum equal to length of y_train)
                for training data.
            n_jobs: An integer of the number of threads for training. Use all
                available resources when n_jobs == -1.
            train_best: A boolean of whether to train the best config in the
                time budget; if false, train the last config in the budget.
            train_full: A boolean of whether to train on the full data. If true,
                eval_method and sample_size in the log file will be ignored.
            record_id: the ID of the training log record from which the model will
                be retrained. By default `record_id = -1` which means this will be
                ignored. `record_id = 0` corresponds to the first trial, and
                when `record_id >= 0`, `time_budget` will be ignored.
            auto_augment: boolean, default=True | Whether to automatically
                augment rare classes.
            **fit_kwargs: Other key word arguments to pass to fit() function of
                the searched learners, such as sample_weight.
        """
        task = task or self._settings.get("task")
        eval_method = eval_method or self._settings.get("eval_method")
        split_ratio = split_ratio or self._settings.get("split_ratio")
        n_splits = n_splits or self._settings.get("n_splits")
        split_type = split_type or self._settings.get("split_type")
        auto_augment = (
            self._settings.get("auto_augment") if auto_augment is None else auto_augment
        )
        self._state.task = TS_FORECAST if task == FORECAST else task
        self._estimator_type = "classifier" if task in CLASSIFICATION else "regressor"

        self._state.fit_kwargs = fit_kwargs
        self._validate_data(X_train, y_train, dataframe, label, groups=groups)

        logger.info("log file name {}".format(log_file_name))

        best_config = None
        best_val_loss = float("+inf")
        best_estimator = None
        sample_size = None
        time_used = 0.0
        training_duration = 0
        best = None
        with training_log_reader(log_file_name) as reader:
            if record_id >= 0:
                best = reader.get_record(record_id)
            else:
                for record in reader.records():
                    time_used = record.wall_clock_time
                    if time_used > time_budget:
                        break
                    training_duration = time_used
                    val_loss = record.validation_loss
                    if val_loss <= best_val_loss or not train_best:
                        if val_loss == best_val_loss and train_best:
                            size = record.sample_size
                            if size > sample_size:
                                best = record
                                best_val_loss = val_loss
                                sample_size = size
                        else:
                            best = record
                            size = record.sample_size
                            best_val_loss = val_loss
                            sample_size = size
                if not training_duration:
                    logger.warning(
                        f"No estimator found within time_budget={time_budget}"
                    )
                    from .model import BaseEstimator as Estimator

                    self._trained_estimator = Estimator()
                    return training_duration
        if not best:
            return
        best_estimator = best.learner
        best_config = best.config
        sample_size = len(self._y_train_all) if train_full else best.sample_size

        logger.info(
            "estimator = {}, config = {}, #training instances = {}".format(
                best_estimator, best_config, sample_size
            )
        )
        # Partially copied from fit() function
        # Initilize some attributes required for retrain_from_log
        self._decide_split_type(split_type)
        if record_id >= 0:
            eval_method = "cv"
        elif eval_method == "auto":
            eval_method = self._decide_eval_method(time_budget)
        self.modelcount = 0
        self._auto_augment = auto_augment
        self._prepare_data(eval_method, split_ratio, n_splits)
        self._state.time_budget = None
        self._state.n_jobs = n_jobs
        import os

        self._state.resources_per_trial = (
            {"cpu": os.cpu_count(), "gpu": fit_kwargs.get("gpu_per_trial", 0)}
            if self._state.n_jobs < 0
            else {"cpu": self._state.n_jobs, "gpu": fit_kwargs.get("gpu_per_trial", 0)}
        )
        self._trained_estimator = self._state._train_with_config(
            best_estimator,
            best_config,
            sample_size=sample_size,
        )[0]
        logger.info("retrain from log succeeded")
        return training_duration

    def _decide_split_type(self, split_type):
        if self._state.task == "classification":
            self._state.task = get_classification_objective(
                len(np.unique(self._y_train_all))
            )
        if not isinstance(split_type, str):
            assert hasattr(split_type, "split") and hasattr(
                split_type, "get_n_splits"
            ), "split_type must be a string or a splitter object with split and get_n_splits methods."
            self._split_type = split_type
        elif self._state.task in CLASSIFICATION:
            assert split_type in ["auto", "stratified", "uniform", "time", "group"]
            self._split_type = (
                split_type
                if split_type != "auto"
                else self._state.groups is None and "stratified" or "group"
            )
        elif self._state.task in REGRESSION:
            assert split_type in ["auto", "uniform", "time", "group"]
            self._split_type = split_type if split_type != "auto" else "uniform"
        elif self._state.task == TS_FORECAST:
            assert split_type in ["auto", "time"]
            self._split_type = "time"
            assert isinstance(
                self._state.fit_kwargs.get("period"), int
            ), f"missing a required integer 'period' for '{TS_FORECAST}' task."
        elif self._state.task == "rank":
            assert (
                self._state.groups is not None
            ), "groups must be specified for ranking task."
            assert split_type in ["auto", "group"]
            self._split_type = "group"
        elif self._state.task in NLG_TASKS:
            assert split_type in ["auto", "uniform", "time", "group"]
            self._split_type = split_type if split_type != "auto" else "uniform"

    def _decide_eval_method(self, time_budget):
        if self._state.X_val is not None:
            return "holdout"
        nrow, dim = self._nrow, self._ndim
        if (
            time_budget is None
            or nrow * dim / 0.9 < SMALL_LARGE_THRES * (time_budget / 3600)
            and nrow < CV_HOLDOUT_THRESHOLD
        ):
            # time allows or sampling can be used and cv is necessary
            return "cv"
        else:
            return "holdout"

    @property
    def search_space(self) -> dict:
        """Search space.

        Must be called after fit(...)
        (use max_iter=0 and retrain_final=False to prevent actual fitting).

        Returns:
            A dict of the search space.
        """
        estimator_list = self.estimator_list
        if len(estimator_list) == 1:
            estimator = estimator_list[0]
            space = self._search_states[estimator].search_space.copy()
            space["learner"] = estimator
            return space
        choices = []
        for estimator in estimator_list:
            space = self._search_states[estimator].search_space.copy()
            space["learner"] = estimator
            choices.append(space)
        return {"ml": tune.choice(choices)}

    @property
    def low_cost_partial_config(self) -> dict:
        """Low cost partial config.

        Returns:
            A dict.
            (a) if there is only one estimator in estimator_list, each key is a
            hyperparameter name.
            (b) otherwise, it is a nested dict with 'ml' as the key, and
            a list of the low_cost_partial_configs as the value, corresponding
            to each learner's low_cost_partial_config; the estimator index as
            an integer corresponding to the cheapest learner is appended to the
            list at the end.
        """
        if len(self.estimator_list) == 1:
            estimator = self.estimator_list[0]
            c = self._search_states[estimator].low_cost_partial_config
            return c
        else:
            configs = []
            for estimator in self.estimator_list:
                c = self._search_states[estimator].low_cost_partial_config
                configs.append(c)
            configs.append(
                np.argmin(
                    [
                        self._state.learner_classes.get(estimator).cost_relative2lgbm()
                        for estimator in self.estimator_list
                    ]
                )
            )
            config = {"ml": configs}
        return config

    @property
    def cat_hp_cost(self) -> dict:
        """Categorical hyperparameter cost

        Returns:
            A dict.
            (a) if there is only one estimator in estimator_list, each key is a
            hyperparameter name.
            (b) otherwise, it is a nested dict with 'ml' as the key, and
            a list of the cat_hp_cost's as the value, corresponding
            to each learner's cat_hp_cost; the cost relative to lgbm for each
            learner (as a list itself) is appended to the list at the end.
        """
        if len(self.estimator_list) == 1:
            estimator = self.estimator_list[0]
            c = self._search_states[estimator].cat_hp_cost
            return c
        else:
            configs = []
            for estimator in self.estimator_list:
                c = self._search_states[estimator].cat_hp_cost
                configs.append(c)
            configs.append(
                [
                    self._state.learner_classes.get(estimator).cost_relative2lgbm()
                    for estimator in self.estimator_list
                ]
            )
            config = {"ml": configs}
        return config

    @property
    def points_to_evaluate(self) -> dict:
        """Initial points to evaluate.

        Returns:
            A list of dicts. Each dict is the initial point for each learner.
        """
        points = []
        for estimator in self.estimator_list:
            if isinstance(self._search_states[estimator].init_config, list):
                configs = self._search_states[estimator].init_config
            else:
                configs = [self._search_states[estimator].init_config]
            for config in configs:
                config["learner"] = estimator
                if len(self.estimator_list) > 1:
                    points.append({"ml": config})
                else:
                    points.append(config)
        return points

    @property
    def resource_attr(self) -> Optional[str]:
        """Attribute of the resource dimension.

        Returns:
            A string for the sample size attribute
            (the resource attribute in AutoML) or None.
        """
        return "FLAML_sample_size" if self._sample else None

    @property
    def min_resource(self) -> Optional[float]:
        """Attribute for pruning.

        Returns:
            A float for the minimal sample size or None.
        """
        return self._min_sample_size if self._sample else None

    @property
    def max_resource(self) -> Optional[float]:
        """Attribute for pruning.

        Returns:
            A float for the maximal sample size or None.
        """
        return self._state.data_size[0] if self._sample else None

    @property
    def trainable(self) -> Callable[[dict], Optional[float]]:
        """Training function.

        Returns:
            A function that evaluates each config and returns the loss.
        """
        self._state.time_from_start = 0
        for estimator in self.estimator_list:
            search_state = self._search_states[estimator]
            if not hasattr(search_state, "training_function"):
                search_state.training_function = partial(
                    AutoMLState._compute_with_config_base, self._state, estimator
                )
        states = self._search_states
        mem_res = self._mem_thres

        def train(config: dict):

            sample_size = config.get("FLAML_sample_size")
            config = config.get("ml", config).copy()
            if sample_size:
                config["FLAML_sample_size"] = sample_size
            estimator = config["learner"]
            # check memory constraints before training
            if states[estimator].learner_class.size(config) <= mem_res:
                del config["learner"]
                result = states[estimator].training_function(config)
                return result
            else:
                return {
                    "pred_time": 0,
                    "wall_clock_time": None,
                    "metric_for_logging": np.inf,
                    "val_loss": np.inf,
                    "trained_estimator": None,
                }

        return train

    @property
    def metric_constraints(self) -> list:
        """Metric constraints.

        Returns:
            A list of the metric constraints.
        """
        constraints = []
        if np.isfinite(self._pred_time_limit):
            constraints.append(("pred_time", "<=", self._pred_time_limit))
        return constraints

    def fit(
        self,
        X_train=None,
        y_train=None,
        dataframe=None,
        label=None,
        metric=None,
        task=None,
        n_jobs=None,
        # gpu_per_trial=0,
        log_file_name=None,
        estimator_list=None,
        time_budget=None,
        max_iter=None,
        sample=None,
        ensemble=None,
        eval_method=None,
        log_type=None,
        model_history=None,
        split_ratio=None,
        n_splits=None,
        log_training_metric=None,
        mem_thres=None,
        pred_time_limit=None,
        train_time_limit=None,
        X_val=None,
        y_val=None,
        sample_weight_val=None,
        groups_val=None,
        groups=None,
        verbose=None,
        retrain_full=None,
        split_type=None,
        learner_selector=None,
        hpo_method=None,
        starting_points=None,
        seed=None,
        n_concurrent_trials=None,
        keep_search_state=None,
        early_stop=None,
        append_log=None,
        auto_augment=None,
        min_sample_size=None,
        use_ray=None,
        **fit_kwargs,
    ):
        """Find a model for a given task.

        Args:
            X_train: A numpy array or a pandas dataframe of training data in
                shape (n, m). For 'ts_forecast' task, the first column of X_train
                must be the timestamp column (datetime type). Other columns in
                the dataframe are assumed to be exogenous variables (categorical or numeric).
            y_train: A numpy array or a pandas series of labels in shape (n, ).
            dataframe: A dataframe of training data including label column.
                For 'ts_forecast' task, dataframe must be specified and must have
                at least two columns, timestamp and label, where the first
                column is the timestamp column (datetime type). Other columns in
                the dataframe are assumed to be exogenous variables (categorical or numeric).
            label: A str of the label column name for, e.g., 'label';
                Note: If X_train and y_train are provided,
                dataframe and label are ignored;
                If not, dataframe and label must be provided.
            metric: A string of the metric name or a function,
                e.g., 'accuracy', 'roc_auc', 'roc_auc_ovr', 'roc_auc_ovo',
                'f1', 'micro_f1', 'macro_f1', 'log_loss', 'mae', 'mse', 'r2',
                'mape'. Default is 'auto'.
                If passing a customized metric function, the function needs to
                have the follwing signature:
        ```python
        def custom_metric(
            X_test, y_test, estimator, labels,
            X_train, y_train, weight_test=None, weight_train=None,
            config=None, groups_test=None, groups_train=None,
        ):
            return metric_to_minimize, metrics_to_log
        ```
                which returns a float number as the minimization objective,
                and a dictionary as the metrics to log. E.g.,
        ```python
        def custom_metric(
            X_val, y_val, estimator, labels,
            X_train, y_train, weight_val=None, weight_train=None,
            **args,
        ):
            from sklearn.metrics import log_loss
            import time

            start = time.time()
            y_pred = estimator.predict_proba(X_val)
            pred_time = (time.time() - start) / len(X_val)
            val_loss = log_loss(y_val, y_pred, labels=labels, sample_weight=weight_val)
            y_pred = estimator.predict_proba(X_train)
            train_loss = log_loss(y_train, y_pred, labels=labels, sample_weight=weight_train)
            alpha = 0.5
            return val_loss * (1 + alpha) - alpha * train_loss, {
                "val_loss": val_loss,
                "train_loss": train_loss,
                "pred_time": pred_time,
            }
        ```
            task: A string of the task type, e.g.,
                'classification', 'regression', 'ts_forecast', 'rank',
                'seq-classification', 'seq-regression', 'summarization'
            n_jobs: An integer of the number of threads for training.
<<<<<<< HEAD
            gpu_per_trial: A float of the number of gpus per trial, only used by TransformersEstimator.
            log_file_name: A string of the log file name | default="". To disable logging,
=======
            log_file_name: A string of the log file name. To disable logging,
>>>>>>> c1b5cb53
                set it to be an empty string "".
            estimator_list: A list of strings for estimator names, or 'auto'
                e.g., ```['lgbm', 'xgboost', 'xgb_limitdepth', 'catboost', 'rf', 'extra_tree']```

            time_budget: A float number of the time budget in seconds.
                Use -1 if no time limit.
            max_iter: An integer of the maximal number of iterations.
            sample: A boolean of whether to sample the training data during
                search.
            ensemble: boolean or dict | default=False. Whether to perform
                ensemble after search. Can be a dict with keys 'passthrough'
                and 'final_estimator' to specify the passthrough and
                final_estimator in the stacker.
            eval_method: A string of resampling strategy, one of
                ['auto', 'cv', 'holdout'].
            split_ratio: A float of the valiation data percentage for holdout.
            n_splits: An integer of the number of folds for cross - validation.
            log_type: A string of the log type, one of
                ['better', 'all'].
                'better' only logs configs with better loss than previos iters
                'all' logs all the tried configs.
            model_history: A boolean of whether to keep the trained best
                model per estimator. Make sure memory is large enough if setting to True.
                Default value is False: best_model_for_estimator would return a
                untrained model for non-best learner.
            log_training_metric: A boolean of whether to log the training
                metric for each model.
            mem_thres: A float of the memory size constraint in bytes.
            pred_time_limit: A float of the prediction latency constraint in seconds.
                It refers to the average prediction time per row in validation data.
            train_time_limit: A float of the training time constraint in seconds.
            X_val: None or a numpy array or a pandas dataframe of validation data.
            y_val: None or a numpy array or a pandas series of validation labels.
            sample_weight_val: None or a numpy array of the sample weight of
                validation data of the same shape as y_val.
            groups_val: None or array-like | group labels (with matching length
                to y_val) or group counts (with sum equal to length of y_val)
                for validation data. Need to be consistent with groups.
            groups: None or array-like | Group labels (with matching length to
                y_train) or groups counts (with sum equal to length of y_train)
                for training data.
            verbose: int, default=3 | Controls the verbosity, higher means more
                messages.
            retrain_full: bool or str, default=True | whether to retrain the
                selected model on the full training data when using holdout.
                True - retrain only after search finishes; False - no retraining;
                'budget' - do best effort to retrain without violating the time
                budget.
            split_type: str or splitter object, default="auto" | the data split type.
                * A valid splitter object is an instance of a derived class of scikit-learn
                [KFold](https://scikit-learn.org/stable/modules/generated/sklearn.model_selection.KFold.html#sklearn.model_selection.KFold)
                and have ``split`` and ``get_n_splits`` methods with the same signatures.
                Set eval_method to "cv" to use the splitter object.
                * Valid str options depend on different tasks.
                For classification tasks, valid choices are
                    ["auto", 'stratified', 'uniform', 'time', 'group']. "auto" -> stratified.
                For regression tasks, valid choices are ["auto", 'uniform', 'time'].
                    "auto" -> uniform.
                For ts_forecast tasks, must be "auto" or 'time'.
                For ranking task, must be "auto" or 'group'.
            hpo_method: str, default="auto" | The hyperparameter
                optimization method. By default, CFO is used for sequential
                search and BlendSearch is used for parallel search.
                No need to set when using flaml's default search space or using
                a simple customized search space. When set to 'bs', BlendSearch
                is used. BlendSearch can be tried when the search space is
                complex, for example, containing multiple disjoint, discontinuous
                subspaces. When set to 'random', random search is used.
            starting_points: A dictionary to specify the starting hyperparameter
                config for the estimators.
                Keys are the name of the estimators, and values are the starting
                hyperparamter configurations for the corresponding estimators.
                The value can be a single hyperparamter configuration dict or a list
                of hyperparamter configuration dicts.
                In the following code example, we get starting_points from the
                `automl` object and use them in the `new_automl` object.
                e.g.,

        ```python
        from flaml import AutoML
        automl = AutoML()
        X_train, y_train = load_iris(return_X_y=True)
        automl.fit(X_train, y_train)
        starting_points = automl.best_config_per_estimator

        new_automl = AutoML()
        new_automl.fit(X_train, y_train, starting_points=starting_points)
        ```

            seed: int or None, default=None | The random seed for hpo.
            n_concurrent_trials: [Experimental] int, default=1 | The number of
                concurrent trials. For n_concurrent_trials > 1, installation of
                ray is required: `pip install flaml[ray]`.
            keep_search_state: boolean, default=False | Whether to keep data needed
                for model search after fit(). By default the state is deleted for
                space saving.
            early_stop: boolean, default=False | Whether to stop early if the
                search is considered to converge.
            append_log: boolean, default=False | Whetehr to directly append the log
                records to the input log file if it exists.
            auto_augment: boolean, default=True | Whether to automatically
                augment rare classes.
            min_sample_size: int, default=MIN_SAMPLE_TRAIN | the minimal sample
                size when sample=True.
            use_ray: boolean, default=False | Whether to use ray to run the training
                in separate processes. This can be used to prevent OOM for large
                datasets, but will incur more overhead in time. Only use it if
                you run into OOM failures.
            **fit_kwargs: Other key word arguments to pass to fit() function of
                the searched learners, such as sample_weight. Include:
                    period: int | forecast horizon for 'ts_forecast' task.
                    gpu_per_trial: float, default = 0 | A float of the number of gpus per trial,
                    only used by TransformersEstimator.
        """

        self._state._start_time_flag = self._start_time_flag = time.time()
        task = task or self._settings.get("task")
        self._estimator_type = "classifier" if task in CLASSIFICATION else "regressor"
        time_budget = time_budget or self._settings.get("time_budget")
        n_jobs = n_jobs or self._settings.get("n_jobs")
        gpu_per_trial = fit_kwargs.get("gpu_per_trial", 0)
        eval_method = eval_method or self._settings.get("eval_method")
        split_ratio = split_ratio or self._settings.get("split_ratio")
        n_splits = n_splits or self._settings.get("n_splits")
        auto_augment = (
            self._settings.get("auto_augment") if auto_augment is None else auto_augment
        )
        metric = metric or self._settings.get("metric")
        estimator_list = estimator_list or self._settings.get("estimator_list")
        log_file_name = (
            self._settings.get("log_file_name")
            if log_file_name is None
            else log_file_name
        )
        max_iter = self._settings.get("max_iter") if max_iter is None else max_iter
        sample = self._settings.get("sample") if sample is None else sample
        ensemble = self._settings.get("ensemble") if ensemble is None else ensemble
        log_type = log_type or self._settings.get("log_type")
        model_history = (
            self._settings.get("model_history")
            if model_history is None
            else model_history
        )
        log_training_metric = (
            self._settings.get("log_training_metric")
            if log_training_metric is None
            else log_training_metric
        )
        mem_thres = mem_thres or self._settings.get("mem_thres")
        pred_time_limit = pred_time_limit or self._settings.get("pred_time_limit")
        train_time_limit = train_time_limit or self._settings.get("train_time_limit")
        verbose = self._settings.get("verbose") if verbose is None else verbose
        retrain_full = (
            self._settings.get("retrain_full") if retrain_full is None else retrain_full
        )
        split_type = split_type or self._settings.get("split_type")
        hpo_method = hpo_method or self._settings.get("hpo_method")
        learner_selector = learner_selector or self._settings.get("learner_selector")
        starting_points = (
            self._settings.get("starting_points")
            if starting_points is None
            else starting_points
        )
        n_concurrent_trials = n_concurrent_trials or self._settings.get(
            "n_concurrent_trials"
        )
        keep_search_state = (
            self._settings.get("keep_search_state")
            if keep_search_state is None
            else keep_search_state
        )
        early_stop = (
            self._settings.get("early_stop") if early_stop is None else early_stop
        )
        append_log = (
            self._settings.get("append_log") if append_log is None else append_log
        )
        min_sample_size = min_sample_size or self._settings.get("min_sample_size")
        use_ray = self._settings.get("use_ray") if use_ray is None else use_ray

        self._state.task = TS_FORECAST if task == FORECAST else task
        self._state.log_training_metric = log_training_metric

        self._state.fit_kwargs = fit_kwargs
        self._state.weight_val = sample_weight_val

        self._validate_data(
            X_train, y_train, dataframe, label, X_val, y_val, groups_val, groups
        )
        self._search_states = {}  # key: estimator name; value: SearchState
        self._random = np.random.RandomState(RANDOM_SEED)
        self._seed = seed if seed is not None else 20
        self._learner_selector = learner_selector
        old_level = logger.getEffectiveLevel()
        self.verbose = verbose
        logger.setLevel(50 - verbose * 10)
        if not logger.handlers:
            # Add the console handler.
            _ch = logging.StreamHandler()
            _ch.setFormatter(logger_formatter)
            logger.addHandler(_ch)
        logger.info(f"task = {task}")
        self._decide_split_type(split_type)
        logger.info(f"Data split method: {self._split_type}")
        if eval_method == "auto" or self._state.X_val is not None:
            eval_method = self._decide_eval_method(time_budget)
        self._state.eval_method = eval_method
        logger.info("Evaluation method: {}".format(eval_method))

        self._state.n_jobs = n_jobs
        self._n_concurrent_trials = n_concurrent_trials
        self._early_stop = early_stop
        self._use_ray = use_ray or n_concurrent_trials > 1
        # use the following condition if we have an estimation of average_trial_time and average_trial_overhead
        # self._use_ray = use_ray or n_concurrent_trials > ( average_trail_time + average_trial_overhead) / (average_trial_time)
        if self._use_ray:
            import ray

            n_cpus = use_ray and ray.available_resources()["CPU"] or os.cpu_count()
            self._state.resources_per_trial = (
                # when using gpu, default cpu is 1 per job; otherwise, default cpu is n_cpus / n_concurrent_trials
                {"cpu": max(int(n_cpus / n_concurrent_trials), 1), "gpu": gpu_per_trial}
                if gpu_per_trial == 0
                else {"cpu": 1, "gpu": gpu_per_trial}
                if n_jobs < 0
                else {"cpu": n_jobs, "gpu": gpu_per_trial}
            )
        self._retrain_in_budget = retrain_full == "budget" and (
            eval_method == "holdout" and self._state.X_val is None
        )
        self._state.retrain_final = (
            retrain_full is True
            and eval_method == "holdout"
            and (self._state.X_val is None or self._use_ray)
            or eval_method == "cv"
            and (max_iter > 0 or retrain_full is True)
            or max_iter == 1
        )
        self._auto_augment = auto_augment
        self._min_sample_size = min_sample_size
        self._prepare_data(eval_method, split_ratio, n_splits)

        self._sample = (
            sample
            and task != "rank"
            and eval_method != "cv"
            and (
                self._min_sample_size * SAMPLE_MULTIPLY_FACTOR
                < self._state.data_size[0]
            )
        )
        if "auto" == metric:
            if "binary" in self._state.task:
                metric = "roc_auc"
            elif "multi" in self._state.task:
                metric = "log_loss"
            elif self._state.task == TS_FORECAST:
                metric = "mape"
            elif self._state.task == "rank":
                metric = "ndcg"
            elif _is_nlp_task(self._state.task):
                from .nlp.utils import load_default_huggingface_metric_for_task

                metric = load_default_huggingface_metric_for_task(self._state.task)
            else:
                metric = "r2"

        if _is_nlp_task(self._state.task):
            self._state.fit_kwargs["metric"] = metric
            self._state.fit_kwargs["use_ray"] = self._use_ray
            self._state.fit_kwargs["gpu_per_trial"] = gpu_per_trial

        self._state.metric = metric

        def is_to_reverse_metric(metric, task):
            if metric.startswith("ndcg"):
                return True, f"1-{metric}"
            if metric in [
                "r2",
                "accuracy",
                "roc_auc",
                "roc_auc_ovr",
                "roc_auc_ovo",
                "f1",
                "ap",
                "micro_f1",
                "macro_f1",
            ]:
                return True, f"1-{metric}"
            if _is_nlp_task(task):
                from .ml import huggingface_metric_to_mode

                if (
                    metric in huggingface_metric_to_mode
                    and huggingface_metric_to_mode[metric] == "max"
                ):
                    return True, f"-{metric}"
            return False, None

        if isinstance(metric, str):
            is_reverse, reverse_metric = is_to_reverse_metric(metric, task)
            if is_reverse:
                error_metric = reverse_metric
            else:
                error_metric = metric
        else:
            error_metric = "customized metric"
        logger.info(f"Minimizing error metric: {error_metric}")

        if "auto" == estimator_list:
            if self._state.task == "rank":
                estimator_list = ["lgbm", "xgboost", "xgb_limitdepth"]
            elif _is_nlp_task(self._state.task):
                estimator_list = ["transformer"]
            else:
                try:
                    import catboost

                    estimator_list = [
                        "lgbm",
                        "rf",
                        "catboost",
                        "xgboost",
                        "extra_tree",
                        "xgb_limitdepth",
                    ]
                except ImportError:
                    estimator_list = [
                        "lgbm",
                        "rf",
                        "xgboost",
                        "extra_tree",
                        "xgb_limitdepth",
                    ]
                if TS_FORECAST == self._state.task:
                    # catboost is removed because it has a `name` parameter, making it incompatible with hcrystalball
                    if "catboost" in estimator_list:
                        estimator_list.remove("catboost")
                    try:
                        import prophet

                        estimator_list += ["prophet", "arima", "sarimax"]
                    except ImportError:
                        estimator_list += ["arima", "sarimax"]
                elif "regression" != self._state.task:
                    estimator_list += ["lrl1"]

        for estimator_name in estimator_list:
            if estimator_name not in self._state.learner_classes:
                self.add_learner(
                    estimator_name,
                    get_estimator_class(self._state.task, estimator_name),
                )
        # set up learner search space
        for estimator_name in estimator_list:
            estimator_class = self._state.learner_classes[estimator_name]
            estimator_class.init()
            self._search_states[estimator_name] = SearchState(
                learner_class=estimator_class,
                data_size=self._state.data_size,
                task=self._state.task,
                starting_point=starting_points.get(estimator_name),
                period=self._state.fit_kwargs.get("period"),
            )
        logger.info("List of ML learners in AutoML Run: {}".format(estimator_list))
        self.estimator_list = estimator_list
        self._state.time_budget = time_budget if time_budget > 0 else 1e10
        self._active_estimators = estimator_list.copy()
        self._ensemble = ensemble
        self._max_iter = max_iter
        self._mem_thres = mem_thres
        self._pred_time_limit = pred_time_limit
        self._state.train_time_limit = train_time_limit
        self._log_type = log_type
        self.split_ratio = split_ratio
        self._state.model_history = model_history
        self._hpo_method = (
            hpo_method
            if hpo_method != "auto"
            else (
                "bs"
                if n_concurrent_trials > 1 or self._use_ray and len(estimator_list) > 1
                else "cfo"
            )
        )
        if log_file_name:
            with training_log_writer(log_file_name, append_log) as save_helper:
                self._training_log = save_helper
                self._search()
        else:
            self._training_log = None
            self._search()
        if self._best_estimator:
            logger.info("fit succeeded")
            logger.info(
                f"Time taken to find the best model: {self._time_taken_best_iter}"
            )
            if (
                self._hpo_method in ("cfo", "bs")
                and (self._time_taken_best_iter >= self._state.time_budget * 0.7)
                and not all(
                    state.search_alg and state.search_alg.searcher.is_ls_ever_converged
                    for state in self._search_states.values()
                )
            ):
                logger.warning(
                    "Time taken to find the best model is {0:.0f}% of the "
                    "provided time budget and not all estimators' hyperparameter "
                    "search converged. Consider increasing the time budget.".format(
                        self._time_taken_best_iter / self._state.time_budget * 100
                    )
                )

        if not keep_search_state:
            # release space
            del self._X_train_all, self._y_train_all, self._state.kf
            del self._state.X_train, self._state.X_train_all, self._state.X_val
            del self._state.y_train, self._state.y_train_all, self._state.y_val
            del self._sample_weight_full, self._state.fit_kwargs
            del self._state.groups, self._state.groups_all, self._state.groups_val
        logger.setLevel(old_level)

    def _search_parallel(self):
        try:
            from ray import __version__ as ray_version

            assert ray_version >= "1.0.0"
            import ray
            from ray.tune.suggest import ConcurrencyLimiter
        except (ImportError, AssertionError):
            raise ImportError(
                "n_concurrent_trial>1 or use_ray=True requires installation of ray. "
                "Please run pip install flaml[ray]"
            )
        if self._hpo_method in ("cfo", "grid"):
            from flaml import CFO as SearchAlgo
        elif "bs" == self._hpo_method:
            from flaml import BlendSearch as SearchAlgo
        elif "random" == self._hpo_method:
            from ray.tune.suggest import BasicVariantGenerator as SearchAlgo
            from ray.tune.sample import Domain
        else:
            raise NotImplementedError(
                f"hpo_method={self._hpo_method} is not recognized. "
                "'auto', 'cfo' and 'bs' are supported."
            )
        space = self.search_space
        if self._hpo_method == "random":
            # Any point in points_to_evaluate must consist of hyperparamters
            # that are tunable, which can be identified by checking whether
            # the corresponding value in the search space is an instance of
            # the 'Domain' class from flaml or ray.tune
            points_to_evaluate = self.points_to_evaluate.copy()
            to_del = []
            for k, v in space.items():
                if not isinstance(v, Domain):
                    to_del.append(k)
            for k in to_del:
                for p in points_to_evaluate:
                    if k in p:
                        del p[k]
            search_alg = SearchAlgo(
                max_concurrent=self._n_concurrent_trials,
                points_to_evaluate=points_to_evaluate,
            )
        else:
            self._state.time_from_start = time.time() - self._start_time_flag
            time_left = self._state.time_budget - self._state.time_from_start
            search_alg = SearchAlgo(
                metric="val_loss",
                space=space,
                low_cost_partial_config=self.low_cost_partial_config,
                points_to_evaluate=self.points_to_evaluate,
                cat_hp_cost=self.cat_hp_cost,
                resource_attr=self.resource_attr,
                min_resource=self.min_resource,
                max_resource=self.max_resource,
                config_constraints=[
                    (partial(size, self._state), "<=", self._mem_thres)
                ],
                metric_constraints=self.metric_constraints,
                seed=self._seed,
                time_budget_s=time_left,
            )
            search_alg = ConcurrencyLimiter(search_alg, self._n_concurrent_trials)
        resources_per_trial = self._state.resources_per_trial
        analysis = ray.tune.run(
            self.trainable,
            search_alg=search_alg,
            config=space,
            metric="val_loss",
            mode="min",
            resources_per_trial=resources_per_trial,
            time_budget_s=self._state.time_budget,
            num_samples=self._max_iter,
            verbose=max(self.verbose - 2, 0),
            raise_on_failed_trial=False,
            keep_checkpoints_num=1,
            checkpoint_score_attr="min-val_loss",
        )
        # logger.info([trial.last_result for trial in analysis.trials])
        trials = sorted(
            (
                trial
                for trial in analysis.trials
                if trial.last_result
                and trial.last_result.get("wall_clock_time") is not None
            ),
            key=lambda x: x.last_result["wall_clock_time"],
        )
        for self._track_iter, trial in enumerate(trials):
            result = trial.last_result
            better = False
            if result:
                config = result["config"]
                estimator = config.get("ml", config)["learner"]
                search_state = self._search_states[estimator]
                search_state.update(result, 0)
                wall_time = result.get("wall_clock_time")
                if wall_time is not None:
                    self._state.time_from_start = wall_time
                self._iter_per_learner[estimator] += 1
                if search_state.sample_size == self._state.data_size[0]:
                    if not self._fullsize_reached:
                        self._fullsize_reached = True
                if search_state.best_loss < self._state.best_loss:
                    self._state.best_loss = search_state.best_loss
                    self._best_estimator = estimator
                    self._config_history[self._track_iter] = (
                        self._best_estimator,
                        config,
                        self._time_taken_best_iter,
                    )
                    self._trained_estimator = search_state.trained_estimator
                    self._best_iteration = self._track_iter
                    self._time_taken_best_iter = self._state.time_from_start
                    better = True
                    self._search_states[estimator].best_config = config
                if better or self._log_type == "all":
                    self._log_trial(search_state, estimator)

    def _log_trial(self, search_state, estimator):
        if self._training_log:
            self._training_log.append(
                self._iter_per_learner[estimator],
                search_state.metric_for_logging,
                search_state.trial_time,
                self._state.time_from_start,
                search_state.val_loss,
                search_state.config,
                estimator,
                search_state.sample_size,
            )
        if mlflow is not None and mlflow.active_run():
            with mlflow.start_run(nested=True):
                mlflow.log_metric("iter_counter", self._track_iter)
                if "intermediate_results" in search_state.metric_for_logging:
                    for each_entry in search_state.metric_for_logging[
                        "intermediate_results"
                    ]:
                        with mlflow.start_run(nested=True):
                            mlflow.log_metrics(each_entry)
                            mlflow.log_metric(
                                "iter_counter", self._iter_per_learner[estimator]
                            )
                    del search_state.metric_for_logging["intermediate_results"]
                mlflow.log_metrics(search_state.metric_for_logging)
                mlflow.log_metric("trial_time", search_state.trial_time)
                mlflow.log_metric("wall_clock_time", self._state.time_from_start)
                mlflow.log_metric("validation_loss", search_state.val_loss)
                mlflow.log_param("config", search_state.config)
                mlflow.log_param("learner", estimator)
                mlflow.log_param("sample_size", search_state.sample_size)
                mlflow.log_metric("best_validation_loss", search_state.best_loss)
                mlflow.log_param("best_config", search_state.best_config)
                mlflow.log_param("best_learner", self._best_estimator)

    def _search_sequential(self):
        try:
            from ray import __version__ as ray_version

            assert ray_version >= "1.0.0"
            from ray.tune.suggest import ConcurrencyLimiter
        except (ImportError, AssertionError):
            from .searcher.suggestion import ConcurrencyLimiter
        if self._hpo_method in ("cfo", "grid"):
            from flaml import CFO as SearchAlgo
        elif "optuna" == self._hpo_method:
            try:
                from ray import __version__ as ray_version

                assert ray_version >= "1.0.0"
                from ray.tune.suggest.optuna import OptunaSearch as SearchAlgo
            except (ImportError, AssertionError):
                from .searcher.suggestion import OptunaSearch as SearchAlgo
        elif "bs" == self._hpo_method:
            from flaml import BlendSearch as SearchAlgo
        elif "random" == self._hpo_method:
            from flaml.searcher import RandomSearch as SearchAlgo
        elif "cfocat" == self._hpo_method:
            from flaml.searcher.cfo_cat import CFOCat as SearchAlgo
        else:
            raise NotImplementedError(
                f"hpo_method={self._hpo_method} is not recognized. "
                "'cfo' and 'bs' are supported."
            )

        est_retrain_time = next_trial_time = 0
        best_config_sig = None
        better = True  # whether we find a better model in one trial
        if self._ensemble:
            self.best_model = {}
        if self._max_iter < 2 and self.estimator_list and self._state.retrain_final:
            # when max_iter is 1, no need to search
            # TODO: otherwise, need to make sure SearchStates.init_config is inside search space
            self._max_iter = 0
            self._best_estimator = estimator = self.estimator_list[0]
            self._selected = state = self._search_states[estimator]
            state.best_config_sample_size = self._state.data_size[0]
            state.best_config = (
                state.init_config
                if isinstance(state.init_config, dict)
                else state.init_config[0]
            )
        for self._track_iter in range(self._max_iter):
            if self._estimator_index is None:
                estimator = self._active_estimators[0]
            else:
                estimator = self._select_estimator(self._active_estimators)
                if not estimator:
                    break
            logger.info(f"iteration {self._track_iter}, current learner {estimator}")
            search_state = self._search_states[estimator]
            self._state.time_from_start = time.time() - self._start_time_flag
            time_left = self._state.time_budget - self._state.time_from_start
            budget_left = (
                time_left
                if not self._retrain_in_budget
                or better
                or (not self.best_estimator)
                or self._search_states[self.best_estimator].sample_size
                < self._state.data_size[0]
                else time_left - est_retrain_time
            )
            if not search_state.search_alg:
                search_state.training_function = partial(
                    AutoMLState._compute_with_config_base, self._state, estimator
                )
                search_space = search_state.search_space
                if self._sample:
                    resource_attr = "FLAML_sample_size"
                    min_resource = self._min_sample_size
                    max_resource = self._state.data_size[0]
                else:
                    resource_attr = min_resource = max_resource = None
                learner_class = self._state.learner_classes.get(estimator)
                if "grid" == self._hpo_method:  # for synthetic exp only
                    points_to_evaluate = []
                    space = search_space
                    keys = list(space.keys())
                    domain0, domain1 = space[keys[0]], space[keys[1]]
                    for x1 in range(domain0.lower, domain0.upper + 1):
                        for x2 in range(domain1.lower, domain1.upper + 1):
                            points_to_evaluate.append(
                                {
                                    keys[0]: x1,
                                    keys[1]: x2,
                                }
                            )
                    self._max_iter_per_learner = len(points_to_evaluate)
                    low_cost_partial_config = None
                else:
                    points_to_evaluate = (
                        search_state.init_config
                        if isinstance(search_state.init_config, list)
                        else [search_state.init_config]
                    )
                    low_cost_partial_config = search_state.low_cost_partial_config
                if self._hpo_method in ("bs", "cfo", "grid", "cfocat", "random"):
                    algo = SearchAlgo(
                        metric="val_loss",
                        mode="min",
                        space=search_space,
                        points_to_evaluate=points_to_evaluate,
                        low_cost_partial_config=low_cost_partial_config,
                        cat_hp_cost=search_state.cat_hp_cost,
                        resource_attr=resource_attr,
                        min_resource=min_resource,
                        max_resource=max_resource,
                        config_constraints=[
                            (learner_class.size, "<=", self._mem_thres)
                        ],
                        metric_constraints=self.metric_constraints,
                        seed=self._seed,
                    )
                else:
                    algo = SearchAlgo(
                        metric="val_loss",
                        mode="min",
                        space=search_space,
                        points_to_evaluate=[
                            p for p in points_to_evaluate if len(p) == len(search_space)
                        ],
                    )
                search_state.search_alg = ConcurrencyLimiter(algo, max_concurrent=1)
                # search_state.search_alg = algo
            else:
                search_space = None
                if self._hpo_method in ("bs", "cfo", "cfocat"):
                    search_state.search_alg.searcher.set_search_properties(
                        metric=None,
                        mode=None,
                        setting={
                            "metric_target": self._state.best_loss,
                        },
                    )
            start_run_time = time.time()
            analysis = tune.run(
                search_state.training_function,
                search_alg=search_state.search_alg,
                time_budget_s=min(budget_left, self._state.train_time_limit),
                verbose=max(self.verbose - 3, 0),
                use_ray=False,
            )
            time_used = time.time() - start_run_time
            better = False
            if analysis.trials:
                result = analysis.trials[-1].last_result
                search_state.update(result, time_used=time_used)
                if self._estimator_index is None:
                    # update init eci estimate
                    eci_base = search_state.init_eci
                    self._eci.append(search_state.estimated_cost4improvement)
                    for e in self.estimator_list[1:]:
                        self._eci.append(
                            self._search_states[e].init_eci / eci_base * self._eci[0]
                        )
                    self._estimator_index = 0
                    min_budget = max(10 * self._eci[0], sum(self._eci))
                    max_budget = 10000 * self._eci[0]
                    if search_state.sample_size:
                        ratio = search_state.data_size[0] / search_state.sample_size
                        min_budget *= ratio
                        max_budget *= ratio
                    logger.info(
                        f"Estimated sufficient time budget={max_budget:.0f}s."
                        f" Estimated necessary time budget={min_budget:.0f}s."
                    )
                wall_time = result.get("wall_clock_time")
                if wall_time is not None:
                    self._state.time_from_start = wall_time
                # logger.info(f"{self._search_states[estimator].sample_size}, {data_size}")
                if search_state.sample_size == self._state.data_size[0]:
                    self._iter_per_learner[estimator] += 1
                    self._fullsize_reached = True
                if search_state.best_loss < self._state.best_loss:
                    best_config_sig = estimator + search_state.get_hist_config_sig(
                        self.data_size_full, search_state.best_config
                    )
                    self._state.best_loss = search_state.best_loss
                    self._best_estimator = estimator
                    est_retrain_time = (
                        search_state.est_retrain_time(self.data_size_full)
                        if (best_config_sig not in self._retrained_config)
                        else 0
                    )
                    self._config_history[self._track_iter] = (
                        estimator,
                        search_state.best_config,
                        self._state.time_from_start,
                    )
                    if self._trained_estimator:
                        self._trained_estimator.cleanup()
                        del self._trained_estimator
                        self._trained_estimator = None
                    if not self._state.retrain_final:
                        self._trained_estimator = search_state.trained_estimator
                    self._best_iteration = self._track_iter
                    self._time_taken_best_iter = self._state.time_from_start
                    better = True
                    next_trial_time = search_state.time2eval_best
                if (
                    search_state.trained_estimator
                    and not self._state.model_history
                    and search_state.trained_estimator != self._trained_estimator
                ):
                    search_state.trained_estimator.cleanup()
                if better or self._log_type == "all":
                    self._log_trial(search_state, estimator)

                logger.info(
                    " at {:.1f}s,\testimator {}'s best error={:.4f},\tbest estimator {}'s best error={:.4f}".format(
                        self._state.time_from_start,
                        estimator,
                        search_state.best_loss,
                        self._best_estimator,
                        self._state.best_loss,
                    )
                )
                if (
                    self._hpo_method in ("cfo", "bs")
                    and all(
                        state.search_alg
                        and state.search_alg.searcher.is_ls_ever_converged
                        for state in self._search_states.values()
                    )
                    and (
                        self._state.time_from_start
                        > self._warn_threshold * self._time_taken_best_iter
                    )
                ):
                    logger.warning(
                        "All estimator hyperparameters local search has "
                        "converged at least once, and the total search time "
                        f"exceeds {self._warn_threshold} times the time taken "
                        "to find the best model."
                    )
                    if self._early_stop:
                        logger.warning("Stopping search as early_stop is set to True.")
                        break
                    self._warn_threshold *= 10
            else:
                logger.info(f"stop trying learner {estimator}")
                if self._estimator_index is not None:
                    self._active_estimators.remove(estimator)
                    self._estimator_index -= 1
                search_state.search_alg.searcher._is_ls_ever_converged = True
            if (
                self._retrain_in_budget
                and best_config_sig
                and est_retrain_time
                and not better
                and self._search_states[self._best_estimator].sample_size
                == self._state.data_size[0]
                and (
                    est_retrain_time
                    <= self._state.time_budget - self._state.time_from_start
                    <= est_retrain_time + next_trial_time
                )
            ):
                state = self._search_states[self._best_estimator]
                self._trained_estimator, retrain_time = self._state._train_with_config(
                    self._best_estimator,
                    state.best_config,
                    self.data_size_full,
                )
                logger.info(
                    "retrain {} for {:.1f}s".format(self._best_estimator, retrain_time)
                )
                self._retrained_config[
                    best_config_sig
                ] = state.best_config_train_time = retrain_time
                est_retrain_time = 0
            self._state.time_from_start = time.time() - self._start_time_flag
            if (
                self._state.time_from_start >= self._state.time_budget
                or not self._active_estimators
            ):
                break
            if self._ensemble and self._best_estimator:
                time_left = self._state.time_budget - self._state.time_from_start
                time_ensemble = self._search_states[self._best_estimator].time2eval_best
                if time_left < time_ensemble < 2 * time_left:
                    break

    def _search(self):
        # initialize the search_states
        self._eci = []
        self._state.best_loss = float("+inf")
        self._state.time_from_start = 0
        self._estimator_index = None
        self._best_iteration = 0
        self._time_taken_best_iter = 0
        self._config_history = {}
        self._max_iter_per_learner = 10000
        self._iter_per_learner = dict([(e, 0) for e in self.estimator_list])
        self._fullsize_reached = False
        self._trained_estimator = None
        self._best_estimator = None
        self._retrained_config = {}
        self._warn_threshold = 10
        self._selected = None
        self.modelcount = 0

        if not self._use_ray:
            self._search_sequential()
        else:
            self._search_parallel()
        # Add a checkpoint for the current best config to the log.
        if self._training_log:
            self._training_log.checkpoint()
        if self._best_estimator:
            self._selected = self._search_states[self._best_estimator]
            self.modelcount = sum(
                search_state.total_iter for search_state in self._search_states.values()
            )
            if self._trained_estimator:
                logger.info(f"selected model: {self._trained_estimator.model}")
            estimators = []
            if self._ensemble and self._state.task in (
                "binary",
                "multi",
                "regression",
            ):
                search_states = list(
                    x for x in self._search_states.items() if x[1].best_config
                )
                search_states.sort(key=lambda x: x[1].best_loss)
                estimators = [
                    (
                        x[0],
                        x[1].learner_class(
                            task=self._state.task,
                            n_jobs=self._state.n_jobs,
                            **x[1].best_config,
                        ),
                    )
                    for x in search_states[:2]
                ]
                estimators += [
                    (
                        x[0],
                        x[1].learner_class(
                            task=self._state.task,
                            n_jobs=self._state.n_jobs,
                            **x[1].best_config,
                        ),
                    )
                    for x in search_states[2:]
                    if x[1].best_loss < 4 * self._selected.best_loss
                ]
                logger.info(estimators)
            if len(estimators) > 1:
                if self._state.task in CLASSIFICATION:
                    from sklearn.ensemble import StackingClassifier as Stacker
                else:
                    from sklearn.ensemble import StackingRegressor as Stacker
                if isinstance(self._ensemble, dict):
                    final_estimator = self._ensemble.get(
                        "final_estimator", self._trained_estimator
                    )
                    passthrough = self._ensemble.get("passthrough", True)
                else:
                    final_estimator = self._trained_estimator
                    passthrough = True
                stacker = Stacker(
                    estimators,
                    final_estimator,
                    n_jobs=self._state.n_jobs,
                    passthrough=passthrough,
                )
                if self._sample_weight_full is not None:
                    self._state.fit_kwargs["sample_weight"] = self._sample_weight_full
                for e in estimators:
                    e[1].__class__.init()
                try:
                    stacker.fit(
                        self._X_train_all, self._y_train_all, **self._state.fit_kwargs
                    )
                    logger.info(f"ensemble: {stacker}")
                    self._trained_estimator = stacker
                    self._trained_estimator.model = stacker
                except ValueError as e:
                    if passthrough:
                        logger.warning(
                            "Using passthrough=False for ensemble because the data contain categorical features."
                        )
                        stacker = Stacker(
                            estimators,
                            final_estimator,
                            n_jobs=self._state.n_jobs,
                            passthrough=False,
                        )
                        stacker.fit(
                            self._X_train_all,
                            self._y_train_all,
                            **self._state.fit_kwargs,
                        )
                        logger.info(f"ensemble: {stacker}")
                        self._trained_estimator = stacker
                        self._trained_estimator.model = stacker
                    else:
                        raise e
            elif self._state.retrain_final:
                # reset time budget for retraining
                if self._max_iter > 1:
                    self._state.time_from_start -= self._state.time_budget
                if (
                    self._state.task == TS_FORECAST
                    or self._trained_estimator is None
                    or self._trained_estimator.model is None
                    or (
                        self._state.time_budget - self._state.time_from_start
                        > self._selected.est_retrain_time(self.data_size_full)
                        and self._selected.best_config_sample_size
                        == self._state.data_size[0]
                    )
                ):
                    state = self._search_states[self._best_estimator]
                    (
                        self._trained_estimator,
                        retrain_time,
                    ) = self._state._train_with_config(
                        self._best_estimator,
                        state.best_config,
                        self.data_size_full,
                    )
                    logger.info(
                        "retrain {} for {:.1f}s".format(
                            self._best_estimator, retrain_time
                        )
                    )
                    state.best_config_train_time = retrain_time
                    if self._trained_estimator:
                        logger.info(f"retrained model: {self._trained_estimator.model}")
                else:
                    logger.info("not retraining because the time budget is too small.")

    def __del__(self):
        if (
            hasattr(self, "_trained_estimator")
            and self._trained_estimator
            and hasattr(self._trained_estimator, "cleanup")
        ):
            self._trained_estimator.cleanup()
            del self._trained_estimator

    def _select_estimator(self, estimator_list):
        if self._learner_selector == "roundrobin":
            self._estimator_index += 1
            if self._estimator_index == len(estimator_list):
                self._estimator_index = 0
            return estimator_list[self._estimator_index]
        min_estimated_cost, selected = np.Inf, None
        inv = []
        untried_exists = False
        for i, estimator in enumerate(estimator_list):
            if estimator in self._search_states and (
                self._search_states[estimator].sample_size
            ):  # sample_size=None meaning no result
                search_state = self._search_states[estimator]
                if (
                    self._search_states[estimator].time2eval_best
                    > self._state.time_budget - self._state.time_from_start
                    or self._iter_per_learner[estimator] >= self._max_iter_per_learner
                ):
                    inv.append(0)
                    continue
                estimated_cost = search_state.estimated_cost4improvement
                if search_state.sample_size < self._state.data_size[0]:
                    estimated_cost = min(
                        estimated_cost,
                        search_state.time2eval_best
                        * min(
                            SAMPLE_MULTIPLY_FACTOR,
                            self._state.data_size[0] / search_state.sample_size,
                        ),
                    )
                gap = search_state.best_loss - self._state.best_loss
                if gap > 0 and not self._ensemble:
                    delta_loss = (
                        search_state.best_loss_old - search_state.best_loss
                    ) or search_state.best_loss
                    delta_time = (
                        search_state.total_time_used - search_state.time_best_found_old
                    ) or 1e-10
                    speed = delta_loss / delta_time
                    if speed:
                        estimated_cost = max(2 * gap / speed, estimated_cost)
                estimated_cost = estimated_cost or 1e-9
                inv.append(1 / estimated_cost)
            else:
                estimated_cost = self._eci[i]
                inv.append(0)
                untried_exists = True
            if estimated_cost < min_estimated_cost:
                min_estimated_cost = estimated_cost
                selected = estimator
        if untried_exists or not selected:
            state = self._search_states.get(selected)
            if not (state and state.sample_size):
                return selected
        s = sum(inv)
        p = self._random.rand()
        q = 0
        for i in range(len(inv)):
            if inv[i]:
                q += inv[i] / s
                if p < q:
                    return estimator_list[i]<|MERGE_RESOLUTION|>--- conflicted
+++ resolved
@@ -470,12 +470,7 @@
                 'classification', 'regression', 'ts_forecast', 'rank',
                 'seq-classification', 'seq-regression', 'summarization'.
             n_jobs: An integer of the number of threads for training.
-<<<<<<< HEAD
-            gpu_per_trial: A float of the number of gpus per trial, only used by TransformersEstimator.
             log_file_name: A string of the log file name | default="". To disable logging,
-=======
-            log_file_name: A string of the log file name. To disable logging,
->>>>>>> c1b5cb53
                 set it to be an empty string "".
             estimator_list: A list of strings for estimator names, or 'auto'
                 e.g., ```['lgbm', 'xgboost', 'xgb_limitdepth', 'catboost', 'rf', 'extra_tree']```
@@ -1809,12 +1804,7 @@
                 'classification', 'regression', 'ts_forecast', 'rank',
                 'seq-classification', 'seq-regression', 'summarization'
             n_jobs: An integer of the number of threads for training.
-<<<<<<< HEAD
-            gpu_per_trial: A float of the number of gpus per trial, only used by TransformersEstimator.
             log_file_name: A string of the log file name | default="". To disable logging,
-=======
-            log_file_name: A string of the log file name. To disable logging,
->>>>>>> c1b5cb53
                 set it to be an empty string "".
             estimator_list: A list of strings for estimator names, or 'auto'
                 e.g., ```['lgbm', 'xgboost', 'xgb_limitdepth', 'catboost', 'rf', 'extra_tree']```

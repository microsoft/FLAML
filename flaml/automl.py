--- conflicted
+++ resolved
@@ -1018,13 +1018,8 @@
                 dataframe and label are ignored;
                 If not, dataframe and label must be provided.
             metric: A string of the metric name or a function,
-<<<<<<< HEAD
-                e.g., 'accuracy', 'roc_auc', 'f1', 'micro_f1', 'macro_f1',
-                'log_loss', 'mae', 'mse', 'r2'.
-=======
                 e.g., 'accuracy', 'roc_auc', 'roc_auc_ovr', 'roc_auc_ovo',
-                'f1', 'micro_f1', 'macro_f1', 'log_loss', 'mae', 'mse', 'r2'
->>>>>>> 62703534
+                'f1', 'micro_f1', 'macro_f1', 'log_loss', 'mae', 'mse', 'r2'.
                 if passing a customized metric function, the function needs to
                 have the follwing signature:
 
@@ -1712,4 +1707,4 @@
             if inv[i]:
                 q += inv[i] / s
                 if p < q:
-                    return estimator_list[i]
+                    return estimator_list[i]
# !
#  * Copyright (c) FLAML authors. All rights reserved.
#  * Licensed under the MIT License. See LICENSE file in the
#  * project root for license information.
import time
import os
from typing import Callable, Optional, List, Union, Any
import inspect
from functools import partial
import numpy as np
from scipy.sparse import issparse
from sklearn.model_selection import (
    train_test_split,
    RepeatedStratifiedKFold,
    RepeatedKFold,
    GroupKFold,
    TimeSeriesSplit,
    GroupShuffleSplit,
)
from sklearn.utils import shuffle
from sklearn.base import BaseEstimator
import pandas as pd
import logging
import json
from .ml import (
    compute_estimator,
    train_estimator,
    get_estimator_class,
    get_classification_objective,
)
from .config import (
    MIN_SAMPLE_TRAIN,
    MEM_THRES,
    RANDOM_SEED,
    SMALL_LARGE_THRES,
    CV_HOLDOUT_THRESHOLD,
    SPLIT_RATIO,
    N_SPLITS,
    SAMPLE_MULTIPLY_FACTOR,
)
from .data import (
    concat,
    CLASSIFICATION,
    TOKENCLASSIFICATION,
    TS_FORECAST,
    TS_FORECASTREGRESSION,
    REGRESSION,
    _is_nlp_task,
    NLG_TASKS,
)
from . import tune
from .training_log import training_log_reader, training_log_writer
from flaml.default.suggest import suggest_learner

logger = logging.getLogger(__name__)
logger_formatter = logging.Formatter(
    "[%(name)s: %(asctime)s] {%(lineno)d} %(levelname)s - %(message)s", "%m-%d %H:%M:%S"
)

try:
    import mlflow
except ImportError:
    mlflow = None


class SearchState:
    @property
    def search_space(self):
        return self._search_space_domain

    @property
    def estimated_cost4improvement(self):
        return max(
            self.time_best_found - self.time_best_found_old,
            self.total_time_used - self.time_best_found,
        )

    def valid_starting_point_one_dim(self, value_one_dim, domain_one_dim):
        from .tune.space import sample

        """
            For each hp in the starting point, check the following 3 conditions:
            (1) If the type of the starting point does not match the required type in search space, return false
            (2) If the starting point is not in the required search space, return false
            (3) If the search space is a value instead of domain, and the value is not equal to the starting point
            Notice (2) include the case starting point not in user specified search space custom_hp
        """
        if isinstance(domain_one_dim, sample.Domain):
            renamed_type = list(
                inspect.signature(domain_one_dim.is_valid).parameters.values()
            )[0].annotation
            type_match = renamed_type == Any or isinstance(value_one_dim, renamed_type)
            if not (type_match and domain_one_dim.is_valid(value_one_dim)):
                return False
        elif value_one_dim != domain_one_dim:
            return False
        return True

    def valid_starting_point(self, starting_point, search_space):
        return any(
            [
                self.valid_starting_point_one_dim(
                    value, search_space[name].get("domain")
                )
                for name, value in starting_point.items()
            ]
        )

    def __init__(
        self,
        learner_class,
        data_size,
        task,
        starting_point=None,
        period=None,
        custom_hp=None,
        max_iter=None,
    ):
        self.init_eci = learner_class.cost_relative2lgbm()
        self._search_space_domain = {}
        self.init_config = {}
        self.low_cost_partial_config = {}
        self.cat_hp_cost = {}
        self.data_size = data_size
        self.ls_ever_converged = False
        self.learner_class = learner_class
        if task in TS_FORECAST:
            search_space = learner_class.search_space(
                data_size=data_size, task=task, pred_horizon=period
            )
        else:
            search_space = learner_class.search_space(data_size=data_size, task=task)

        if custom_hp is not None:
            search_space.update(custom_hp)

        if (
            isinstance(starting_point, dict)
            and max_iter
            > 1  # If the number of starting point is larger than max iter, avoid the checking
            and not self.valid_starting_point(starting_point, search_space)
        ):
            logger.warning(
                "Starting point {} removed because it is outside of the search space".format(
                    starting_point
                )
            )
            starting_point = None
        elif isinstance(starting_point, list) and max_iter > len(
            starting_point
        ):  # If the number of starting point is larger than max iter, avoid the checking
            starting_point_len = len(starting_point)
            starting_point = [
                x for x in starting_point if self.valid_starting_point(x, search_space)
            ]
            if starting_point_len > len(starting_point):
                logger.warning(
                    "Starting points outside of the search space are removed. "
                    f"Remaining starting points: {starting_point}"
                )
            starting_point = starting_point or None

        for name, space in search_space.items():
            assert (
                "domain" in space
            ), f"{name}'s domain is missing in the search space spec {space}"
            if space["domain"] is None:
                # don't search this hp
                continue
            self._search_space_domain[name] = space["domain"]

            if "low_cost_init_value" in space:
                self.low_cost_partial_config[name] = space["low_cost_init_value"]
            if "cat_hp_cost" in space:
                self.cat_hp_cost[name] = space["cat_hp_cost"]
            # if a starting point is provided, set the init config to be
            # the starting point provided
            if (
                isinstance(starting_point, dict)
                and starting_point.get(name) is not None
            ):
                self.init_config[name] = starting_point[name]
            elif (
                not isinstance(starting_point, list)
                and "init_value" in space
                and self.valid_starting_point_one_dim(
                    space["init_value"], space["domain"]
                )
            ):  # If starting point is list, no need to check the validity of self.init_config w.r.t search space
                self.init_config[name] = space[
                    "init_value"
                ]  # If starting_point is list, no need to assign value to self.init_config here

        if isinstance(starting_point, list):
            self.init_config = starting_point

        self._hp_names = list(self._search_space_domain.keys())
        self.search_alg = None
        self.best_config = None
        self.best_result = None
        self.best_loss = self.best_loss_old = np.inf
        self.total_time_used = 0
        self.total_iter = 0
        self.base_eci = None
        self.time_best_found = self.time_best_found_old = 0
        self.time2eval_best = 0
        self.time2eval_best_old = 0
        self.trained_estimator = None
        self.sample_size = None
        self.trial_time = 0

    def update(self, result, time_used):
        obj = None
        if result:
            config = result["config"]
            if config and "FLAML_sample_size" in config:
                self.sample_size = config["FLAML_sample_size"]
            else:
                self.sample_size = self.data_size[0]
            obj = result.get("val_loss")
        if obj:
            metric_for_logging = result["metric_for_logging"]
            time2eval = result["time_total_s"]
            trained_estimator = result["trained_estimator"]
            del result["trained_estimator"]  # free up RAM
            n_iter = (
                trained_estimator
                and hasattr(trained_estimator, "ITER_HP")
                and trained_estimator.params[trained_estimator.ITER_HP]
            )
            if n_iter:
                config[trained_estimator.ITER_HP] = n_iter
        else:
            obj, time2eval, trained_estimator = np.inf, 0.0, None
            metric_for_logging = config = None
        self.trial_time = time2eval
        self.total_time_used += time_used
        self.total_iter += 1

        if self.base_eci is None:
            self.base_eci = time_used
        if (obj is not None) and (self.best_loss is None or obj < self.best_loss):
            self.best_loss_old = self.best_loss if self.best_loss < np.inf else 2 * obj
            self.best_loss = obj
            self.best_result = result
            self.time_best_found_old = self.time_best_found
            self.time_best_found = self.total_time_used
            self.iter_best_found = self.total_iter
            self.best_config = config
            self.best_config_sample_size = self.sample_size
            self.best_config_train_time = time_used
            if time2eval:
                self.time2eval_best_old = self.time2eval_best
                self.time2eval_best = time2eval
            if (
                self.trained_estimator
                and trained_estimator
                and self.trained_estimator != trained_estimator
            ):
                self.trained_estimator.cleanup()
            if trained_estimator:
                self.trained_estimator = trained_estimator
        elif trained_estimator:
            trained_estimator.cleanup()
        self.metric_for_logging = metric_for_logging
        self.val_loss, self.config = obj, config

    def get_hist_config_sig(self, sample_size, config):
        config_values = tuple([config[k] for k in self._hp_names])
        config_sig = str(sample_size) + "_" + str(config_values)
        return config_sig

    def est_retrain_time(self, retrain_sample_size):
        assert (
            self.best_config_sample_size is not None
        ), "need to first get best_config_sample_size"
        return self.time2eval_best * retrain_sample_size / self.best_config_sample_size


class AutoMLState:
    def _prepare_sample_train_data(self, sample_size):
        sampled_weight = groups = None
        if sample_size <= self.data_size[0]:
            if isinstance(self.X_train, pd.DataFrame):
                sampled_X_train = self.X_train.iloc[:sample_size]
            else:
                sampled_X_train = self.X_train[:sample_size]
            sampled_y_train = self.y_train[:sample_size]
            weight = self.fit_kwargs.get(
                "sample_weight"
            )  # NOTE: _prepare_sample_train_data is before kwargs is updated to fit_kwargs_by_estimator
            if weight is not None:
                sampled_weight = weight[:sample_size]
            if self.groups is not None:
                groups = self.groups[:sample_size]
        else:
            sampled_X_train = self.X_train_all
            sampled_y_train = self.y_train_all
            if (
                "sample_weight" in self.fit_kwargs
            ):  # NOTE: _prepare_sample_train_data is before kwargs is updated to fit_kwargs_by_estimator
                sampled_weight = self.sample_weight_all
            if self.groups is not None:
                groups = self.groups_all
        return sampled_X_train, sampled_y_train, sampled_weight, groups

    @staticmethod
    def _compute_with_config_base(config_w_resource, state, estimator):
        if "FLAML_sample_size" in config_w_resource:
            sample_size = int(config_w_resource["FLAML_sample_size"])
        else:
            sample_size = state.data_size[0]

        this_estimator_kwargs = state.fit_kwargs_by_estimator.get(
            estimator
        ).copy()  # NOTE: _compute_with_config_base is after kwargs is updated to fit_kwargs_by_estimator
        (
            sampled_X_train,
            sampled_y_train,
            sampled_weight,
            groups,
        ) = state._prepare_sample_train_data(sample_size)
        if sampled_weight is not None:
            weight = this_estimator_kwargs["sample_weight"]
            this_estimator_kwargs["sample_weight"] = sampled_weight
        if groups is not None:
            this_estimator_kwargs["groups"] = groups
        config = config_w_resource.copy()
        if "FLAML_sample_size" in config:
            del config["FLAML_sample_size"]
        budget = (
            None
            if state.time_budget is None
            else state.time_budget - state.time_from_start
            if sample_size == state.data_size[0]
            else (state.time_budget - state.time_from_start)
            / 2
            * sample_size
            / state.data_size[0]
        )

        (
            trained_estimator,
            val_loss,
            metric_for_logging,
            _,
            pred_time,
        ) = compute_estimator(
            sampled_X_train,
            sampled_y_train,
            state.X_val,
            state.y_val,
            state.weight_val,
            state.groups_val,
            state.train_time_limit
            if budget is None
            else min(budget, state.train_time_limit),
            state.kf,
            config,
            state.task,
            estimator,
            state.eval_method,
            state.metric,
            state.best_loss,
            state.n_jobs,
            state.learner_classes.get(estimator),
            state.log_training_metric,
            this_estimator_kwargs,
        )
        if state.retrain_final and not state.model_history:
            trained_estimator.cleanup()

        result = {
            "pred_time": pred_time,
            "wall_clock_time": time.time() - state._start_time_flag,
            "metric_for_logging": metric_for_logging,
            "val_loss": val_loss,
            "trained_estimator": trained_estimator,
        }
        if sampled_weight is not None:
            this_estimator_kwargs["sample_weight"] = weight
        tune.report(**result)
        return result

    def _train_with_config(
        self,
        estimator,
        config_w_resource,
        sample_size=None,
    ):
        if not sample_size:
            sample_size = config_w_resource.get(
                "FLAML_sample_size", len(self.y_train_all)
            )
        config = config_w_resource.get("ml", config_w_resource).copy()
        if "FLAML_sample_size" in config:
            del config["FLAML_sample_size"]
        if "learner" in config:
            del config["learner"]

        this_estimator_kwargs = self.fit_kwargs_by_estimator.get(
            estimator
        ).copy()  # NOTE: _train_with_config is after kwargs is updated to fit_kwargs_by_estimator
        (
            sampled_X_train,
            sampled_y_train,
            sampled_weight,
            groups,
        ) = self._prepare_sample_train_data(sample_size)
        if sampled_weight is not None:
            weight = this_estimator_kwargs[
                "sample_weight"
            ]  # NOTE: _train_with_config is after kwargs is updated to fit_kwargs_by_estimator
            this_estimator_kwargs[
                "sample_weight"
            ] = sampled_weight  # NOTE: _train_with_config is after kwargs is updated to fit_kwargs_by_estimator
        if groups is not None:
            this_estimator_kwargs[
                "groups"
            ] = groups  # NOTE: _train_with_config is after kwargs is updated to fit_kwargs_by_estimator

        budget = (
            None
            if self.time_budget is None
            else self.time_budget - self.time_from_start
        )

        estimator, train_time = train_estimator(
            X_train=sampled_X_train,
            y_train=sampled_y_train,
            config_dic=config,
            task=self.task,
            estimator_name=estimator,
            n_jobs=self.n_jobs,
            estimator_class=self.learner_classes.get(estimator),
            budget=budget,
            fit_kwargs=this_estimator_kwargs,  # NOTE: _train_with_config is after kwargs is updated to fit_kwargs_by_estimator
            eval_metric=self.metric if hasattr(self, "metric") else "train_time",
        )

        if sampled_weight is not None:
            this_estimator_kwargs[
                "sample_weight"
            ] = weight  # NOTE: _train_with_config is after kwargs is updated to fit_kwargs_by_estimator

        return estimator, train_time


def size(state: AutoMLState, config: dict) -> float:
    """Size function.

    Returns:
        The mem size in bytes for a config.
    """
    config = config.get("ml", config)
    estimator = config["learner"]
    learner_class = state.learner_classes.get(estimator)
    return learner_class.size(config)


class AutoML(BaseEstimator):
    """The AutoML class.
    Example:

    ```python
    automl = AutoML()
    automl_settings = {
        "time_budget": 60,
        "metric": 'accuracy',
        "task": 'classification',
        "log_file_name": 'mylog.log',
    }
    automl.fit(X_train = X_train, y_train = y_train, **automl_settings)
    ```

    """

    from .version import __version__

    def __init__(self, **settings):
        """Constructor.

        Many settings in fit() can be passed to the constructor too.
        If an argument in fit() is provided, it will override the setting passed to the constructor.
        If an argument in fit() is not provided but provided in the constructor, the value passed to the constructor will be used.

        Args:
            metric: A string of the metric name or a function,
                e.g., 'accuracy', 'roc_auc', 'roc_auc_ovr', 'roc_auc_ovo',
                'f1', 'micro_f1', 'macro_f1', 'log_loss', 'mae', 'mse', 'r2',
                'mape'. Default is 'auto'.
                If passing a customized metric function, the function needs to
                have the follwing signature:

        ```python
        def custom_metric(
            X_test, y_test, estimator, labels,
            X_train, y_train, weight_test=None, weight_train=None,
            config=None, groups_test=None, groups_train=None,
        ):
            return metric_to_minimize, metrics_to_log
        ```
                which returns a float number as the minimization objective,
                and a dictionary as the metrics to log. E.g.,

        ```python
        def custom_metric(
            X_val, y_val, estimator, labels,
            X_train, y_train, weight_val=None, weight_train=None,
            *args,
        ):
            from sklearn.metrics import log_loss
            import time

            start = time.time()
            y_pred = estimator.predict_proba(X_val)
            pred_time = (time.time() - start) / len(X_val)
            val_loss = log_loss(y_val, y_pred, labels=labels, sample_weight=weight_val)
            y_pred = estimator.predict_proba(X_train)
            train_loss = log_loss(y_train, y_pred, labels=labels, sample_weight=weight_train)
            alpha = 0.5
            return val_loss * (1 + alpha) - alpha * train_loss, {
                "val_loss": val_loss,
                "train_loss": train_loss,
                "pred_time": pred_time,
            }
        ```
            task: A string of the task type, e.g.,
                'classification', 'regression', 'ts_forecast', 'rank',
                'seq-classification', 'seq-regression', 'summarization'.
            n_jobs: An integer of the number of threads for training | default=-1.
                Use all available resources when n_jobs == -1.
            log_file_name: A string of the log file name | default="". To disable logging,
                set it to be an empty string "".
            estimator_list: A list of strings for estimator names, or 'auto'.
                e.g., ```['lgbm', 'xgboost', 'xgb_limitdepth', 'catboost', 'rf', 'extra_tree']```.
            time_budget: A float number of the time budget in seconds.
                Use -1 if no time limit.
            max_iter: An integer of the maximal number of iterations.
            sample: A boolean of whether to sample the training data during
                search.
            ensemble: boolean or dict | default=False. Whether to perform
                ensemble after search. Can be a dict with keys 'passthrough'
                and 'final_estimator' to specify the passthrough and
                final_estimator in the stacker. The dict can also contain
                'n_jobs' as the key to specify the number of jobs for the stacker.
<<<<<<< HEAD
             eval_method: A string of resampling strategy, one of
                 ['auto', 'cv', 'holdout'].
             split_ratio: A float of the valiation data percentage for holdout.
             n_splits: An integer of the number of folds for cross - validation.
             log_type: A string of the log type, one of
                 ['better', 'all'].
                 'better' only logs configs with better loss than previos iters
                 'all' logs all the tried configs.
             model_history: A boolean of whether to keep the best
                 model per estimator. Make sure memory is large enough if setting to True.
             log_training_metric: A boolean of whether to log the training
                 metric for each model.
             mem_thres: A float of the memory size constraint in bytes.
             pred_time_limit: A float of the prediction latency constraint in seconds.
                 It refers to the average prediction time per row in validation data.
             train_time_limit: A float of the training time constraint in seconds.
             verbose: int, default=3 | Controls the verbosity, higher means more
                 messages.
             retrain_full: bool or str, default=True | whether to retrain the
                 selected model on the full training data when using holdout.
                 True - retrain only after search finishes; False - no retraining;
                 'budget' - do best effort to retrain without violating the time
                 budget.
             split_type: str or splitter object, default="auto" | the data split type.
                 * A valid splitter object is an instance of a derived class of scikit-learn
                 [KFold](https://scikit-learn.org/stable/modules/generated/sklearn.model_selection.KFold.html#sklearn.model_selection.KFold)
                 and have ``split`` and ``get_n_splits`` methods with the same signatures.
                 Set eval_method to "cv" to use the splitter object.
                 * Valid str options depend on different tasks.
                 For classification tasks, valid choices are
                     ["auto", 'stratified', 'uniform', 'time', 'group']. "auto" -> stratified.
                 For regression tasks, valid choices are ["auto", 'uniform', 'time'].
                     "auto" -> uniform.
                 For ts_forecast tasks, must be "auto" or 'time'.
                 For ranking task, must be "auto" or 'group'.
             hpo_method: str, default="auto" | The hyperparameter
                 optimization method. By default, CFO is used for sequential
                 search and BlendSearch is used for parallel search.
                 No need to set when using flaml's default search space or using
                 a simple customized search space. When set to 'bs', BlendSearch
                 is used. BlendSearch can be tried when the search space is
                 complex, for example, containing multiple disjoint, discontinuous
                 subspaces. When set to 'random', random search is used.
             starting_points: A dictionary or a str to specify the starting hyperparameter
                 config for the estimators | default="static".
                 If str:
                     - if "data", use data-dependent defaults;
                     - if "data:path" use data-dependent defaults which are stored at path;
                     - if "static", use data-independent defaults.
                 If dict, keys are the name of the estimators, and values are the starting
                 hyperparamter configurations for the corresponding estimators.
                 The value can be a single hyperparamter configuration dict or a list
                 of hyperparamter configuration dicts.
                 In the following code example, we get starting_points from the
                 `automl` object and use them in the `new_automl` object.
                 e.g.,

         ```python
         from flaml import AutoML
         automl = AutoML()
         X_train, y_train = load_iris(return_X_y=True)
         automl.fit(X_train, y_train)
         starting_points = automl.best_config_per_estimator

         new_automl = AutoML()
         new_automl.fit(X_train, y_train, starting_points=starting_points)
         ```

             seed: int or None, default=None | The random seed for hpo.
             n_concurrent_trials: [Experimental] int, default=1 | The number of
                 concurrent trials. When n_concurrent_trials > 1, flaml performes
                 [parallel tuning](https://microsoft.github.io/FLAML/docs/Use-Cases/Task-Oriented-AutoML#parallel-tuning)
                 and installation of ray is required: `pip install flaml[ray]`.
             keep_search_state: boolean, default=False | Whether to keep data needed
                 for model search after fit(). By default the state is deleted for
                 space saving.
             early_stop: boolean, default=False | Whether to stop early if the
                 search is considered to converge.
             append_log: boolean, default=False | Whetehr to directly append the log
                 records to the input log file if it exists.
             auto_augment: boolean, default=True | Whether to automatically
                 augment rare classes.
             min_sample_size: int, default=MIN_SAMPLE_TRAIN | the minimal sample
                 size when sample=True.
             use_ray: boolean or dict,
                If boolean: default=False | Whether to use ray to run the training
                in separate processes. This can be used to prevent OOM for large
                datasets, but will incur more overhead in time.
                If dict: the dict contains the keywords arguments to be passed to
                [ray.tune.run](https://docs.ray.io/en/latest/tune/api_docs/execution.html).
             metric_constraints: list, default=[] | The list of metric constraints.
                 Each element in this list is a 3-tuple, which shall be expressed
                 in the following format: the first element of the 3-tuple is the name of the
                 metric, the second element is the inequality sign chosen from ">=" and "<=",
                 and the third element is the constraint value. E.g., `('val_loss', '<=', 0.1)`.
                 Note that all the metric names in metric_constraints need to be reported via
                 the metrics_to_log dictionary returned by a customized metric function.
                 The customized metric function shall be provided via the `metric` key word
                 argument of the fit() function or the automl constructor.
                 Find an example in the 4th constraint type in this [doc](https://microsoft.github.io/FLAML/docs/Use-Cases/Task-Oriented-AutoML#constraint).
                 If `pred_time_limit` is provided as one of keyword arguments to fit() function or
                 the automl constructor, flaml will automatically (and under the hood)
                 add it as an additional element in the metric_constraints. Essentially 'pred_time_limit'
                 specifies a constraint about the prediction latency constraint in seconds.
             custom_hp: dict, default=None | The custom search space specified by user
                 Each key is the estimator name, each value is a dict of the custom search space for that estimator. Notice the
                 domain of the custom search space can either be a value of a sample.Domain object.
                 e.g.,
=======
            eval_method: A string of resampling strategy, one of
                ['auto', 'cv', 'holdout'].
            split_ratio: A float of the valiation data percentage for holdout.
            n_splits: An integer of the number of folds for cross - validation.
            log_type: A string of the log type, one of
                ['better', 'all'].
                'better' only logs configs with better loss than previos iters
                'all' logs all the tried configs.
            model_history: A boolean of whether to keep the best
                model per estimator. Make sure memory is large enough if setting to True.
            log_training_metric: A boolean of whether to log the training
                metric for each model.
            mem_thres: A float of the memory size constraint in bytes.
            pred_time_limit: A float of the prediction latency constraint in seconds.
                It refers to the average prediction time per row in validation data.
            train_time_limit: A float of the training time constraint in seconds.
            verbose: int, default=3 | Controls the verbosity, higher means more
                messages.
            retrain_full: bool or str, default=True | whether to retrain the
                selected model on the full training data when using holdout.
                True - retrain only after search finishes; False - no retraining;
                'budget' - do best effort to retrain without violating the time
                budget.
            split_type: str or splitter object, default="auto" | the data split type.
                * A valid splitter object is an instance of a derived class of scikit-learn
                [KFold](https://scikit-learn.org/stable/modules/generated/sklearn.model_selection.KFold.html#sklearn.model_selection.KFold)
                and have ``split`` and ``get_n_splits`` methods with the same signatures.
                Set eval_method to "cv" to use the splitter object.
                * Valid str options depend on different tasks.
                For classification tasks, valid choices are
                    ["auto", 'stratified', 'uniform', 'time', 'group']. "auto" -> stratified.
                For regression tasks, valid choices are ["auto", 'uniform', 'time'].
                    "auto" -> uniform.
                For ts_forecast tasks, must be "auto" or 'time'.
                For ranking task, must be "auto" or 'group'.
            hpo_method: str, default="auto" | The hyperparameter
                optimization method. By default, CFO is used for sequential
                search and BlendSearch is used for parallel search.
                No need to set when using flaml's default search space or using
                a simple customized search space. When set to 'bs', BlendSearch
                is used. BlendSearch can be tried when the search space is
                complex, for example, containing multiple disjoint, discontinuous
                subspaces. When set to 'random', random search is used.
            starting_points: A dictionary or a str to specify the starting hyperparameter
                config for the estimators | default="static".
                If str:
                    - if "data", use data-dependent defaults;
                    - if "data:path" use data-dependent defaults which are stored at path;
                    - if "static", use data-independent defaults.
                If dict, keys are the name of the estimators, and values are the starting
                hyperparamter configurations for the corresponding estimators.
                The value can be a single hyperparamter configuration dict or a list
                of hyperparamter configuration dicts.
                In the following code example, we get starting_points from the
                `automl` object and use them in the `new_automl` object.
                e.g.,

        ```python
        from flaml import AutoML
        automl = AutoML()
        X_train, y_train = load_iris(return_X_y=True)
        automl.fit(X_train, y_train)
        starting_points = automl.best_config_per_estimator

        new_automl = AutoML()
        new_automl.fit(X_train, y_train, starting_points=starting_points)
        ```

            seed: int or None, default=None | The random seed for hpo.
            n_concurrent_trials: [Experimental] int, default=1 | The number of
                concurrent trials. When n_concurrent_trials > 1, flaml performes
                [parallel tuning](https://microsoft.github.io/FLAML/docs/Use-Cases/Task-Oriented-AutoML#parallel-tuning)
                and installation of ray is required: `pip install flaml[ray]`.
            keep_search_state: boolean, default=False | Whether to keep data needed
                for model search after fit(). By default the state is deleted for
                space saving.
            early_stop: boolean, default=False | Whether to stop early if the
                search is considered to converge.
            append_log: boolean, default=False | Whetehr to directly append the log
                records to the input log file if it exists.
            auto_augment: boolean, default=True | Whether to automatically
                augment rare classes.
            min_sample_size: int, default=MIN_SAMPLE_TRAIN | the minimal sample
                size when sample=True.
            use_ray: boolean, default=False | Whether to use ray to run the training
                in separate processes. This can be used to prevent OOM for large
                datasets, but will incur more overhead in time. Only use it if
                you run into OOM failures.
            metric_constraints: list, default=[] | The list of metric constraints.
                Each element in this list is a 3-tuple, which shall be expressed
                in the following format: the first element of the 3-tuple is the name of the
                metric, the second element is the inequality sign chosen from ">=" and "<=",
                and the third element is the constraint value. E.g., `('val_loss', '<=', 0.1)`.
                Note that all the metric names in metric_constraints need to be reported via
                the metrics_to_log dictionary returned by a customized metric function.
                The customized metric function shall be provided via the `metric` key word
                argument of the fit() function or the automl constructor.
                Find an example in the 4th constraint type in this [doc](https://microsoft.github.io/FLAML/docs/Use-Cases/Task-Oriented-AutoML#constraint).
                If `pred_time_limit` is provided as one of keyword arguments to fit() function or
                the automl constructor, flaml will automatically (and under the hood)
                add it as an additional element in the metric_constraints. Essentially 'pred_time_limit'
                specifies a constraint about the prediction latency constraint in seconds.
            custom_hp: dict, default=None | The custom search space specified by user
                Each key is the estimator name, each value is a dict of the custom search space for that estimator. Notice the
                domain of the custom search space can either be a value of a sample.Domain object.
                e.g.,
>>>>>>> 927a4eea

        ```python
        custom_hp = {
             "transformer_ms": {
                 "model_path": {
                     "domain": "albert-base-v2",
                 },
                 "learning_rate": {
                     "domain": tune.choice([1e-4, 1e-5]),
                 }
             }
         }
        ```
            fit_kwargs_by_estimator: dict, default=None | The user specified keywords arguments, grouped by estimator name.
                e.g.,

        ```python
        fit_kwargs_by_estimator = {
            "transformer": {
                "output_dir": "test/data/output/",
                "ckpt_per_epoch": 1,
                "fp16": False,
            }
        }
        ```

        """
        self._track_iter = 0
        self._state = AutoMLState()
        self._state.learner_classes = {}
        self._settings = settings
        # no budget by default
        settings["time_budget"] = settings.get("time_budget", -1)
        settings["task"] = settings.get("task", "classification")
        settings["n_jobs"] = settings.get("n_jobs", -1)
        settings["eval_method"] = settings.get("eval_method", "auto")
        settings["split_ratio"] = settings.get("split_ratio", SPLIT_RATIO)
        settings["n_splits"] = settings.get("n_splits", N_SPLITS)
        settings["auto_augment"] = settings.get("auto_augment", True)
        settings["metric"] = settings.get("metric", "auto")
        settings["estimator_list"] = settings.get("estimator_list", "auto")
        settings["log_file_name"] = settings.get("log_file_name", "")
        settings["max_iter"] = settings.get("max_iter")  # no budget by default
        settings["sample"] = settings.get("sample", True)
        settings["ensemble"] = settings.get("ensemble", False)
        settings["log_type"] = settings.get("log_type", "better")
        settings["model_history"] = settings.get("model_history", False)
        settings["log_training_metric"] = settings.get("log_training_metric", False)
        settings["mem_thres"] = settings.get("mem_thres", MEM_THRES)
        settings["pred_time_limit"] = settings.get("pred_time_limit", np.inf)
        settings["train_time_limit"] = settings.get("train_time_limit", np.inf)
        settings["verbose"] = settings.get("verbose", 3)
        settings["retrain_full"] = settings.get("retrain_full", True)
        settings["split_type"] = settings.get("split_type", "auto")
        settings["hpo_method"] = settings.get("hpo_method", "auto")
        settings["learner_selector"] = settings.get("learner_selector", "sample")
        settings["starting_points"] = settings.get("starting_points", "static")
        settings["n_concurrent_trials"] = settings.get("n_concurrent_trials", 1)
        settings["keep_search_state"] = settings.get("keep_search_state", False)
        settings["early_stop"] = settings.get("early_stop", False)
        settings["append_log"] = settings.get("append_log", False)
        settings["min_sample_size"] = settings.get("min_sample_size", MIN_SAMPLE_TRAIN)
        settings["use_ray"] = settings.get("use_ray", False)
        settings["metric_constraints"] = settings.get("metric_constraints", [])
        settings["fit_kwargs_by_estimator"] = settings.get(
            "fit_kwargs_by_estimator", {}
        )
        settings["custom_hp"] = settings.get("custom_hp", {})

        self._estimator_type = (
            "classifier" if settings["task"] in CLASSIFICATION else "regressor"
        )

    def get_params(self, deep=False):
        return self._settings.copy()

    @property
    def config_history(self):
        """A dictionary of iter->(estimator, config, time),
        storing the best estimator, config, and the time when the best
        model is updated each time.
        """
        return self._config_history

    @property
    def model(self):
        """An object with `predict()` and `predict_proba()` method (for
        classification), storing the best trained model.
        """
        return self.__dict__.get("_trained_estimator")

    def best_model_for_estimator(self, estimator_name):
        """Return the best model found for a particular estimator.

        Args:
            estimator_name: a str of the estimator's name.

        Returns:
            An object storing the best model for estimator_name.
            If `model_history` was set to False during fit(), then the returned model
            is untrained unless estimator_name is the best estimator.
            If `model_history` was set to True, then the returned model is trained.
        """
        state = self._search_states.get(estimator_name)
        return state and getattr(state, "trained_estimator", None)

    @property
    def best_estimator(self):
        """A string indicating the best estimator found."""
        return self._best_estimator

    @property
    def best_iteration(self):
        """An integer of the iteration number where the best
        config is found."""
        return self._best_iteration

    @property
    def best_config(self):
        """A dictionary of the best configuration."""
        state = self._search_states.get(self._best_estimator)
        return state and getattr(state, "best_config", None)

    @property
    def best_config_per_estimator(self):
        """A dictionary of all estimators' best configuration."""
        return {
            e: e_search_state.best_config
            for e, e_search_state in self._search_states.items()
        }

    @property
    def best_loss_per_estimator(self):
        """A dictionary of all estimators' best loss."""
        return {
            e: e_search_state.best_loss
            for e, e_search_state in self._search_states.items()
        }

    @property
    def best_loss(self):
        """A float of the best loss found."""
        return self._state.best_loss

    @property
    def best_result(self):
        """Result dictionary for model trained with the best config."""
        state = self._search_states.get(self._best_estimator)
        return state and getattr(state, "best_result", None)

    @property
    def metrics_for_best_config(self):
        """Returns a float of the best loss, and a dictionary of the auxiliary metrics to log
        associated with the best config. These two objects correspond to the returned
        objects by the customized metric function for the config with the best loss."""
        state = self._search_states.get(self._best_estimator)
        return self._state.best_loss, state and getattr(state, "best_result", {}).get(
            "metric_for_logging"
        )

    @property
    def best_config_train_time(self):
        """A float of the seconds taken by training the best config."""
        return getattr(
            self._search_states[self._best_estimator], "best_config_train_time", None
        )

    def save_best_config(self, filename):
        best = {
            "class": self.best_estimator,
            "hyperparameters": self.best_config,
        }
        os.makedirs(os.path.dirname(filename), exist_ok=True)
        with open(filename, "w") as f:
            json.dump(best, f)

    @property
    def classes_(self):
        """A numpy array of shape (n_classes,) for class labels."""
        attr = getattr(self, "_label_transformer", None)
        if attr:
            return attr.classes_
        attr = getattr(self, "_trained_estimator", None)
        if attr:
            return attr.classes_
        return None

    @property
    def n_features_in_(self):
        return self._trained_estimator.n_features_in_

    @property
    def time_to_find_best_model(self) -> float:
        """Time taken to find best model in seconds."""
        return self.__dict__.get("_time_taken_best_iter")

    def score(self, X: pd.DataFrame, y: pd.Series, **kwargs):
        estimator = getattr(self, "_trained_estimator", None)
        if estimator is None:
            logger.warning(
                "No estimator is trained. Please run fit with enough budget."
            )
            return None
        X = self._preprocess(X)
        if self._label_transformer:
            y = self._label_transformer.transform(y)
        return estimator.score(X, y, **kwargs)

    def predict(
        self,
        X: Union[np.array, pd.DataFrame, List[str], List[List[str]]],
        **pred_kwargs,
    ):
        """Predict label from features.

        Args:
            X: A numpy array of featurized instances, shape n * m,
                or for ts_forecast tasks:
                    a pandas dataframe with the first column containing
                    timestamp values (datetime type) or an integer n for
                    the predict steps (only valid when the estimator is
                    arima or sarimax). Other columns in the dataframe
                    are assumed to be exogenous variables (categorical
                    or numeric).
            **pred_kwargs: Other key word arguments to pass to predict() function of
                the searched learners, such as per_device_eval_batch_size.

        ```python
        multivariate_X_test = pd.DataFrame({
            'timeStamp': pd.date_range(start='1/1/2022', end='1/07/2022'),
            'categorical_col': ['yes', 'yes', 'no', 'no', 'yes', 'no', 'yes'],
            'continuous_col': [105, 107, 120, 118, 110, 112, 115]
        })
        model.predict(multivariate_X_test)
        ```

        Returns:
            A array-like of shape n * 1: each element is a predicted
            label for an instance.
        """
        estimator = getattr(self, "_trained_estimator", None)
        if estimator is None:
            logger.warning(
                "No estimator is trained. Please run fit with enough budget."
            )
            return None
        X = self._preprocess(X)
        y_pred = estimator.predict(X, **pred_kwargs)
        if (
            isinstance(y_pred, np.ndarray)
            and y_pred.ndim > 1
            and isinstance(y_pred, np.ndarray)
        ):
            y_pred = y_pred.flatten()
        if self._label_transformer:
            return self._label_transformer.inverse_transform(
                pd.Series(y_pred.astype(int))
            )
        else:
            return y_pred

    def predict_proba(self, X, **pred_kwargs):
        """Predict the probability of each class from features, only works for
        classification problems.

        Args:
            X: A numpy array of featurized instances, shape n * m.
            **pred_kwargs: Other key word arguments to pass to predict_proba() function of
                the searched learners, such as per_device_eval_batch_size.

        Returns:
            A numpy array of shape n * c. c is the  # classes. Each element at
            (i, j) is the probability for instance i to be in class j.
        """
        estimator = getattr(self, "_trained_estimator", None)
        if estimator is None:
            logger.warning(
                "No estimator is trained. Please run fit with enough budget."
            )
            return None
        X = self._preprocess(X)
        proba = self._trained_estimator.predict_proba(X, **pred_kwargs)
        return proba

    def _preprocess(self, X):
        if isinstance(X, List):
            try:
                if isinstance(X[0], List):
                    X = [x for x in zip(*X)]
                X = pd.DataFrame(
                    dict(
                        [
                            (self._transformer._str_columns[idx], X[idx])
                            if isinstance(X[0], List)
                            else (self._transformer._str_columns[idx], [X[idx]])
                            for idx in range(len(X))
                        ]
                    )
                )
            except IndexError:
                raise IndexError(
                    "Test data contains more columns than training data, exiting"
                )
        elif isinstance(X, int):
            return X
        elif issparse(X):
            X = X.tocsr()
        if self._state.task in TS_FORECAST:
            X = pd.DataFrame(X)
        if self._transformer:
            X = self._transformer.transform(X)
        return X

    def _validate_ts_data(
        self,
        dataframe,
        y_train_all=None,
    ):
        assert (
            dataframe[dataframe.columns[0]].dtype.name == "datetime64[ns]"
        ), f"For '{TS_FORECAST}' task, the first column must contain timestamp values."
        if y_train_all is not None:
            y_df = (
                pd.DataFrame(y_train_all)
                if isinstance(y_train_all, pd.Series)
                else pd.DataFrame(y_train_all, columns=["labels"])
            )
            dataframe = dataframe.join(y_df)
        duplicates = dataframe.duplicated()
        if any(duplicates):
            logger.warning(
                "Duplicate timestamp values found in timestamp column. "
                f"\n{dataframe.loc[duplicates, dataframe][dataframe.columns[0]]}"
            )
            dataframe = dataframe.drop_duplicates()
            logger.warning("Removed duplicate rows based on all columns")
            assert (
                dataframe[[dataframe.columns[0]]].duplicated() is None
            ), "Duplicate timestamp values with different values for other columns."
        ts_series = pd.to_datetime(dataframe[dataframe.columns[0]])
        inferred_freq = pd.infer_freq(ts_series)
        if inferred_freq is None:
            logger.warning(
                "Missing timestamps detected. To avoid error with estimators, set estimator list to ['prophet']. "
            )
        if y_train_all is not None:
            return dataframe.iloc[:, :-1], dataframe.iloc[:, -1]
        return dataframe

    def _validate_data(
        self,
        X_train_all,
        y_train_all,
        dataframe,
        label,
        X_val=None,
        y_val=None,
        groups_val=None,
        groups=None,
    ):

        if X_train_all is not None and y_train_all is not None:
            assert (
                isinstance(X_train_all, np.ndarray)
                or issparse(X_train_all)
                or isinstance(X_train_all, pd.DataFrame)
            ), (
                "X_train_all must be a numpy array, a pandas dataframe, "
                "or Scipy sparse matrix."
            )
            assert isinstance(y_train_all, np.ndarray) or isinstance(
                y_train_all, pd.Series
            ), "y_train_all must be a numpy array or a pandas series."
            assert (
                X_train_all.size != 0 and y_train_all.size != 0
            ), "Input data must not be empty."
            if isinstance(X_train_all, np.ndarray) and len(X_train_all.shape) == 1:
                X_train_all = np.reshape(X_train_all, (X_train_all.size, 1))
            if isinstance(y_train_all, np.ndarray):
                y_train_all = y_train_all.flatten()
            assert (
                X_train_all.shape[0] == y_train_all.shape[0]
            ), "# rows in X_train must match length of y_train."
            self._df = isinstance(X_train_all, pd.DataFrame)
            self._nrow, self._ndim = X_train_all.shape
            if self._state.task in TS_FORECAST:
                X_train_all = pd.DataFrame(X_train_all)
                X_train_all, y_train_all = self._validate_ts_data(
                    X_train_all, y_train_all
                )
            X, y = X_train_all, y_train_all
        elif dataframe is not None and label is not None:
            assert isinstance(
                dataframe, pd.DataFrame
            ), "dataframe must be a pandas DataFrame"
            assert label in dataframe.columns, "label must a column name in dataframe"
            self._df = True
            if self._state.task in TS_FORECAST:
                dataframe = self._validate_ts_data(dataframe)
            X = dataframe.drop(columns=label)
            self._nrow, self._ndim = X.shape
            y = dataframe[label]
        else:
            raise ValueError("either X_train+y_train or dataframe+label are required")

        # check the validity of input dimensions for NLP tasks, so need to check _is_nlp_task not estimator
        if _is_nlp_task(self._state.task):
            from .nlp.utils import is_a_list_of_str

            is_all_str = True
            is_all_list = True
            for column in X.columns:
                assert X[column].dtype.name in (
                    "object",
                    "string",
                ), "If the task is an NLP task, X can only contain text columns"
                for each_cell in X[column]:
                    if each_cell is not None:
                        is_str = isinstance(each_cell, str)
                        is_list_of_int = isinstance(each_cell, list) and all(
                            isinstance(x, int) for x in each_cell
                        )
                        is_list_of_str = is_a_list_of_str(each_cell)
                        if self._state.task == TOKENCLASSIFICATION:
                            assert is_list_of_str, (
                                "For the token-classification task, the input column needs to be a list of string,"
                                "instead of string, e.g., ['EU', 'rejects','German', 'call','to','boycott','British','lamb','.',].",
                                "For more examples, please refer to test/nlp/test_autohf_tokenclassification.py",
                            )
                        else:
                            assert is_str or is_list_of_int, (
                                "Each column of the input must either be str (untokenized) "
                                "or a list of integers (tokenized)"
                            )
                        is_all_str &= is_str
                        is_all_list &= is_list_of_int or is_list_of_str
            assert is_all_str or is_all_list, (
                "Currently FLAML only supports two modes for NLP: either all columns of X are string (non-tokenized), "
                "or all columns of X are integer ids (tokenized)"
            )

        if issparse(X_train_all):
            self._transformer = self._label_transformer = False
            self._X_train_all, self._y_train_all = X, y
        else:
            from .data import DataTransformer

            self._transformer = DataTransformer()
            self._X_train_all, self._y_train_all = self._transformer.fit_transform(
                X, y, self._state.task
            )
            self._label_transformer = self._transformer.label_transformer

        self._sample_weight_full = self._state.fit_kwargs.get(
            "sample_weight"
        )  # NOTE: _validate_data is before kwargs is updated to fit_kwargs_by_estimator
        if X_val is not None and y_val is not None:
            assert (
                isinstance(X_val, np.ndarray)
                or issparse(X_val)
                or isinstance(X_val, pd.DataFrame)
            ), (
                "X_val must be None, a numpy array, a pandas dataframe, "
                "or Scipy sparse matrix."
            )
            assert isinstance(y_val, np.ndarray) or isinstance(
                y_val, pd.Series
            ), "y_val must be None, a numpy array or a pandas series."
            assert X_val.size != 0 and y_val.size != 0, (
                "Validation data are expected to be nonempty. "
                "Use None for X_val and y_val if no validation data."
            )
            if isinstance(y_val, np.ndarray):
                y_val = y_val.flatten()
            assert (
                X_val.shape[0] == y_val.shape[0]
            ), "# rows in X_val must match length of y_val."
            if self._transformer:
                self._state.X_val = self._transformer.transform(X_val)
            else:
                self._state.X_val = X_val
            # If it's NLG_TASKS, y_val is a pandas series containing the output sequence tokens,
            # so we cannot use label_transformer.transform to process it
            if self._label_transformer:
                self._state.y_val = self._label_transformer.transform(y_val)
            else:
                self._state.y_val = y_val
        else:
            self._state.X_val = self._state.y_val = None
        if groups is not None and len(groups) != self._nrow:
            # groups is given as group counts
            self._state.groups = np.concatenate([[i] * c for i, c in enumerate(groups)])
            assert (
                len(self._state.groups) == self._nrow
            ), "the sum of group counts must match the number of examples"
            self._state.groups_val = (
                np.concatenate([[i] * c for i, c in enumerate(groups_val)])
                if groups_val is not None
                else None
            )
        else:
            self._state.groups_val = groups_val
            self._state.groups = groups

    def _prepare_data(self, eval_method, split_ratio, n_splits):

        X_val, y_val = self._state.X_val, self._state.y_val
        if issparse(X_val):
            X_val = X_val.tocsr()
        X_train_all, y_train_all = self._X_train_all, self._y_train_all
        if issparse(X_train_all):
            X_train_all = X_train_all.tocsr()
        if (
            self._state.task in CLASSIFICATION
            and self._auto_augment
            and self._state.fit_kwargs.get("sample_weight")
            is None  # NOTE: _prepare_data is before kwargs is updated to fit_kwargs_by_estimator
            and self._split_type in ["stratified", "uniform"]
            and self._state.task != TOKENCLASSIFICATION
        ):
            # logger.info(f"label {pd.unique(y_train_all)}")
            label_set, counts = np.unique(y_train_all, return_counts=True)
            # augment rare classes
            rare_threshld = 20
            rare = counts < rare_threshld
            rare_label, rare_counts = label_set[rare], counts[rare]
            for i, label in enumerate(rare_label):
                count = rare_count = rare_counts[i]
                rare_index = y_train_all == label
                n = len(y_train_all)
                while count < rare_threshld:
                    if self._df:
                        X_train_all = concat(
                            X_train_all, X_train_all.iloc[:n].loc[rare_index]
                        )
                    else:
                        X_train_all = concat(
                            X_train_all, X_train_all[:n][rare_index, :]
                        )
                    if isinstance(y_train_all, pd.Series):
                        y_train_all = concat(
                            y_train_all, y_train_all.iloc[:n].loc[rare_index]
                        )
                    else:
                        y_train_all = np.concatenate(
                            [y_train_all, y_train_all[:n][rare_index]]
                        )
                    count += rare_count
                logger.info(f"class {label} augmented from {rare_count} to {count}")
        SHUFFLE_SPLIT_TYPES = ["uniform", "stratified"]
        if self._split_type in SHUFFLE_SPLIT_TYPES:
            if self._sample_weight_full is not None:
                X_train_all, y_train_all, self._state.sample_weight_all = shuffle(
                    X_train_all,
                    y_train_all,
                    self._sample_weight_full,
                    random_state=RANDOM_SEED,
                )
                self._state.fit_kwargs[
                    "sample_weight"
                ] = (
                    self._state.sample_weight_all
                )  # NOTE: _prepare_data is before kwargs is updated to fit_kwargs_by_estimator
            else:
                X_train_all, y_train_all = shuffle(
                    X_train_all, y_train_all, random_state=RANDOM_SEED
                )
            if self._df:
                X_train_all.reset_index(drop=True, inplace=True)
                if isinstance(y_train_all, pd.Series):
                    y_train_all.reset_index(drop=True, inplace=True)

        X_train, y_train = X_train_all, y_train_all
        self._state.groups_all = self._state.groups
        if X_val is None and eval_method == "holdout":
            # if eval_method = holdout, make holdout data
            if self._split_type == "time":
                if self._state.task in TS_FORECAST:
                    num_samples = X_train_all.shape[0]
                    period = self._state.fit_kwargs[
                        "period"
                    ]  # NOTE: _prepare_data is before kwargs is updated to fit_kwargs_by_estimator
                    assert (
                        period < num_samples
                    ), f"period={period}>#examples={num_samples}"
                    split_idx = num_samples - period
                    X_train = X_train_all[:split_idx]
                    y_train = y_train_all[:split_idx]
                    X_val = X_train_all[split_idx:]
                    y_val = y_train_all[split_idx:]
                else:
                    if (
                        "sample_weight" in self._state.fit_kwargs
                    ):  # NOTE: _prepare_data is before kwargs is updated to fit_kwargs_by_estimator
                        (
                            X_train,
                            X_val,
                            y_train,
                            y_val,
                            self._state.fit_kwargs[
                                "sample_weight"
                            ],  # NOTE: _prepare_data is before kwargs is updated to fit_kwargs_by_estimator
                            self._state.weight_val,
                        ) = train_test_split(
                            X_train_all,
                            y_train_all,
                            self._state.fit_kwargs[
                                "sample_weight"
                            ],  # NOTE: _prepare_data is before kwargs is updated to fit_kwargs_by_estimator
                            test_size=split_ratio,
                            shuffle=False,
                        )
                    else:
                        X_train, X_val, y_train, y_val = train_test_split(
                            X_train_all,
                            y_train_all,
                            test_size=split_ratio,
                            shuffle=False,
                        )
            elif self._split_type == "group":
                gss = GroupShuffleSplit(
                    n_splits=1, test_size=split_ratio, random_state=RANDOM_SEED
                )
                for train_idx, val_idx in gss.split(
                    X_train_all, y_train_all, self._state.groups_all
                ):
                    if self._df:
                        X_train = X_train_all.iloc[train_idx]
                        X_val = X_train_all.iloc[val_idx]
                    else:
                        X_train, X_val = X_train_all[train_idx], X_train_all[val_idx]
                    y_train, y_val = y_train_all[train_idx], y_train_all[val_idx]
                    self._state.groups = self._state.groups_all[train_idx]
                    self._state.groups_val = self._state.groups_all[val_idx]
            elif self._state.task in CLASSIFICATION:
                # for classification, make sure the labels are complete in both
                # training and validation data
                label_set, first = np.unique(y_train_all, return_index=True)
                rest = []
                last = 0
                first.sort()
                for i in range(len(first)):
                    rest.extend(range(last, first[i]))
                    last = first[i] + 1
                rest.extend(range(last, len(y_train_all)))
                X_first = X_train_all.iloc[first] if self._df else X_train_all[first]
                X_rest = X_train_all.iloc[rest] if self._df else X_train_all[rest]
                y_rest = y_train_all[rest]
                stratify = y_rest if self._split_type == "stratified" else None
                if (
                    "sample_weight" in self._state.fit_kwargs
                ):  # NOTE: _prepare_data is before kwargs is updated to fit_kwargs_by_estimator
                    (
                        X_train,
                        X_val,
                        y_train,
                        y_val,
                        weight_train,
                        weight_val,
                    ) = train_test_split(
                        X_rest,
                        y_rest,
                        self._state.fit_kwargs["sample_weight"][
                            rest
                        ],  # NOTE: _prepare_data is before kwargs is updated to fit_kwargs_by_estimator
                        test_size=split_ratio,
                        random_state=RANDOM_SEED,
                    )
                    weight1 = self._state.fit_kwargs["sample_weight"][
                        first
                    ]  # NOTE: _prepare_data is before kwargs is updated to fit_kwargs_by_estimator
                    self._state.weight_val = concat(weight1, weight_val)
                    self._state.fit_kwargs[
                        "sample_weight"
                    ] = concat(  # NOTE: _prepare_data is before kwargs is updated to fit_kwargs_by_estimator
                        weight1, weight_train
                    )
                else:
                    X_train, X_val, y_train, y_val = train_test_split(
                        X_rest,
                        y_rest,
                        test_size=split_ratio,
                        stratify=stratify,
                        random_state=RANDOM_SEED,
                    )
                X_train = concat(X_first, X_train)
                y_train = (
                    concat(label_set, y_train)
                    if self._df
                    else np.concatenate([label_set, y_train])
                )
                X_val = concat(X_first, X_val)
                y_val = (
                    concat(label_set, y_val)
                    if self._df
                    else np.concatenate([label_set, y_val])
                )
            elif self._state.task in REGRESSION:
                if (
                    "sample_weight" in self._state.fit_kwargs
                ):  # NOTE: _prepare_data is before kwargs is updated to fit_kwargs_by_estimator
                    (
                        X_train,
                        X_val,
                        y_train,
                        y_val,
                        self._state.fit_kwargs[
                            "sample_weight"
                        ],  # NOTE: _prepare_data is before kwargs is updated to fit_kwargs_by_estimator
                        self._state.weight_val,
                    ) = train_test_split(
                        X_train_all,
                        y_train_all,
                        self._state.fit_kwargs[
                            "sample_weight"
                        ],  # NOTE: _prepare_data is before kwargs is updated to fit_kwargs_by_estimator
                        test_size=split_ratio,
                        random_state=RANDOM_SEED,
                    )
                else:
                    X_train, X_val, y_train, y_val = train_test_split(
                        X_train_all,
                        y_train_all,
                        test_size=split_ratio,
                        random_state=RANDOM_SEED,
                    )
        self._state.data_size = X_train.shape
        self.data_size_full = len(y_train_all)
        self._state.X_train, self._state.y_train = X_train, y_train
        self._state.X_val, self._state.y_val = X_val, y_val
        self._state.X_train_all = X_train_all
        self._state.y_train_all = y_train_all
        if eval_method == "holdout":
            self._state.kf = None
            return
        if self._split_type == "group":
            # logger.info("Using GroupKFold")
            assert (
                len(self._state.groups_all) == y_train_all.size
            ), "the length of groups must match the number of examples"
            assert (
                len(np.unique(self._state.groups_all)) >= n_splits
            ), "the number of groups must be equal or larger than n_splits"
            self._state.kf = GroupKFold(n_splits)
            self._state.kf.groups = self._state.groups_all
        elif self._split_type == "stratified":
            # logger.info("Using StratifiedKFold")
            assert y_train_all.size >= n_splits, (
                f"{n_splits}-fold cross validation"
                f" requires input data with at least {n_splits} examples."
            )
            assert y_train_all.size >= 2 * n_splits, (
                f"{n_splits}-fold cross validation with metric=r2 "
                f"requires input data with at least {n_splits*2} examples."
            )
            self._state.kf = RepeatedStratifiedKFold(
                n_splits=n_splits, n_repeats=1, random_state=RANDOM_SEED
            )
        elif self._split_type == "time":
            # logger.info("Using TimeSeriesSplit")
            if self._state.task in TS_FORECAST:
                period = self._state.fit_kwargs[
                    "period"
                ]  # NOTE: _prepare_data is before kwargs is updated to fit_kwargs_by_estimator
                if period * (n_splits + 1) > y_train_all.size:
                    n_splits = int(y_train_all.size / period - 1)
                    assert n_splits >= 2, (
                        f"cross validation for forecasting period={period}"
                        f" requires input data with at least {3 * period} examples."
                    )
                    logger.info(f"Using nsplits={n_splits} due to data size limit.")
                self._state.kf = TimeSeriesSplit(n_splits=n_splits, test_size=period)
            else:
                self._state.kf = TimeSeriesSplit(n_splits=n_splits)
        elif isinstance(self._split_type, str):
            # logger.info("Using RepeatedKFold")
            self._state.kf = RepeatedKFold(
                n_splits=n_splits, n_repeats=1, random_state=RANDOM_SEED
            )
        else:
            # logger.info("Using splitter object")
            self._state.kf = self._split_type

    def add_learner(self, learner_name, learner_class):
        """Add a customized learner.

        Args:
            learner_name: A string of the learner's name.
            learner_class: A subclass of flaml.model.BaseEstimator.
        """
        self._state.learner_classes[learner_name] = learner_class

    def get_estimator_from_log(self, log_file_name, record_id, task):
        """Get the estimator from log file.

        Args:
            log_file_name: A string of the log file name.
            record_id: An integer of the record ID in the file,
                0 corresponds to the first trial.
            task: A string of the task type,
                'binary', 'multiclass', 'regression', 'ts_forecast', 'rank'.

        Returns:
            An estimator object for the given configuration.
        """

        with training_log_reader(log_file_name) as reader:
            record = reader.get_record(record_id)
            estimator = record.learner
            config = record.config

        estimator, _ = train_estimator(
            X_train=None,
            y_train=None,
            config_dic=config,
            task=task,
            estimator_name=estimator,
            estimator_class=self._state.learner_classes.get(estimator),
            eval_metric="train_time",
        )
        return estimator

    def retrain_from_log(
        self,
        log_file_name,
        X_train=None,
        y_train=None,
        dataframe=None,
        label=None,
        time_budget=np.inf,
        task=None,
        eval_method=None,
        split_ratio=None,
        n_splits=None,
        split_type=None,
        groups=None,
        n_jobs=-1,
        # gpu_per_trial=0,
        train_best=True,
        train_full=False,
        record_id=-1,
        auto_augment=None,
        custom_hp=None,
        fit_kwargs_by_estimator=None,
        **fit_kwargs,
    ):
        """Retrain from log file.

        Args:
            log_file_name: A string of the log file name.
            X_train: A numpy array or dataframe of training data in shape n*m.
                For ts_forecast tasks, the first column of X_train
                must be the timestamp column (datetime type). Other
                columns in the dataframe are assumed to be exogenous
                variables (categorical or numeric).
            y_train: A numpy array or series of labels in shape n*1.
            dataframe: A dataframe of training data including label column.
                For ts_forecast tasks, dataframe must be specified and should
                have at least two columns: timestamp and label, where the first
                column is the timestamp column (datetime type). Other columns
                in the dataframe are assumed to be exogenous variables
                (categorical or numeric).
            label: A str of the label column name, e.g., 'label';
                Note: If X_train and y_train are provided,
                dataframe and label are ignored;
                If not, dataframe and label must be provided.
            time_budget: A float number of the time budget in seconds.
            task: A string of the task type, e.g.,
                'classification', 'regression', 'ts_forecast', 'rank',
                'seq-classification', 'seq-regression', 'summarization'.
            eval_method: A string of resampling strategy, one of
                ['auto', 'cv', 'holdout'].
            split_ratio: A float of the validation data percentage for holdout.
            n_splits: An integer of the number of folds for cross-validation.
            split_type: str or splitter object, default="auto" | the data split type.
                * A valid splitter object is an instance of a derived class of scikit-learn
                [KFold](https://scikit-learn.org/stable/modules/generated/sklearn.model_selection.KFold.html#sklearn.model_selection.KFold)
                and have ``split`` and ``get_n_splits`` methods with the same signatures.
                Set eval_method to "cv" to use the splitter object.
                * Valid str options depend on different tasks.
                For classification tasks, valid choices are
                    ["auto", 'stratified', 'uniform', 'time', 'group']. "auto" -> stratified.
                For regression tasks, valid choices are ["auto", 'uniform', 'time'].
                    "auto" -> uniform.
                For ts_forecast tasks, must be "auto" or 'time'.
                For ranking task, must be "auto" or 'group'.
            groups: None or array-like | Group labels (with matching length to
                y_train) or groups counts (with sum equal to length of y_train)
                for training data.
            n_jobs: An integer of the number of threads for training | default=-1.
                Use all available resources when n_jobs == -1.
            train_best: A boolean of whether to train the best config in the
                time budget; if false, train the last config in the budget.
            train_full: A boolean of whether to train on the full data. If true,
                eval_method and sample_size in the log file will be ignored.
            record_id: the ID of the training log record from which the model will
                be retrained. By default `record_id = -1` which means this will be
                ignored. `record_id = 0` corresponds to the first trial, and
                when `record_id >= 0`, `time_budget` will be ignored.
            auto_augment: boolean, default=True | Whether to automatically
                augment rare classes.
            custom_hp: dict, default=None | The custom search space specified by user
                Each key is the estimator name, each value is a dict of the custom search space for that estimator. Notice the
                domain of the custom search space can either be a value or a sample.Domain object.

        ```python
        custom_hp = {
            "transformer_ms": {
                "model_path": {
                    "domain": "albert-base-v2",
                },
                "learning_rate": {
                    "domain": tune.choice([1e-4, 1e-5]),
                }
            }
        }
        ```
            fit_kwargs_by_estimator: dict, default=None | The user specified keywords arguments, grouped by estimator name.
                e.g.,

        ```python
        fit_kwargs_by_estimator = {
            "transformer": {
                "output_dir": "test/data/output/",
                "ckpt_per_epoch": 1,
                "fp16": False,
            }
        }
        ```

            **fit_kwargs: Other key word arguments to pass to fit() function of
                the searched learners, such as sample_weight. Include:
                    period: int | forecast horizon for ts_forecast tasks.
                    gpu_per_trial: float, default = 0 | A float of the number of gpus per trial,
                    only used by TransformersEstimator and XGBoostSklearnEstimator.
        """
        task = task or self._settings.get("task")
        eval_method = eval_method or self._settings.get("eval_method")
        split_ratio = split_ratio or self._settings.get("split_ratio")
        n_splits = n_splits or self._settings.get("n_splits")
        split_type = split_type or self._settings.get("split_type")
        auto_augment = (
            self._settings.get("auto_augment") if auto_augment is None else auto_augment
        )
        self._state.task = task
        self._estimator_type = "classifier" if task in CLASSIFICATION else "regressor"

        self._state.fit_kwargs = fit_kwargs
        self._state.custom_hp = custom_hp or self._settings.get("custom_hp")
        self._state.fit_kwargs_by_estimator = (
            fit_kwargs_by_estimator or self._settings.get("fit_kwargs_by_estimator")
        )
        self._validate_data(X_train, y_train, dataframe, label, groups=groups)

        logger.info("log file name {}".format(log_file_name))

        best_config = None
        best_val_loss = float("+inf")
        best_estimator = None
        sample_size = None
        time_used = 0.0
        training_duration = 0
        best = None
        with training_log_reader(log_file_name) as reader:
            if record_id >= 0:
                best = reader.get_record(record_id)
            else:
                for record in reader.records():
                    time_used = record.wall_clock_time
                    if time_used > time_budget:
                        break
                    training_duration = time_used
                    val_loss = record.validation_loss
                    if val_loss <= best_val_loss or not train_best:
                        if val_loss == best_val_loss and train_best:
                            size = record.sample_size
                            if size > sample_size:
                                best = record
                                best_val_loss = val_loss
                                sample_size = size
                        else:
                            best = record
                            size = record.sample_size
                            best_val_loss = val_loss
                            sample_size = size
                if not training_duration:
                    logger.warning(
                        f"No estimator found within time_budget={time_budget}"
                    )
                    from .model import BaseEstimator as Estimator

                    self._trained_estimator = Estimator()
                    return training_duration
        if not best:
            return
        best_estimator = best.learner
        best_config = best.config
        sample_size = len(self._y_train_all) if train_full else best.sample_size

        this_estimator_kwargs = self._state.fit_kwargs_by_estimator.get(best_estimator)
        if this_estimator_kwargs:
            this_estimator_kwargs = (
                this_estimator_kwargs.copy()
            )  # make another shallow copy of the value (a dict obj), so user's fit_kwargs_by_estimator won't be updated
            this_estimator_kwargs.update(self._state.fit_kwargs)
            self._state.fit_kwargs_by_estimator[best_estimator] = this_estimator_kwargs
        else:
            self._state.fit_kwargs_by_estimator[best_estimator] = self._state.fit_kwargs

        logger.info(
            "estimator = {}, config = {}, #training instances = {}".format(
                best_estimator, best_config, sample_size
            )
        )
        # Partially copied from fit() function
        # Initilize some attributes required for retrain_from_log
        self._decide_split_type(split_type)
        if record_id >= 0:
            eval_method = "cv"
        elif eval_method == "auto":
            eval_method = self._decide_eval_method(time_budget)
        self.modelcount = 0
        self._auto_augment = auto_augment
        self._prepare_data(eval_method, split_ratio, n_splits)
        self._state.time_budget = None
        self._state.n_jobs = n_jobs
        import os

        self._state.resources_per_trial = (
            {
                "cpu": max(1, os.cpu_count() >> 1),
                "gpu": fit_kwargs.get("gpu_per_trial", 0),
            }
            if self._state.n_jobs < 0
            else {"cpu": self._state.n_jobs, "gpu": fit_kwargs.get("gpu_per_trial", 0)}
        )
        self._trained_estimator = self._state._train_with_config(
            best_estimator,
            best_config,
            sample_size=sample_size,
        )[0]
        logger.info("retrain from log succeeded")
        return training_duration

    def _decide_split_type(self, split_type):
        if self._state.task == "classification":
            self._state.task = get_classification_objective(
                len(np.unique(self._y_train_all))
            )
        if not isinstance(split_type, str):
            assert hasattr(split_type, "split") and hasattr(
                split_type, "get_n_splits"
            ), "split_type must be a string or a splitter object with split and get_n_splits methods."
            self._split_type = split_type
        elif self._state.task in CLASSIFICATION:
            assert split_type in ["auto", "stratified", "uniform", "time", "group"]
            self._split_type = (
                split_type
                if split_type != "auto"
                else self._state.groups is None and "stratified" or "group"
            )
        elif self._state.task in REGRESSION:
            assert split_type in ["auto", "uniform", "time", "group"]
            self._split_type = split_type if split_type != "auto" else "uniform"
        elif self._state.task in TS_FORECAST:
            assert split_type in ["auto", "time"]
            self._split_type = "time"

            assert isinstance(
                self._state.fit_kwargs.get("period"),
                int,  # NOTE: _decide_split_type is before kwargs is updated to fit_kwargs_by_estimator
            ), f"missing a required integer 'period' for '{TS_FORECAST}' task."
        elif self._state.task == "rank":
            assert (
                self._state.groups is not None
            ), "groups must be specified for ranking task."
            assert split_type in ["auto", "group"]
            self._split_type = "group"
        elif self._state.task in NLG_TASKS:
            assert split_type in ["auto", "uniform", "time", "group"]
            self._split_type = split_type if split_type != "auto" else "uniform"

    def _decide_eval_method(self, time_budget):
        if self._state.X_val is not None:
            return "holdout"
        nrow, dim = self._nrow, self._ndim
        if (
            time_budget is None
            or nrow * dim / 0.9 < SMALL_LARGE_THRES * (time_budget / 3600)
            and nrow < CV_HOLDOUT_THRESHOLD
        ):
            # time allows or sampling can be used and cv is necessary
            return "cv"
        else:
            return "holdout"

    @property
    def search_space(self) -> dict:
        """Search space.

        Must be called after fit(...)
        (use max_iter=0 and retrain_final=False to prevent actual fitting).

        Returns:
            A dict of the search space.
        """
        estimator_list = self.estimator_list
        if len(estimator_list) == 1:
            estimator = estimator_list[0]
            space = self._search_states[estimator].search_space.copy()
            space["learner"] = estimator
            return space
        choices = []
        for estimator in estimator_list:
            space = self._search_states[estimator].search_space.copy()
            space["learner"] = estimator
            choices.append(space)
        return {"ml": tune.choice(choices)}

    @property
    def low_cost_partial_config(self) -> dict:
        """Low cost partial config.

        Returns:
            A dict.
            (a) if there is only one estimator in estimator_list, each key is a
            hyperparameter name.
            (b) otherwise, it is a nested dict with 'ml' as the key, and
            a list of the low_cost_partial_configs as the value, corresponding
            to each learner's low_cost_partial_config; the estimator index as
            an integer corresponding to the cheapest learner is appended to the
            list at the end.
        """
        if len(self.estimator_list) == 1:
            estimator = self.estimator_list[0]
            c = self._search_states[estimator].low_cost_partial_config
            return c
        else:
            configs = []
            for estimator in self.estimator_list:
                c = self._search_states[estimator].low_cost_partial_config
                configs.append(c)
            configs.append(
                np.argmin(
                    [
                        self._state.learner_classes.get(estimator).cost_relative2lgbm()
                        for estimator in self.estimator_list
                    ]
                )
            )
            config = {"ml": configs}
        return config

    @property
    def cat_hp_cost(self) -> dict:
        """Categorical hyperparameter cost

        Returns:
            A dict.
            (a) if there is only one estimator in estimator_list, each key is a
            hyperparameter name.
            (b) otherwise, it is a nested dict with 'ml' as the key, and
            a list of the cat_hp_cost's as the value, corresponding
            to each learner's cat_hp_cost; the cost relative to lgbm for each
            learner (as a list itself) is appended to the list at the end.
        """
        if len(self.estimator_list) == 1:
            estimator = self.estimator_list[0]
            c = self._search_states[estimator].cat_hp_cost
            return c
        else:
            configs = []
            for estimator in self.estimator_list:
                c = self._search_states[estimator].cat_hp_cost
                configs.append(c)
            configs.append(
                [
                    self._state.learner_classes.get(estimator).cost_relative2lgbm()
                    for estimator in self.estimator_list
                ]
            )
            config = {"ml": configs}
        return config

    @property
    def points_to_evaluate(self) -> dict:
        """Initial points to evaluate.

        Returns:
            A list of dicts. Each dict is the initial point for each learner.
        """
        points = []
        for estimator in self.estimator_list:
            if isinstance(self._search_states[estimator].init_config, list):
                configs = self._search_states[estimator].init_config
            else:
                configs = [self._search_states[estimator].init_config]
            for config in configs:
                config["learner"] = estimator
                if len(self.estimator_list) > 1:
                    points.append({"ml": config})
                else:
                    points.append(config)
        return points

    @property
    def resource_attr(self) -> Optional[str]:
        """Attribute of the resource dimension.

        Returns:
            A string for the sample size attribute
            (the resource attribute in AutoML) or None.
        """
        return "FLAML_sample_size" if self._sample else None

    @property
    def min_resource(self) -> Optional[float]:
        """Attribute for pruning.

        Returns:
            A float for the minimal sample size or None.
        """
        return self._min_sample_size if self._sample else None

    @property
    def max_resource(self) -> Optional[float]:
        """Attribute for pruning.

        Returns:
            A float for the maximal sample size or None.
        """
        return self._state.data_size[0] if self._sample else None

    def pickle(self, output_file_name):
        import pickle

        estimator_to_training_function = {}
        for estimator in self.estimator_list:
            search_state = self._search_states[estimator]
            if hasattr(search_state, "training_function"):
                estimator_to_training_function[
                    estimator
                ] = search_state.training_function
                del search_state.training_function

        with open(output_file_name, "wb") as f:
            pickle.dump(self, f, pickle.HIGHEST_PROTOCOL)

    @property
    def trainable(self) -> Callable[[dict], Optional[float]]:
        """Training function.

        Returns:
            A function that evaluates each config and returns the loss.
        """
        self._state.time_from_start = 0
        states = self._search_states
        mem_res = self._mem_thres

        def train(config: dict, state):

            sample_size = config.get("FLAML_sample_size")
            config = config.get("ml", config).copy()
            if sample_size:
                config["FLAML_sample_size"] = sample_size
            estimator = config["learner"]
            # check memory constraints before training
            if states[estimator].learner_class.size(config) <= mem_res:
                del config["learner"]
                result = AutoMLState._compute_with_config_base(
                    config, state=state, estimator=estimator
                )
                tune.report(**result)
                return result
            else:
                return {
                    "pred_time": 0,
                    "wall_clock_time": None,
                    "metric_for_logging": np.inf,
                    "val_loss": np.inf,
                    "trained_estimator": None,
                }

        if self._use_ray is not False:
            from ray.tune import with_parameters

            return with_parameters(
                train,
                state=self._state,
            )
        else:
            return partial(
                train,
                state=self._state,
            )

    @property
    def metric_constraints(self) -> list:
        """Metric constraints.

        Returns:
            A list of the metric constraints.
        """
        return self._metric_constraints

    def fit(
        self,
        X_train=None,
        y_train=None,
        dataframe=None,
        label=None,
        metric=None,
        task=None,
        n_jobs=None,
        # gpu_per_trial=0,
        log_file_name=None,
        estimator_list=None,
        time_budget=None,
        max_iter=None,
        sample=None,
        ensemble=None,
        eval_method=None,
        log_type=None,
        model_history=None,
        split_ratio=None,
        n_splits=None,
        log_training_metric=None,
        mem_thres=None,
        pred_time_limit=None,
        train_time_limit=None,
        X_val=None,
        y_val=None,
        sample_weight_val=None,
        groups_val=None,
        groups=None,
        verbose=None,
        retrain_full=None,
        split_type=None,
        learner_selector=None,
        hpo_method=None,
        starting_points=None,
        seed=None,
        n_concurrent_trials=None,
        keep_search_state=None,
        early_stop=None,
        append_log=None,
        auto_augment=None,
        min_sample_size=None,
        use_ray=None,
        metric_constraints=None,
        custom_hp=None,
        fit_kwargs_by_estimator=None,
        **fit_kwargs,
    ):
        """Find a model for a given task.

        Args:
            X_train: A numpy array or a pandas dataframe of training data in
                shape (n, m). For ts_forecast tasks, the first column of X_train
                must be the timestamp column (datetime type). Other columns in
                the dataframe are assumed to be exogenous variables (categorical or numeric).
                When using ray, X_train can be a ray.ObjectRef.
            y_train: A numpy array or a pandas series of labels in shape (n, ).
            dataframe: A dataframe of training data including label column.
                For ts_forecast tasks, dataframe must be specified and must have
                at least two columns, timestamp and label, where the first
                column is the timestamp column (datetime type). Other columns in
                the dataframe are assumed to be exogenous variables (categorical or numeric).
                When using ray, dataframe can be a ray.ObjectRef.
            label: A str of the label column name for, e.g., 'label';
                Note: If X_train and y_train are provided,
                dataframe and label are ignored;
                If not, dataframe and label must be provided.
            metric: A string of the metric name or a function,
                e.g., 'accuracy', 'roc_auc', 'roc_auc_ovr', 'roc_auc_ovo',
                'f1', 'micro_f1', 'macro_f1', 'log_loss', 'mae', 'mse', 'r2',
                'mape'. Default is 'auto'.
                If passing a customized metric function, the function needs to
                have the following signature:

        ```python
        def custom_metric(
            X_test, y_test, estimator, labels,
            X_train, y_train, weight_test=None, weight_train=None,
            config=None, groups_test=None, groups_train=None,
        ):
            return metric_to_minimize, metrics_to_log
        ```
                which returns a float number as the minimization objective,
                and a dictionary as the metrics to log. E.g.,

        ```python
        def custom_metric(
            X_val, y_val, estimator, labels,
            X_train, y_train, weight_val=None, weight_train=None,
            *args,
        ):
            from sklearn.metrics import log_loss
            import time

            start = time.time()
            y_pred = estimator.predict_proba(X_val)
            pred_time = (time.time() - start) / len(X_val)
            val_loss = log_loss(y_val, y_pred, labels=labels, sample_weight=weight_val)
            y_pred = estimator.predict_proba(X_train)
            train_loss = log_loss(y_train, y_pred, labels=labels, sample_weight=weight_train)
            alpha = 0.5
            return val_loss * (1 + alpha) - alpha * train_loss, {
                "val_loss": val_loss,
                "train_loss": train_loss,
                "pred_time": pred_time,
            }
        ```
            task: A string of the task type, e.g.,
                'classification', 'regression', 'ts_forecast_regression',
                'ts_forecast_classification', 'rank', 'seq-classification',
                'seq-regression', 'summarization'.
            n_jobs: An integer of the number of threads for training | default=-1.
                Use all available resources when n_jobs == -1.
            log_file_name: A string of the log file name | default="". To disable logging,
                set it to be an empty string "".
            estimator_list: A list of strings for estimator names, or 'auto'.
                e.g., ```['lgbm', 'xgboost', 'xgb_limitdepth', 'catboost', 'rf', 'extra_tree']```.
            time_budget: A float number of the time budget in seconds.
                Use -1 if no time limit.
            max_iter: An integer of the maximal number of iterations.
                NOTE: when both time_budget and max_iter are unspecified,
                only one model will be trained per estimator.
            sample: A boolean of whether to sample the training data during
                search.
            ensemble: boolean or dict | default=False. Whether to perform
                ensemble after search. Can be a dict with keys 'passthrough'
                and 'final_estimator' to specify the passthrough and
                final_estimator in the stacker. The dict can also contain
                'n_jobs' as the key to specify the number of jobs for the stacker.
            eval_method: A string of resampling strategy, one of
                ['auto', 'cv', 'holdout'].
            split_ratio: A float of the valiation data percentage for holdout.
            n_splits: An integer of the number of folds for cross - validation.
            log_type: A string of the log type, one of
                ['better', 'all'].
                'better' only logs configs with better loss than previos iters
                'all' logs all the tried configs.
            model_history: A boolean of whether to keep the trained best
                model per estimator. Make sure memory is large enough if setting to True.
                Default value is False: best_model_for_estimator would return a
                untrained model for non-best learner.
            log_training_metric: A boolean of whether to log the training
                metric for each model.
            mem_thres: A float of the memory size constraint in bytes.
            pred_time_limit: A float of the prediction latency constraint in seconds.
                It refers to the average prediction time per row in validation data.
            train_time_limit: A float of the training time constraint in seconds.
            X_val: None or a numpy array or a pandas dataframe of validation data.
            y_val: None or a numpy array or a pandas series of validation labels.
            sample_weight_val: None or a numpy array of the sample weight of
                validation data of the same shape as y_val.
            groups_val: None or array-like | group labels (with matching length
                to y_val) or group counts (with sum equal to length of y_val)
                for validation data. Need to be consistent with groups.
            groups: None or array-like | Group labels (with matching length to
                y_train) or groups counts (with sum equal to length of y_train)
                for training data.
            verbose: int, default=3 | Controls the verbosity, higher means more
                messages.
            retrain_full: bool or str, default=True | whether to retrain the
                selected model on the full training data when using holdout.
                True - retrain only after search finishes; False - no retraining;
                'budget' - do best effort to retrain without violating the time
                budget.
            split_type: str or splitter object, default="auto" | the data split type.
                * A valid splitter object is an instance of a derived class of scikit-learn
                [KFold](https://scikit-learn.org/stable/modules/generated/sklearn.model_selection.KFold.html#sklearn.model_selection.KFold)
                and have ``split`` and ``get_n_splits`` methods with the same signatures.
                Set eval_method to "cv" to use the splitter object.
                * Valid str options depend on different tasks.
                For classification tasks, valid choices are
                    ["auto", 'stratified', 'uniform', 'time', 'group']. "auto" -> stratified.
                For regression tasks, valid choices are ["auto", 'uniform', 'time'].
                    "auto" -> uniform.
                For ts_forecast tasks, must be "auto" or 'time'.
                For ranking task, must be "auto" or 'group'.
            hpo_method: str, default="auto" | The hyperparameter
                optimization method. By default, CFO is used for sequential
                search and BlendSearch is used for parallel search.
                No need to set when using flaml's default search space or using
                a simple customized search space. When set to 'bs', BlendSearch
                is used. BlendSearch can be tried when the search space is
                complex, for example, containing multiple disjoint, discontinuous
                subspaces. When set to 'random', random search is used.
            starting_points: A dictionary or a str to specify the starting hyperparameter
                config for the estimators | default="data".
                If str:
                    - if "data", use data-dependent defaults;
                    - if "data:path" use data-dependent defaults which are stored at path;
                    - if "static", use data-independent defaults.
                If dict, keys are the name of the estimators, and values are the starting
                hyperparamter configurations for the corresponding estimators.
                The value can be a single hyperparamter configuration dict or a list
                of hyperparamter configuration dicts.
                In the following code example, we get starting_points from the
                `automl` object and use them in the `new_automl` object.
                e.g.,

        ```python
        from flaml import AutoML
        automl = AutoML()
        X_train, y_train = load_iris(return_X_y=True)
        automl.fit(X_train, y_train)
        starting_points = automl.best_config_per_estimator

        new_automl = AutoML()
        new_automl.fit(X_train, y_train, starting_points=starting_points)
        ```

            seed: int or None, default=None | The random seed for hpo.
            n_concurrent_trials: [Experimental] int, default=1 | The number of
                concurrent trials. When n_concurrent_trials > 1, flaml performes
                [parallel tuning](https://microsoft.github.io/FLAML/docs/Use-Cases/Task-Oriented-AutoML#parallel-tuning)
                and installation of ray is required: `pip install flaml[ray]`.
            keep_search_state: boolean, default=False | Whether to keep data needed
                for model search after fit(). By default the state is deleted for
                space saving.
            early_stop: boolean, default=False | Whether to stop early if the
                search is considered to converge.
            append_log: boolean, default=False | Whetehr to directly append the log
                records to the input log file if it exists.
            auto_augment: boolean, default=True | Whether to automatically
                augment rare classes.
            min_sample_size: int, default=MIN_SAMPLE_TRAIN | the minimal sample
                size when sample=True.
            use_ray: boolean or dict,
                If boolean: default=False | Whether to use ray to run the training
                in separate processes. This can be used to prevent OOM for large
                datasets, but will incur more overhead in time.
                If dict: the dict contains the keywords arguments to be passed to
                [ray.tune.run](https://docs.ray.io/en/latest/tune/api_docs/execution.html).
            metric_constraints: list, default=[] | The list of metric constraints.
                Each element in this list is a 3-tuple, which shall be expressed
                in the following format: the first element of the 3-tuple is the name of the
                metric, the second element is the inequality sign chosen from ">=" and "<=",
                and the third element is the constraint value. E.g., `('precision', '>=', 0.9)`.
                Note that all the metric names in metric_constraints need to be reported via
                the metrics_to_log dictionary returned by a customized metric function.
                The customized metric function shall be provided via the `metric` key word argument
                of the fit() function or the automl constructor.
                Find examples in this [test](https://github.com/microsoft/FLAML/tree/main/test/automl/test_constraints.py).
                If `pred_time_limit` is provided as one of keyword arguments to fit() function or
                the automl constructor, flaml will automatically (and under the hood)
                add it as an additional element in the metric_constraints. Essentially 'pred_time_limit'
                specifies a constraint about the prediction latency constraint in seconds.
            custom_hp: dict, default=None | The custom search space specified by user
                Each key is the estimator name, each value is a dict of the custom search space for that estimator. Notice the
                domain of the custom search space can either be a value of a sample.Domain object.

        ```python
        custom_hp = {
            "transformer_ms": {
                "model_path": {
                    "domain": "albert-base-v2",
                },
                "learning_rate": {
                    "domain": tune.choice([1e-4, 1e-5]),
                }
            }
        }
        ```

        fit_kwargs_by_estimator: dict, default=None | The user specified keywords arguments, grouped by estimator name.
                For TransformersEstimator, available fit_kwargs can be found from
                [flaml/nlp/training_args.py:TrainingArgumentsForAuto](https://microsoft.github.io/FLAML/docs/reference/nlp/huggingface/training_args).
                e.g.,

        ```python
        fit_kwargs_by_estimator = {
            "transformer": {
                "output_dir": "test/data/output/",
                "ckpt_per_epoch": 1,
                "fp16": False,
            }
        }
        ```

            **fit_kwargs: Other key word arguments to pass to fit() function of
                the searched learners, such as sample_weight. Include:
                    period: int | forecast horizon for ts_forecast tasks.
                    gpu_per_trial: float, default = 0 | A float of the number of gpus per trial,
                    only used by TransformersEstimator and XGBoostSklearnEstimator.
        """

        self._state._start_time_flag = self._start_time_flag = time.time()
        task = task or self._settings.get("task")
        self._estimator_type = "classifier" if task in CLASSIFICATION else "regressor"
        time_budget = time_budget or self._settings.get("time_budget")
        n_jobs = n_jobs or self._settings.get("n_jobs")
        gpu_per_trial = fit_kwargs.get("gpu_per_trial", 0)
        eval_method = eval_method or self._settings.get("eval_method")
        split_ratio = split_ratio or self._settings.get("split_ratio")
        n_splits = n_splits or self._settings.get("n_splits")
        auto_augment = (
            self._settings.get("auto_augment") if auto_augment is None else auto_augment
        )
        metric = metric or self._settings.get("metric")
        estimator_list = estimator_list or self._settings.get("estimator_list")
        log_file_name = (
            self._settings.get("log_file_name")
            if log_file_name is None
            else log_file_name
        )
        max_iter = self._settings.get("max_iter") if max_iter is None else max_iter
        sample_is_none = sample is None
        if sample_is_none:
            sample = self._settings.get("sample")
        ensemble = self._settings.get("ensemble") if ensemble is None else ensemble
        log_type = log_type or self._settings.get("log_type")
        model_history = (
            self._settings.get("model_history")
            if model_history is None
            else model_history
        )
        log_training_metric = (
            self._settings.get("log_training_metric")
            if log_training_metric is None
            else log_training_metric
        )
        mem_thres = mem_thres or self._settings.get("mem_thres")
        pred_time_limit = pred_time_limit or self._settings.get("pred_time_limit")
        train_time_limit = train_time_limit or self._settings.get("train_time_limit")
        self._metric_constraints = metric_constraints or self._settings.get(
            "metric_constraints"
        )
        if np.isfinite(pred_time_limit):
            self._metric_constraints.append(("pred_time", "<=", pred_time_limit))
        verbose = self._settings.get("verbose") if verbose is None else verbose
        retrain_full = (
            self._settings.get("retrain_full") if retrain_full is None else retrain_full
        )
        split_type = split_type or self._settings.get("split_type")
        hpo_method = hpo_method or self._settings.get("hpo_method")
        learner_selector = learner_selector or self._settings.get("learner_selector")
        no_starting_points = starting_points is None
        if no_starting_points:
            starting_points = self._settings.get("starting_points")
        n_concurrent_trials = n_concurrent_trials or self._settings.get(
            "n_concurrent_trials"
        )
        keep_search_state = (
            self._settings.get("keep_search_state")
            if keep_search_state is None
            else keep_search_state
        )
        early_stop = (
            self._settings.get("early_stop") if early_stop is None else early_stop
        )
        # no search budget is provided?
        no_budget = time_budget == -1 and max_iter is None and not early_stop
        append_log = (
            self._settings.get("append_log") if append_log is None else append_log
        )
        min_sample_size = min_sample_size or self._settings.get("min_sample_size")
        use_ray = self._settings.get("use_ray") if use_ray is None else use_ray
        self._state.n_jobs = n_jobs
        self._n_concurrent_trials = n_concurrent_trials
        self._early_stop = early_stop
        self._use_ray = use_ray or n_concurrent_trials > 1
        # use the following condition if we have an estimation of average_trial_time and average_trial_overhead
        # self._use_ray = use_ray or n_concurrent_trials > ( average_trail_time + average_trial_overhead) / (average_trial_time)
        if self._use_ray is not False:
            import ray

            n_cpus = (
                ray.is_initialized()
                and ray.available_resources()["CPU"]
                or os.cpu_count()
            )

            self._state.resources_per_trial = (
                # when using gpu, default cpu is 1 per job; otherwise, default cpu is n_cpus / n_concurrent_trials
                (
                    {
                        "cpu": max(int((n_cpus - 2) / 2 / n_concurrent_trials), 1),
                        "gpu": gpu_per_trial,
                    }
                    if gpu_per_trial == 0
                    else {"cpu": 1, "gpu": gpu_per_trial}
                )
                if n_jobs < 0
                else {"cpu": n_jobs, "gpu": gpu_per_trial}
            )

            if isinstance(X_train, ray.ObjectRef):
                X_train = ray.get(X_train)
            elif isinstance(dataframe, ray.ObjectRef):
                dataframe = ray.get(dataframe)

        self._state.task = task
        self._state.log_training_metric = log_training_metric

        self._state.fit_kwargs = fit_kwargs
        custom_hp = custom_hp or self._settings.get("custom_hp")
        fit_kwargs_by_estimator = fit_kwargs_by_estimator or self._settings.get(
            "fit_kwargs_by_estimator"
        )
        self._state.fit_kwargs_by_estimator = (
            fit_kwargs_by_estimator.copy()
        )  # shallow copy of fit_kwargs_by_estimator
        self._state.weight_val = sample_weight_val

        self._validate_data(
            X_train, y_train, dataframe, label, X_val, y_val, groups_val, groups
        )
        self._search_states = {}  # key: estimator name; value: SearchState
        self._random = np.random.RandomState(RANDOM_SEED)
        self._seed = seed if seed is not None else 20
        self._learner_selector = learner_selector
        old_level = logger.getEffectiveLevel()
        self.verbose = verbose
        logger.setLevel(50 - verbose * 10)
        if not logger.handlers:
            # Add the console handler.
            _ch = logging.StreamHandler()
            _ch.setFormatter(logger_formatter)
            logger.addHandler(_ch)
        logger.info(f"task = {task}")
        self._decide_split_type(split_type)
        logger.info(f"Data split method: {self._split_type}")
        if eval_method == "auto" or self._state.X_val is not None:
            eval_method = self._decide_eval_method(time_budget)
        self._state.eval_method = eval_method
        logger.info("Evaluation method: {}".format(eval_method))

        self._retrain_in_budget = retrain_full == "budget" and (
            eval_method == "holdout" and self._state.X_val is None
        )
        self._auto_augment = auto_augment
        self._min_sample_size = min_sample_size
        self._prepare_data(eval_method, split_ratio, n_splits)

        self._sample = (
            sample
            and task != "rank"
            and eval_method != "cv"
            and (
                self._min_sample_size * SAMPLE_MULTIPLY_FACTOR
                < self._state.data_size[0]
            )
        )
        if "auto" == metric:
            if _is_nlp_task(self._state.task):
                from .nlp.utils import load_default_huggingface_metric_for_task

                metric = load_default_huggingface_metric_for_task(self._state.task)
            elif "binary" in self._state.task:
                metric = "roc_auc"
            elif "multiclass" in self._state.task:
                metric = "log_loss"
            elif self._state.task in TS_FORECAST:
                metric = "mape"
            elif self._state.task == "rank":
                metric = "ndcg"
            else:
                metric = "r2"

        self._state.metric = metric

        def is_to_reverse_metric(metric, task):
            if metric.startswith("ndcg"):
                return True, f"1-{metric}"
            if metric in [
                "r2",
                "accuracy",
                "roc_auc",
                "roc_auc_ovr",
                "roc_auc_ovo",
                "f1",
                "ap",
                "micro_f1",
                "macro_f1",
            ]:
                return True, f"1-{metric}"
            if _is_nlp_task(task):
                from .ml import huggingface_metric_to_mode

                if (
                    metric in huggingface_metric_to_mode
                    and huggingface_metric_to_mode[metric] == "max"
                ):
                    return True, f"-{metric}"
            return False, None

        if isinstance(metric, str):
            is_reverse, reverse_metric = is_to_reverse_metric(metric, task)
            if is_reverse:
                error_metric = reverse_metric
            else:
                error_metric = metric
        else:
            error_metric = "customized metric"
        logger.info(f"Minimizing error metric: {error_metric}")

        if "auto" == estimator_list:
            if self._state.task == "rank":
                estimator_list = ["lgbm", "xgboost", "xgb_limitdepth"]
            elif _is_nlp_task(self._state.task):
                estimator_list = ["transformer"]
            else:
                try:
                    import catboost

                    estimator_list = [
                        "lgbm",
                        "rf",
                        "catboost",
                        "xgboost",
                        "extra_tree",
                        "xgb_limitdepth",
                    ]
                except ImportError:
                    estimator_list = [
                        "lgbm",
                        "rf",
                        "xgboost",
                        "extra_tree",
                        "xgb_limitdepth",
                    ]
                if self._state.task in TS_FORECAST:
                    # catboost is removed because it has a `name` parameter, making it incompatible with hcrystalball
                    if "catboost" in estimator_list:
                        estimator_list.remove("catboost")
                    if self._state.task in TS_FORECASTREGRESSION:
                        try:
                            import prophet

                            estimator_list += ["prophet", "arima", "sarimax"]
                        except ImportError:
                            estimator_list += ["arima", "sarimax"]
                elif "regression" != self._state.task:
                    estimator_list += ["lrl1"]
        # When no search budget is specified
        if no_budget:
            max_iter = len(estimator_list)
            self._learner_selector = "roundrobin"
            if sample_is_none:
                self._sample = False
            if no_starting_points:
                starting_points = "data"
            logger.warning(
                "No search budget is provided via time_budget or max_iter."
                " Training only one model per estimator."
                " To tune hyperparameters for each estimator,"
                " please provide budget either via time_budget or max_iter."
            )
        elif max_iter is None:
            # set to a large number
            max_iter = 1000000
        self._state.retrain_final = (
            retrain_full is True
            and eval_method == "holdout"
            and (X_val is None or self._use_ray is not False)
            or eval_method == "cv"
            and (max_iter > 0 or retrain_full is True)
            or max_iter == 1
        )
        # add custom learner
        for estimator_name in estimator_list:
            if estimator_name not in self._state.learner_classes:
                self.add_learner(
                    estimator_name,
                    get_estimator_class(self._state.task, estimator_name),
                )
        # set up learner search space
        if isinstance(starting_points, str) and starting_points.startswith("data"):
            from flaml.default import suggest_config

            location = starting_points[5:]
            starting_points = {}
            for estimator_name in estimator_list:
                try:
                    configs = suggest_config(
                        self._state.task,
                        self._X_train_all,
                        self._y_train_all,
                        estimator_name,
                        location,
                        k=1,
                    )
                    starting_points[estimator_name] = [
                        x["hyperparameters"] for x in configs
                    ]
                except FileNotFoundError:
                    pass
            try:
                learner = suggest_learner(
                    self._state.task,
                    self._X_train_all,
                    self._y_train_all,
                    estimator_list=estimator_list,
                    location=location,
                )
                if learner != estimator_list[0]:
                    estimator_list.remove(learner)
                    estimator_list.insert(0, learner)
            except FileNotFoundError:
                pass

        starting_points = {} if starting_points == "static" else starting_points

        for estimator_name in estimator_list:
            estimator_class = self._state.learner_classes[estimator_name]
            estimator_class.init()
            this_estimator_kwargs = self._state.fit_kwargs_by_estimator.get(
                estimator_name
            )
            if this_estimator_kwargs:
                # make another shallow copy of the value (a dict obj), so user's fit_kwargs_by_estimator won't be updated
                this_estimator_kwargs = this_estimator_kwargs.copy()
                this_estimator_kwargs.update(
                    self._state.fit_kwargs
                )  # update the shallow copy
                self._state.fit_kwargs_by_estimator[
                    estimator_name
                ] = this_estimator_kwargs  # set self._state.fit_kwargs_by_estimator[estimator_name] to the update, so only self._state.fit_kwargs_by_estimator will be updated
            else:
                self._state.fit_kwargs_by_estimator[
                    estimator_name
                ] = self._state.fit_kwargs

            self._search_states[estimator_name] = SearchState(
                learner_class=estimator_class,
                data_size=self._state.data_size,
                task=self._state.task,
                starting_point=starting_points.get(estimator_name),
                period=self._state.fit_kwargs.get(
                    "period"
                ),  # NOTE: this is after kwargs is updated to fit_kwargs_by_estimator
                custom_hp=custom_hp and custom_hp.get(estimator_name),
                max_iter=max_iter,
            )
        logger.info("List of ML learners in AutoML Run: {}".format(estimator_list))
        self.estimator_list = estimator_list
        self._state.time_budget = time_budget if time_budget > 0 else 1e10
        self._active_estimators = estimator_list.copy()
        self._ensemble = ensemble
        self._max_iter = max_iter
        self._mem_thres = mem_thres
        self._pred_time_limit = pred_time_limit
        self._state.train_time_limit = train_time_limit
        self._log_type = log_type
        self.split_ratio = split_ratio
        self._state.model_history = model_history
        self._hpo_method = (
            hpo_method
            if hpo_method != "auto"
            else (
                "bs"
                if n_concurrent_trials > 1
                or self._use_ray is not False
                and len(estimator_list) > 1
                else "cfo"
            )
        )
        if log_file_name:
            with training_log_writer(log_file_name, append_log) as save_helper:
                self._training_log = save_helper
                self._search()
        else:
            self._training_log = None
            self._search()
        if self._best_estimator:
            logger.info("fit succeeded")
            logger.info(
                f"Time taken to find the best model: {self._time_taken_best_iter}"
            )
            if (
                self._hpo_method in ("cfo", "bs")
                and (self._time_taken_best_iter >= self._state.time_budget * 0.7)
                and not all(
                    state.search_alg and state.search_alg.searcher.is_ls_ever_converged
                    for state in self._search_states.values()
                )
            ):
                logger.warning(
                    "Time taken to find the best model is {0:.0f}% of the "
                    "provided time budget and not all estimators' hyperparameter "
                    "search converged. Consider increasing the time budget.".format(
                        self._time_taken_best_iter / self._state.time_budget * 100
                    )
                )

        if not keep_search_state:
            # release space
            del self._X_train_all, self._y_train_all, self._state.kf
            del self._state.X_train, self._state.X_train_all, self._state.X_val
            del self._state.y_train, self._state.y_train_all, self._state.y_val
            del (
                self._sample_weight_full,
                self._state.fit_kwargs_by_estimator,
                self._state.fit_kwargs,
            )  # NOTE: this is after kwargs is updated to fit_kwargs_by_estimator
            del self._state.groups, self._state.groups_all, self._state.groups_val
        logger.setLevel(old_level)

    def _search_parallel(self):
        try:
            from ray import __version__ as ray_version

            assert ray_version >= "1.10.0"
            import ray
            from ray.tune.suggest import ConcurrencyLimiter
        except (ImportError, AssertionError):
            raise ImportError(
                "n_concurrent_trial>1 or use_ray=True requires installation of ray. "
                "Please run pip install flaml[ray]"
            )
        if self._hpo_method in ("cfo", "grid"):
            from flaml import CFO as SearchAlgo
        elif "bs" == self._hpo_method:
            from flaml import BlendSearch as SearchAlgo
        elif "random" == self._hpo_method:
            from ray.tune.suggest import BasicVariantGenerator as SearchAlgo
            from ray.tune.sample import Domain
        elif "optuna" == self._hpo_method:
            try:
                from ray import __version__ as ray_version

                assert ray_version >= "1.10.0"
                from ray.tune.suggest.optuna import OptunaSearch as SearchAlgo
            except (ImportError, AssertionError):
                from .searcher.suggestion import OptunaSearch as SearchAlgo
        else:
            raise NotImplementedError(
                f"hpo_method={self._hpo_method} is not recognized. "
                "'auto', 'cfo' and 'bs' are supported."
            )
        space = self.search_space
        if self._hpo_method == "random":
            # Any point in points_to_evaluate must consist of hyperparamters
            # that are tunable, which can be identified by checking whether
            # the corresponding value in the search space is an instance of
            # the 'Domain' class from flaml or ray.tune
            points_to_evaluate = self.points_to_evaluate.copy()
            to_del = []
            for k, v in space.items():
                if not isinstance(v, Domain):
                    to_del.append(k)
            for k in to_del:
                for p in points_to_evaluate:
                    if k in p:
                        del p[k]
            search_alg = SearchAlgo(
                max_concurrent=self._n_concurrent_trials,
                points_to_evaluate=points_to_evaluate,
            )
        else:
            self._state.time_from_start = time.time() - self._start_time_flag
            time_left = self._state.time_budget - self._state.time_from_start
            if self._hpo_method != "optuna":
                search_alg = SearchAlgo(
                    metric="val_loss",
                    space=space,
                    low_cost_partial_config=self.low_cost_partial_config,
                    points_to_evaluate=self.points_to_evaluate,
                    cat_hp_cost=self.cat_hp_cost,
                    resource_attr=self.resource_attr,
                    min_resource=self.min_resource,
                    max_resource=self.max_resource,
                    config_constraints=[
                        (partial(size, self._state), "<=", self._mem_thres)
                    ],
                    metric_constraints=self.metric_constraints,
                    seed=self._seed,
                    time_budget_s=time_left,
                )
            else:
                # if self._hpo_method is bo, sometimes the search space and the initial config dimension do not match
                # need to remove the extra keys from the search space to be consistent with the initial config
                converted_space = SearchAlgo.convert_search_space(space)

                removed_keys = set(space.keys()).difference(converted_space.keys())
                new_points_to_evaluate = []
                for idx in range(len(self.points_to_evaluate)):
                    r = self.points_to_evaluate[idx].copy()
                    for each_key in removed_keys:
                        r.pop(each_key)
                    new_points_to_evaluate.append(r)

                search_alg = SearchAlgo(
                    metric="val_loss",
                    mode="min",
                    points_to_evaluate=[
                        p
                        for p in new_points_to_evaluate
                        if len(p) == len(converted_space)
                    ],
                )
            search_alg = ConcurrencyLimiter(search_alg, self._n_concurrent_trials)
        resources_per_trial = self._state.resources_per_trial

        analysis = ray.tune.run(
            self.trainable,
            search_alg=search_alg,
            config=space,
            metric="val_loss",
            mode="min",
            resources_per_trial=resources_per_trial,
            time_budget_s=self._state.time_budget,
            num_samples=self._max_iter,
            verbose=max(self.verbose - 2, 0),
            raise_on_failed_trial=False,
            keep_checkpoints_num=1,
            checkpoint_score_attr="min-val_loss",
            **self._use_ray if isinstance(self._use_ray, dict) else {},
        )
        # logger.info([trial.last_result for trial in analysis.trials])
        trials = sorted(
            (
                trial
                for trial in analysis.trials
                if trial.last_result
                and trial.last_result.get("wall_clock_time") is not None
            ),
            key=lambda x: x.last_result["wall_clock_time"],
        )
        for self._track_iter, trial in enumerate(trials):
            result = trial.last_result
            better = False
            if result:
                config = result["config"]
                estimator = config.get("ml", config)["learner"]
                search_state = self._search_states[estimator]
                search_state.update(result, 0)
                wall_time = result.get("wall_clock_time")
                if wall_time is not None:
                    self._state.time_from_start = wall_time
                self._iter_per_learner[estimator] += 1
                if search_state.sample_size == self._state.data_size[0]:
                    if not self._fullsize_reached:
                        self._fullsize_reached = True
                if search_state.best_loss < self._state.best_loss:
                    self._state.best_loss = search_state.best_loss
                    self._best_estimator = estimator
                    self._config_history[self._track_iter] = (
                        self._best_estimator,
                        config,
                        self._time_taken_best_iter,
                    )
                    self._trained_estimator = search_state.trained_estimator
                    self._best_iteration = self._track_iter
                    self._time_taken_best_iter = self._state.time_from_start
                    better = True
                    self._search_states[estimator].best_config = config
                if better or self._log_type == "all":
                    self._log_trial(search_state, estimator)

    def _log_trial(self, search_state, estimator):
        if self._training_log:
            self._training_log.append(
                self._iter_per_learner[estimator],
                search_state.metric_for_logging,
                search_state.trial_time,
                self._state.time_from_start,
                search_state.val_loss,
                search_state.config,
                estimator,
                search_state.sample_size,
            )
        if mlflow is not None and mlflow.active_run():
            with mlflow.start_run(nested=True):
                mlflow.log_metric("iter_counter", self._track_iter)
                if "intermediate_results" in search_state.metric_for_logging:
                    for each_entry in search_state.metric_for_logging[
                        "intermediate_results"
                    ]:
                        with mlflow.start_run(nested=True):
                            mlflow.log_metrics(each_entry)
                            mlflow.log_metric(
                                "iter_counter", self._iter_per_learner[estimator]
                            )
                    del search_state.metric_for_logging["intermediate_results"]
                mlflow.log_metrics(search_state.metric_for_logging)
                mlflow.log_metric("trial_time", search_state.trial_time)
                mlflow.log_metric("wall_clock_time", self._state.time_from_start)
                mlflow.log_metric("validation_loss", search_state.val_loss)
                mlflow.log_param("config", search_state.config)
                mlflow.log_param("learner", estimator)
                mlflow.log_param("sample_size", search_state.sample_size)
                mlflow.log_metric("best_validation_loss", search_state.best_loss)
                mlflow.log_param("best_config", search_state.best_config)
                mlflow.log_param("best_learner", self._best_estimator)

    def _search_sequential(self):
        try:
            from ray import __version__ as ray_version

            assert ray_version >= "1.10.0"
            from ray.tune.suggest import ConcurrencyLimiter
        except (ImportError, AssertionError):
            from .searcher.suggestion import ConcurrencyLimiter
        if self._hpo_method in ("cfo", "grid"):
            from flaml import CFO as SearchAlgo
        elif "optuna" == self._hpo_method:
            try:
                from ray import __version__ as ray_version

                assert ray_version >= "1.10.0"
                from ray.tune.suggest.optuna import OptunaSearch as SearchAlgo
            except (ImportError, AssertionError):
                from .searcher.suggestion import OptunaSearch as SearchAlgo
        elif "bs" == self._hpo_method:
            from flaml import BlendSearch as SearchAlgo
        elif "random" == self._hpo_method:
            from flaml.searcher import RandomSearch as SearchAlgo
        elif "cfocat" == self._hpo_method:
            from flaml.searcher.cfo_cat import CFOCat as SearchAlgo
        else:
            raise NotImplementedError(
                f"hpo_method={self._hpo_method} is not recognized. "
                "'cfo' and 'bs' are supported."
            )

        est_retrain_time = next_trial_time = 0
        best_config_sig = None
        better = True  # whether we find a better model in one trial
        for self._track_iter in range(self._max_iter):
            if self._estimator_index is None:
                estimator = self._active_estimators[0]
            else:
                estimator = self._select_estimator(self._active_estimators)
                if not estimator:
                    break
            logger.info(f"iteration {self._track_iter}, current learner {estimator}")
            search_state = self._search_states[estimator]
            self._state.time_from_start = time.time() - self._start_time_flag
            time_left = self._state.time_budget - self._state.time_from_start
            budget_left = (
                time_left
                if not self._retrain_in_budget
                or better
                or (not self.best_estimator)
                or self._search_states[self.best_estimator].sample_size
                < self._state.data_size[0]
                else time_left - est_retrain_time
            )
            if not search_state.search_alg:
                search_state.training_function = partial(
                    AutoMLState._compute_with_config_base,
                    state=self._state,
                    estimator=estimator,
                )
                search_space = search_state.search_space
                if self._sample:
                    resource_attr = "FLAML_sample_size"
                    min_resource = self._min_sample_size
                    max_resource = self._state.data_size[0]
                else:
                    resource_attr = min_resource = max_resource = None
                learner_class = self._state.learner_classes.get(estimator)
                if "grid" == self._hpo_method:  # for synthetic exp only
                    points_to_evaluate = []
                    space = search_space
                    keys = list(space.keys())
                    domain0, domain1 = space[keys[0]], space[keys[1]]
                    for x1 in range(domain0.lower, domain0.upper + 1):
                        for x2 in range(domain1.lower, domain1.upper + 1):
                            points_to_evaluate.append(
                                {
                                    keys[0]: x1,
                                    keys[1]: x2,
                                }
                            )
                    self._max_iter_per_learner = len(points_to_evaluate)
                    low_cost_partial_config = None
                else:
                    points_to_evaluate = (
                        search_state.init_config
                        if isinstance(search_state.init_config, list)
                        else [search_state.init_config]
                    )

                    low_cost_partial_config = search_state.low_cost_partial_config
                if self._hpo_method in ("bs", "cfo", "grid", "cfocat", "random"):
                    algo = SearchAlgo(
                        metric="val_loss",
                        mode="min",
                        space=search_space,
                        points_to_evaluate=points_to_evaluate,
                        low_cost_partial_config=low_cost_partial_config,
                        cat_hp_cost=search_state.cat_hp_cost,
                        resource_attr=resource_attr,
                        min_resource=min_resource,
                        max_resource=max_resource,
                        config_constraints=[
                            (learner_class.size, "<=", self._mem_thres)
                        ],
                        metric_constraints=self.metric_constraints,
                        seed=self._seed,
                    )
                else:
                    # if self._hpo_method is bo, sometimes the search space and the initial config dimension do not match
                    # need to remove the extra keys from the search space to be consistent with the initial config
                    converted_space = SearchAlgo.convert_search_space(search_space)
                    removed_keys = set(search_space.keys()).difference(
                        converted_space.keys()
                    )
                    new_points_to_evaluate = []
                    for idx in range(len(points_to_evaluate)):
                        r = points_to_evaluate[idx].copy()
                        for each_key in removed_keys:
                            r.pop(each_key)
                        new_points_to_evaluate.append(r)
                    points_to_evaluate = new_points_to_evaluate

                    algo = SearchAlgo(
                        metric="val_loss",
                        mode="min",
                        space=search_space,
                        points_to_evaluate=[
                            p for p in points_to_evaluate if len(p) == len(search_space)
                        ],
                    )
                search_state.search_alg = ConcurrencyLimiter(algo, max_concurrent=1)
                # search_state.search_alg = algo
            else:
                search_space = None
                if self._hpo_method in ("bs", "cfo", "cfocat"):
                    search_state.search_alg.searcher.set_search_properties(
                        metric=None,
                        mode=None,
                        setting={
                            "metric_target": self._state.best_loss,
                        },
                    )
            start_run_time = time.time()
            analysis = tune.run(
                search_state.training_function,
                search_alg=search_state.search_alg,
                time_budget_s=min(budget_left, self._state.train_time_limit),
                verbose=max(self.verbose - 3, 0),
                use_ray=False,
            )
            time_used = time.time() - start_run_time
            better = False
            if analysis.trials:
                result = analysis.trials[-1].last_result
                search_state.update(result, time_used=time_used)
                if self._estimator_index is None:
                    # update init eci estimate
                    eci_base = search_state.init_eci
                    self._eci.append(search_state.estimated_cost4improvement)
                    for e in self.estimator_list[1:]:
                        self._eci.append(
                            self._search_states[e].init_eci / eci_base * self._eci[0]
                        )
                    self._estimator_index = 0
                    min_budget = max(10 * self._eci[0], sum(self._eci))
                    max_budget = 10000 * self._eci[0]
                    if search_state.sample_size:
                        ratio = search_state.data_size[0] / search_state.sample_size
                        min_budget *= ratio
                        max_budget *= ratio
                    logger.info(
                        f"Estimated sufficient time budget={max_budget:.0f}s."
                        f" Estimated necessary time budget={min_budget:.0f}s."
                    )
                wall_time = result.get("wall_clock_time")
                if wall_time is not None:
                    self._state.time_from_start = wall_time
                # logger.info(f"{self._search_states[estimator].sample_size}, {data_size}")
                if search_state.sample_size == self._state.data_size[0]:
                    self._iter_per_learner_fullsize[estimator] += 1
                    self._fullsize_reached = True
                self._iter_per_learner[estimator] += 1
                if search_state.best_loss < self._state.best_loss:
                    best_config_sig = estimator + search_state.get_hist_config_sig(
                        self.data_size_full, search_state.best_config
                    )
                    self._state.best_loss = search_state.best_loss
                    self._best_estimator = estimator
                    est_retrain_time = (
                        search_state.est_retrain_time(self.data_size_full)
                        if (best_config_sig not in self._retrained_config)
                        else 0
                    )
                    self._config_history[self._track_iter] = (
                        estimator,
                        search_state.best_config,
                        self._state.time_from_start,
                    )
                    if self._trained_estimator:
                        self._trained_estimator.cleanup()
                        del self._trained_estimator
                        self._trained_estimator = None
                    if not self._state.retrain_final:
                        self._trained_estimator = search_state.trained_estimator
                    self._best_iteration = self._track_iter
                    self._time_taken_best_iter = self._state.time_from_start
                    better = True
                    next_trial_time = search_state.time2eval_best
                if (
                    search_state.trained_estimator
                    and not self._state.model_history
                    and search_state.trained_estimator != self._trained_estimator
                ):
                    search_state.trained_estimator.cleanup()
                if better or self._log_type == "all":
                    self._log_trial(search_state, estimator)

                logger.info(
                    " at {:.1f}s,\testimator {}'s best error={:.4f},\tbest estimator {}'s best error={:.4f}".format(
                        self._state.time_from_start,
                        estimator,
                        search_state.best_loss,
                        self._best_estimator,
                        self._state.best_loss,
                    )
                )
                if (
                    self._hpo_method in ("cfo", "bs")
                    and all(
                        state.search_alg
                        and state.search_alg.searcher.is_ls_ever_converged
                        for state in self._search_states.values()
                    )
                    and (
                        self._state.time_from_start
                        > self._warn_threshold * self._time_taken_best_iter
                    )
                ):
                    logger.warning(
                        "All estimator hyperparameters local search has "
                        "converged at least once, and the total search time "
                        f"exceeds {self._warn_threshold} times the time taken "
                        "to find the best model."
                    )
                    if self._early_stop:
                        logger.warning("Stopping search as early_stop is set to True.")
                        break
                    self._warn_threshold *= 10
            else:
                logger.info(f"stop trying learner {estimator}")
                if self._estimator_index is not None:
                    self._active_estimators.remove(estimator)
                    self._estimator_index -= 1
                search_state.search_alg.searcher._is_ls_ever_converged = True
            if (
                self._retrain_in_budget
                and best_config_sig
                and est_retrain_time
                and not better
                and self._search_states[self._best_estimator].sample_size
                == self._state.data_size[0]
                and (
                    est_retrain_time
                    <= self._state.time_budget - self._state.time_from_start
                    <= est_retrain_time + next_trial_time
                )
            ):
                state = self._search_states[self._best_estimator]
                self._trained_estimator, retrain_time = self._state._train_with_config(
                    self._best_estimator,
                    state.best_config,
                    self.data_size_full,
                )
                logger.info(
                    "retrain {} for {:.1f}s".format(self._best_estimator, retrain_time)
                )
                self._retrained_config[
                    best_config_sig
                ] = state.best_config_train_time = retrain_time
                est_retrain_time = 0
            self._state.time_from_start = time.time() - self._start_time_flag
            if (
                self._state.time_from_start >= self._state.time_budget
                or not self._active_estimators
            ):
                break
            if self._ensemble and self._best_estimator:
                time_left = self._state.time_budget - self._state.time_from_start
                time_ensemble = self._search_states[self._best_estimator].time2eval_best
                if time_left < time_ensemble < 2 * time_left:
                    break

    def _search(self):
        # initialize the search_states
        self._eci = []
        self._state.best_loss = float("+inf")
        self._state.time_from_start = 0
        self._estimator_index = None
        self._best_iteration = 0
        self._time_taken_best_iter = 0
        self._config_history = {}
        self._max_iter_per_learner = 10000
        self._iter_per_learner = dict([(e, 0) for e in self.estimator_list])
        self._iter_per_learner_fullsize = dict([(e, 0) for e in self.estimator_list])
        self._fullsize_reached = False
        self._trained_estimator = None
        self._best_estimator = None
        self._retrained_config = {}
        self._warn_threshold = 10
        self._selected = None
        self.modelcount = 0
        if self._max_iter < 2 and self.estimator_list and self._state.retrain_final:
            # when max_iter is 1, no need to search
            # TODO: otherwise, need to make sure SearchStates.init_config is inside search space
            self.modelcount = self._max_iter
            self._max_iter = 0
            self._best_estimator = estimator = self.estimator_list[0]
            self._selected = state = self._search_states[estimator]
            state.best_config_sample_size = self._state.data_size[0]
            state.best_config = (
                state.init_config
                if isinstance(state.init_config, dict)
                else state.init_config[0]
            )
        elif self._use_ray is False:
            self._search_sequential()
        else:
            self._search_parallel()
        # Add a checkpoint for the current best config to the log.
        if self._training_log:
            self._training_log.checkpoint()
        if self._best_estimator:
            self._selected = self._search_states[self._best_estimator]
            self.modelcount = sum(
                search_state.total_iter for search_state in self._search_states.values()
            )
            if self._trained_estimator:
                logger.info(f"selected model: {self._trained_estimator.model}")
            estimators = []
            if self._ensemble and self._state.task in (
                "binary",
                "multiclass",
                "regression",
            ):
                search_states = list(
                    x for x in self._search_states.items() if x[1].best_config
                )
                search_states.sort(key=lambda x: x[1].best_loss)
                estimators = [
                    (
                        x[0],
                        x[1].learner_class(
                            task=self._state.task,
                            n_jobs=self._state.n_jobs,
                            **x[1].best_config,
                        ),
                    )
                    for x in search_states[:2]
                ]
                estimators += [
                    (
                        x[0],
                        x[1].learner_class(
                            task=self._state.task,
                            n_jobs=self._state.n_jobs,
                            **x[1].best_config,
                        ),
                    )
                    for x in search_states[2:]
                    if x[1].best_loss < 4 * self._selected.best_loss
                ]
                logger.info(estimators)
            if len(estimators) > 1:
                if self._state.task in CLASSIFICATION:
                    from sklearn.ensemble import StackingClassifier as Stacker
                else:
                    from sklearn.ensemble import StackingRegressor as Stacker
                if self._use_ray is not False:
                    import ray

                    n_cpus = (
                        ray.is_initialized()
                        and ray.available_resources()["CPU"]
                        or os.cpu_count()
                    )
                else:
                    n_cpus = os.cpu_count()
                ensemble_n_jobs = (
                    -self._state.n_jobs  # maximize total parallelization degree
                    if abs(self._state.n_jobs)
                    == 1  # 1 and -1 correspond to min/max parallelization
                    else max(1, int(n_cpus / 2 / self._state.n_jobs))
                    # the total degree of parallelization = parallelization degree per estimator * parallelization degree of ensemble
                )
                if isinstance(self._ensemble, dict):
                    final_estimator = self._ensemble.get(
                        "final_estimator", self._trained_estimator
                    )
                    passthrough = self._ensemble.get("passthrough", True)
                    ensemble_n_jobs = self._ensemble.get("n_jobs", ensemble_n_jobs)
                else:
                    final_estimator = self._trained_estimator
                    passthrough = True
                stacker = Stacker(
                    estimators,
                    final_estimator,
                    n_jobs=ensemble_n_jobs,
                    passthrough=passthrough,
                )
                sample_weight_dict = (
                    (self._sample_weight_full is not None)
                    and {"sample_weight": self._sample_weight_full}
                    or {}
                )
                for e in estimators:
                    e[1].__class__.init()
                import joblib

                try:
                    stacker.fit(
                        self._X_train_all,
                        self._y_train_all,
                        **sample_weight_dict,  # NOTE: _search is after kwargs is updated to fit_kwargs_by_estimator
                    )
                    logger.info(f"ensemble: {stacker}")
                    self._trained_estimator = stacker
                    self._trained_estimator.model = stacker
                except ValueError as e:
                    if passthrough:
                        logger.warning(
                            "Using passthrough=False for ensemble because the data contain categorical features."
                        )
                        stacker = Stacker(
                            estimators,
                            final_estimator,
                            n_jobs=self._state.n_jobs,
                            passthrough=False,
                        )
                        stacker.fit(
                            self._X_train_all,
                            self._y_train_all,
                            **sample_weight_dict,  # NOTE: _search is after kwargs is updated to fit_kwargs_by_estimator
                        )
                        logger.info(f"ensemble: {stacker}")
                        self._trained_estimator = stacker
                        self._trained_estimator.model = stacker
                    else:
                        raise e
                except joblib.externals.loky.process_executor.TerminatedWorkerError:
                    logger.error(
                        "No enough memory to build the ensemble."
                        " Please try increasing available RAM, decreasing n_jobs for ensemble, or disabling ensemble."
                    )
            elif self._state.retrain_final:
                # reset time budget for retraining
                if self._max_iter > 1:
                    self._state.time_from_start -= self._state.time_budget
                if (
                    self._state.task in TS_FORECAST
                    or self._trained_estimator is None
                    or self._trained_estimator.model is None
                    or (
                        self._state.time_budget - self._state.time_from_start
                        > self._selected.est_retrain_time(self.data_size_full)
                        and self._selected.best_config_sample_size
                        == self._state.data_size[0]
                    )
                ):
                    state = self._search_states[self._best_estimator]
                    (
                        self._trained_estimator,
                        retrain_time,
                    ) = self._state._train_with_config(
                        self._best_estimator,
                        state.best_config,
                        self.data_size_full,
                    )
                    logger.info(
                        "retrain {} for {:.1f}s".format(
                            self._best_estimator, retrain_time
                        )
                    )
                    state.best_config_train_time = retrain_time
                    if self._trained_estimator:
                        logger.info(f"retrained model: {self._trained_estimator.model}")
                else:
                    logger.info("not retraining because the time budget is too small.")

    def __del__(self):
        if (
            hasattr(self, "_trained_estimator")
            and self._trained_estimator
            and hasattr(self._trained_estimator, "cleanup")
        ):
            self._trained_estimator.cleanup()
            del self._trained_estimator

    def _select_estimator(self, estimator_list):
        if self._learner_selector == "roundrobin":
            self._estimator_index += 1
            if self._estimator_index == len(estimator_list):
                self._estimator_index = 0
            return estimator_list[self._estimator_index]
        min_estimated_cost, selected = np.Inf, None
        inv = []
        untried_exists = False
        for i, estimator in enumerate(estimator_list):
            if estimator in self._search_states and (
                self._search_states[estimator].sample_size
            ):  # sample_size=None meaning no result
                search_state = self._search_states[estimator]
                if (
                    self._search_states[estimator].time2eval_best
                    > self._state.time_budget - self._state.time_from_start
                    or self._iter_per_learner_fullsize[estimator]
                    >= self._max_iter_per_learner
                ):
                    inv.append(0)
                    continue
                estimated_cost = search_state.estimated_cost4improvement
                if search_state.sample_size < self._state.data_size[0]:
                    estimated_cost = min(
                        estimated_cost,
                        search_state.time2eval_best
                        * min(
                            SAMPLE_MULTIPLY_FACTOR,
                            self._state.data_size[0] / search_state.sample_size,
                        ),
                    )
                gap = search_state.best_loss - self._state.best_loss
                if gap > 0 and not self._ensemble:
                    delta_loss = (
                        search_state.best_loss_old - search_state.best_loss
                    ) or search_state.best_loss
                    delta_time = (
                        search_state.total_time_used - search_state.time_best_found_old
                    ) or 1e-10
                    speed = delta_loss / delta_time
                    if speed:
                        estimated_cost = max(2 * gap / speed, estimated_cost)
                estimated_cost = estimated_cost or 1e-9
                inv.append(1 / estimated_cost)
            else:
                estimated_cost = self._eci[i]
                inv.append(0)
                untried_exists = True
            if estimated_cost < min_estimated_cost:
                min_estimated_cost = estimated_cost
                selected = estimator
        if untried_exists or not selected:
            state = self._search_states.get(selected)
            if not (state and state.sample_size):
                return selected
        s = sum(inv)
        p = self._random.rand()
        q = 0
        for i in range(len(inv)):
            if inv[i]:
                q += inv[i] / s
                if p < q:
                    return estimator_list[i]<|MERGE_RESOLUTION|>--- conflicted
+++ resolved
@@ -544,116 +544,6 @@
                 and 'final_estimator' to specify the passthrough and
                 final_estimator in the stacker. The dict can also contain
                 'n_jobs' as the key to specify the number of jobs for the stacker.
-<<<<<<< HEAD
-             eval_method: A string of resampling strategy, one of
-                 ['auto', 'cv', 'holdout'].
-             split_ratio: A float of the valiation data percentage for holdout.
-             n_splits: An integer of the number of folds for cross - validation.
-             log_type: A string of the log type, one of
-                 ['better', 'all'].
-                 'better' only logs configs with better loss than previos iters
-                 'all' logs all the tried configs.
-             model_history: A boolean of whether to keep the best
-                 model per estimator. Make sure memory is large enough if setting to True.
-             log_training_metric: A boolean of whether to log the training
-                 metric for each model.
-             mem_thres: A float of the memory size constraint in bytes.
-             pred_time_limit: A float of the prediction latency constraint in seconds.
-                 It refers to the average prediction time per row in validation data.
-             train_time_limit: A float of the training time constraint in seconds.
-             verbose: int, default=3 | Controls the verbosity, higher means more
-                 messages.
-             retrain_full: bool or str, default=True | whether to retrain the
-                 selected model on the full training data when using holdout.
-                 True - retrain only after search finishes; False - no retraining;
-                 'budget' - do best effort to retrain without violating the time
-                 budget.
-             split_type: str or splitter object, default="auto" | the data split type.
-                 * A valid splitter object is an instance of a derived class of scikit-learn
-                 [KFold](https://scikit-learn.org/stable/modules/generated/sklearn.model_selection.KFold.html#sklearn.model_selection.KFold)
-                 and have ``split`` and ``get_n_splits`` methods with the same signatures.
-                 Set eval_method to "cv" to use the splitter object.
-                 * Valid str options depend on different tasks.
-                 For classification tasks, valid choices are
-                     ["auto", 'stratified', 'uniform', 'time', 'group']. "auto" -> stratified.
-                 For regression tasks, valid choices are ["auto", 'uniform', 'time'].
-                     "auto" -> uniform.
-                 For ts_forecast tasks, must be "auto" or 'time'.
-                 For ranking task, must be "auto" or 'group'.
-             hpo_method: str, default="auto" | The hyperparameter
-                 optimization method. By default, CFO is used for sequential
-                 search and BlendSearch is used for parallel search.
-                 No need to set when using flaml's default search space or using
-                 a simple customized search space. When set to 'bs', BlendSearch
-                 is used. BlendSearch can be tried when the search space is
-                 complex, for example, containing multiple disjoint, discontinuous
-                 subspaces. When set to 'random', random search is used.
-             starting_points: A dictionary or a str to specify the starting hyperparameter
-                 config for the estimators | default="static".
-                 If str:
-                     - if "data", use data-dependent defaults;
-                     - if "data:path" use data-dependent defaults which are stored at path;
-                     - if "static", use data-independent defaults.
-                 If dict, keys are the name of the estimators, and values are the starting
-                 hyperparamter configurations for the corresponding estimators.
-                 The value can be a single hyperparamter configuration dict or a list
-                 of hyperparamter configuration dicts.
-                 In the following code example, we get starting_points from the
-                 `automl` object and use them in the `new_automl` object.
-                 e.g.,
-
-         ```python
-         from flaml import AutoML
-         automl = AutoML()
-         X_train, y_train = load_iris(return_X_y=True)
-         automl.fit(X_train, y_train)
-         starting_points = automl.best_config_per_estimator
-
-         new_automl = AutoML()
-         new_automl.fit(X_train, y_train, starting_points=starting_points)
-         ```
-
-             seed: int or None, default=None | The random seed for hpo.
-             n_concurrent_trials: [Experimental] int, default=1 | The number of
-                 concurrent trials. When n_concurrent_trials > 1, flaml performes
-                 [parallel tuning](https://microsoft.github.io/FLAML/docs/Use-Cases/Task-Oriented-AutoML#parallel-tuning)
-                 and installation of ray is required: `pip install flaml[ray]`.
-             keep_search_state: boolean, default=False | Whether to keep data needed
-                 for model search after fit(). By default the state is deleted for
-                 space saving.
-             early_stop: boolean, default=False | Whether to stop early if the
-                 search is considered to converge.
-             append_log: boolean, default=False | Whetehr to directly append the log
-                 records to the input log file if it exists.
-             auto_augment: boolean, default=True | Whether to automatically
-                 augment rare classes.
-             min_sample_size: int, default=MIN_SAMPLE_TRAIN | the minimal sample
-                 size when sample=True.
-             use_ray: boolean or dict,
-                If boolean: default=False | Whether to use ray to run the training
-                in separate processes. This can be used to prevent OOM for large
-                datasets, but will incur more overhead in time.
-                If dict: the dict contains the keywords arguments to be passed to
-                [ray.tune.run](https://docs.ray.io/en/latest/tune/api_docs/execution.html).
-             metric_constraints: list, default=[] | The list of metric constraints.
-                 Each element in this list is a 3-tuple, which shall be expressed
-                 in the following format: the first element of the 3-tuple is the name of the
-                 metric, the second element is the inequality sign chosen from ">=" and "<=",
-                 and the third element is the constraint value. E.g., `('val_loss', '<=', 0.1)`.
-                 Note that all the metric names in metric_constraints need to be reported via
-                 the metrics_to_log dictionary returned by a customized metric function.
-                 The customized metric function shall be provided via the `metric` key word
-                 argument of the fit() function or the automl constructor.
-                 Find an example in the 4th constraint type in this [doc](https://microsoft.github.io/FLAML/docs/Use-Cases/Task-Oriented-AutoML#constraint).
-                 If `pred_time_limit` is provided as one of keyword arguments to fit() function or
-                 the automl constructor, flaml will automatically (and under the hood)
-                 add it as an additional element in the metric_constraints. Essentially 'pred_time_limit'
-                 specifies a constraint about the prediction latency constraint in seconds.
-             custom_hp: dict, default=None | The custom search space specified by user
-                 Each key is the estimator name, each value is a dict of the custom search space for that estimator. Notice the
-                 domain of the custom search space can either be a value of a sample.Domain object.
-                 e.g.,
-=======
             eval_method: A string of resampling strategy, one of
                 ['auto', 'cv', 'holdout'].
             split_ratio: A float of the valiation data percentage for holdout.
@@ -738,10 +628,12 @@
                 augment rare classes.
             min_sample_size: int, default=MIN_SAMPLE_TRAIN | the minimal sample
                 size when sample=True.
-            use_ray: boolean, default=False | Whether to use ray to run the training
+            use_ray: boolean or dict,
+                If boolean: default=False | Whether to use ray to run the training
                 in separate processes. This can be used to prevent OOM for large
-                datasets, but will incur more overhead in time. Only use it if
-                you run into OOM failures.
+                datasets, but will incur more overhead in time.
+                If dict: the dict contains the keywords arguments to be passed to
+                [ray.tune.run](https://docs.ray.io/en/latest/tune/api_docs/execution.html).
             metric_constraints: list, default=[] | The list of metric constraints.
                 Each element in this list is a 3-tuple, which shall be expressed
                 in the following format: the first element of the 3-tuple is the name of the
@@ -760,7 +652,6 @@
                 Each key is the estimator name, each value is a dict of the custom search space for that estimator. Notice the
                 domain of the custom search space can either be a value of a sample.Domain object.
                 e.g.,
->>>>>>> 927a4eea
 
         ```python
         custom_hp = {

--- conflicted
+++ resolved
@@ -1132,24 +1132,22 @@
                 X, y, self._state.task
             )
             self._label_transformer = self._transformer.label_transformer
-<<<<<<< HEAD
+            if self._state.task == TOKENCLASSIFICATION:
+                if hasattr(self._label_transformer, "label_list"):
+                    self._state.fit_kwargs.update(
+                        {"label_list": self._label_transformer.label_list}
+                    )
+                elif "label_list" not in self._state.fit_kwargs:
+                    for each_fit_kwargs in self._state.fit_kwargs_by_estimator.values():
+                        assert (
+                            "label_list" in each_fit_kwargs
+                        ), "For the token-classification task, you must either (1) pass token labels; or (2) pass id labels and the label list. "
+                        "Please refer to the documentation for more details: https://microsoft.github.io/FLAML/docs/Examples/AutoML-NLP#a-simple-token-classification-example"
             self._feature_names_in_ = (
                 self._X_train_all.columns.to_list()
                 if hasattr(self._X_train_all, "columns")
                 else None
             )
-=======
-            if hasattr(self._label_transformer, "label_list"):
-                self._state.fit_kwargs.update(
-                    {"label_list": self._label_transformer.label_list}
-                )
-            elif self._state.task == TOKENCLASSIFICATION:
-                if "label_list" not in self._state.fit_kwargs:
-                    for each_fit_kwargs in self._state.fit_kwargs_by_estimator.values():
-                        assert (
-                            "label_list" in each_fit_kwargs
-                        ), "For the token-classification task, you must either (1) pass token labels; or (2) pass id labels and the label list. Please refer to the documentation for more details: https://microsoft.github.io/FLAML/docs/Examples/AutoML-NLP#a-simple-token-classification-example"
->>>>>>> 59bd3c19
 
         self._sample_weight_full = self._state.fit_kwargs.get(
             "sample_weight"

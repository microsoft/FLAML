# !
#  * Copyright (c) FLAML authors. All rights reserved.
#  * Licensed under the MIT License. See LICENSE file in the
#  * project root for license information.
import time
import os
from typing import Callable, Optional, List, Union
from functools import partial
import numpy as np
from scipy.sparse import issparse
from sklearn.model_selection import (
    train_test_split,
    RepeatedStratifiedKFold,
    RepeatedKFold,
    GroupKFold,
    TimeSeriesSplit,
    GroupShuffleSplit,
)
from sklearn.utils import shuffle
from sklearn.base import BaseEstimator
import pandas as pd
import logging
import json
from .ml import (
    compute_estimator,
    train_estimator,
    get_estimator_class,
    get_classification_objective,
)
from .config import (
    MIN_SAMPLE_TRAIN,
    MEM_THRES,
    RANDOM_SEED,
    SMALL_LARGE_THRES,
    CV_HOLDOUT_THRESHOLD,
    SPLIT_RATIO,
    N_SPLITS,
    SAMPLE_MULTIPLY_FACTOR,
)
from .data import (
    concat,
    CLASSIFICATION,
    TOKENCLASSIFICATION,
    TS_FORECAST,
    FORECAST,
    REGRESSION,
    _is_nlp_task,
)
from . import tune
from .training_log import training_log_reader, training_log_writer

logger = logging.getLogger(__name__)
logger_formatter = logging.Formatter(
    "[%(name)s: %(asctime)s] {%(lineno)d} %(levelname)s - %(message)s", "%m-%d %H:%M:%S"
)

try:
    import mlflow
except ImportError:
    mlflow = None


class SearchState:
    @property
    def search_space(self):
        return self._search_space_domain

    @property
    def estimated_cost4improvement(self):
        return max(
            self.time_best_found - self.time_best_found_old,
            self.total_time_used - self.time_best_found,
        )

    def __init__(self, learner_class, data_size, task, starting_point=None):
        self.init_eci = learner_class.cost_relative2lgbm()
        self._search_space_domain = {}
        self.init_config = {}
        self.low_cost_partial_config = {}
        self.cat_hp_cost = {}
        self.data_size = data_size
        self.ls_ever_converged = False
        self.learner_class = learner_class
        search_space = learner_class.search_space(data_size=data_size, task=task)
        for name, space in search_space.items():
            assert (
                "domain" in space
            ), f"{name}'s domain is missing in the search space spec {space}"
            self._search_space_domain[name] = space["domain"]
            if "init_value" in space:
                self.init_config[name] = space["init_value"]
            if "low_cost_init_value" in space:
                self.low_cost_partial_config[name] = space["low_cost_init_value"]
            if "cat_hp_cost" in space:
                self.cat_hp_cost[name] = space["cat_hp_cost"]
            # if a starting point is provided, set the init config to be
            # the starting point provided
            if (
                isinstance(starting_point, dict)
                and starting_point.get(name) is not None
            ):
                self.init_config[name] = starting_point[name]

        if isinstance(starting_point, list):
            self.init_config = starting_point
        self._hp_names = list(self._search_space_domain.keys())
        self.search_alg = None
        self.best_config = None
        self.best_loss = self.best_loss_old = np.inf
        self.total_time_used = 0
        self.total_iter = 0
        self.base_eci = None
        self.time_best_found = self.time_best_found_old = 0
        self.time2eval_best = 0
        self.time2eval_best_old = 0
        self.trained_estimator = None
        self.sample_size = None
        self.trial_time = 0

    def update(self, result, time_used):
        if result:
            config = result["config"]
            if config and "FLAML_sample_size" in config:
                self.sample_size = config["FLAML_sample_size"]
            else:
                self.sample_size = self.data_size[0]
            obj = result["val_loss"]
            metric_for_logging = result["metric_for_logging"]
            time2eval = result["time_total_s"]
            trained_estimator = result["trained_estimator"]
            del result["trained_estimator"]  # free up RAM
            n_iter = (
                trained_estimator
                and hasattr(trained_estimator, "ITER_HP")
                and trained_estimator.params[trained_estimator.ITER_HP]
            )
            if n_iter:
                config[trained_estimator.ITER_HP] = n_iter
        else:
            obj, time2eval, trained_estimator = np.inf, 0.0, None
            metric_for_logging = config = None
        self.trial_time = time2eval
        self.total_time_used += time_used
        self.total_iter += 1

        if self.base_eci is None:
            self.base_eci = time_used
        if (obj is not None) and (self.best_loss is None or obj < self.best_loss):
            self.best_loss_old = self.best_loss if self.best_loss < np.inf else 2 * obj
            self.best_loss = obj
            self.time_best_found_old = self.time_best_found
            self.time_best_found = self.total_time_used
            self.iter_best_found = self.total_iter
            self.best_config = config
            self.best_config_sample_size = self.sample_size
            self.best_config_train_time = time_used
            if time2eval:
                self.time2eval_best_old = self.time2eval_best
                self.time2eval_best = time2eval
            if (
                self.trained_estimator
                and trained_estimator
                and self.trained_estimator != trained_estimator
            ):
                self.trained_estimator.cleanup()
            if trained_estimator:
                self.trained_estimator = trained_estimator
        elif trained_estimator:
            trained_estimator.cleanup()
        self.metric_for_logging = metric_for_logging
        self.val_loss, self.config = obj, config

    def get_hist_config_sig(self, sample_size, config):
        config_values = tuple([config[k] for k in self._hp_names])
        config_sig = str(sample_size) + "_" + str(config_values)
        return config_sig

    def est_retrain_time(self, retrain_sample_size):
        assert (
            self.best_config_sample_size is not None
        ), "need to first get best_config_sample_size"
        return self.time2eval_best * retrain_sample_size / self.best_config_sample_size


class AutoMLState:
    def _prepare_sample_train_data(self, sample_size):
        sampled_weight = groups = None
        if sample_size <= self.data_size[0]:
            if isinstance(self.X_train, pd.DataFrame):
                sampled_X_train = self.X_train.iloc[:sample_size]
            else:
                sampled_X_train = self.X_train[:sample_size]
            sampled_y_train = self.y_train[:sample_size]
            weight = self.fit_kwargs.get("sample_weight")
            if weight is not None:
                sampled_weight = weight[:sample_size]
            if self.groups is not None:
                groups = self.groups[:sample_size]
        else:
            sampled_X_train = self.X_train_all
            sampled_y_train = self.y_train_all
            if "sample_weight" in self.fit_kwargs:
                sampled_weight = self.sample_weight_all
            if self.groups is not None:
                groups = self.groups_all
        return sampled_X_train, sampled_y_train, sampled_weight, groups

    def _compute_with_config_base(self, estimator, config_w_resource):
        if "FLAML_sample_size" in config_w_resource:
            sample_size = int(config_w_resource["FLAML_sample_size"])
        else:
            sample_size = self.data_size[0]
        (
            sampled_X_train,
            sampled_y_train,
            sampled_weight,
            groups,
        ) = self._prepare_sample_train_data(sample_size)
        if sampled_weight is not None:
            weight = self.fit_kwargs["sample_weight"]
            self.fit_kwargs["sample_weight"] = sampled_weight
        else:
            weight = None
        if groups is not None:
            self.fit_kwargs["groups"] = groups
        config = config_w_resource.copy()
        if "FLAML_sample_size" in config:
            del config["FLAML_sample_size"]
        budget = (
            None
            if self.time_budget is None
            else self.time_budget - self.time_from_start
            if sample_size == self.data_size[0]
            else (self.time_budget - self.time_from_start)
            / 2
            * sample_size
            / self.data_size[0]
        )

        if _is_nlp_task(self.task):
            self.fit_kwargs["X_val"] = self.X_val
            self.fit_kwargs["y_val"] = self.y_val

        (
            trained_estimator,
            val_loss,
            metric_for_logging,
            _,
            pred_time,
        ) = compute_estimator(
            sampled_X_train,
            sampled_y_train,
            self.X_val,
            self.y_val,
            self.weight_val,
            self.groups_val,
            self.train_time_limit
            if budget is None
            else min(budget, self.train_time_limit),
            self.kf,
            config,
            self.task,
            estimator,
            self.eval_method,
            self.metric,
            self.best_loss,
            self.n_jobs,
            self.learner_classes.get(estimator),
            self.log_training_metric,
            self.fit_kwargs,
        )
        if self.retrain_final and not self.model_history:
            trained_estimator.cleanup()

        if _is_nlp_task(self.task):
            del self.fit_kwargs["X_val"]
            del self.fit_kwargs["y_val"]

        result = {
            "pred_time": pred_time,
            "wall_clock_time": time.time() - self._start_time_flag,
            "metric_for_logging": metric_for_logging,
            "val_loss": val_loss,
            "trained_estimator": trained_estimator,
        }
        if sampled_weight is not None:
            self.fit_kwargs["sample_weight"] = weight
        return result

    def _train_with_config(
        self,
        estimator,
        config_w_resource,
        sample_size=None,
    ):
        if not sample_size:
            sample_size = config_w_resource.get(
                "FLAML_sample_size", len(self.y_train_all)
            )
        config = config_w_resource.get("ml", config_w_resource).copy()
        if "FLAML_sample_size" in config:
            del config["FLAML_sample_size"]
        if "learner" in config:
            del config["learner"]
        (
            sampled_X_train,
            sampled_y_train,
            sampled_weight,
            groups,
        ) = self._prepare_sample_train_data(sample_size)
        if sampled_weight is not None:
            weight = self.fit_kwargs["sample_weight"]
            self.fit_kwargs["sample_weight"] = sampled_weight
        else:
            weight = None
        if groups is not None:
            self.fit_kwargs["groups"] = groups
        budget = (
            None
            if self.time_budget is None
            else self.time_budget - self.time_from_start
        )
        if self.resources_per_trial.get("gpu", 0) > 0:

            def _trainable_function_wrapper(config: dict):

                return_estimator, train_time = train_estimator(
                    X_train=sampled_X_train,
                    y_train=sampled_y_train,
                    config_dic=config,
                    task=self.task,
                    estimator_name=estimator,
                    n_jobs=self.n_jobs,
                    estimator_class=self.learner_classes.get(estimator),
                    budget=budget,
                    fit_kwargs=self.fit_kwargs,
                )
                return {"estimator": return_estimator, "train_time": train_time}

            if estimator not in self.learner_classes:
                self.learner_classes[estimator] = get_estimator_class(
                    self.task, estimator
                )

            analysis = tune.run(
                _trainable_function_wrapper,
                config=config_w_resource,
                metric="train_time",
                mode="min",
                resources_per_trial=self.resources_per_trial,
                num_samples=1,
                use_ray=True,
            )
            result = list(analysis.results.values())[0]
            estimator, train_time = result["estimator"], result["train_time"]

        else:
            if _is_nlp_task(self.task):
                use_ray = self.fit_kwargs.get("use_ray")
                self.fit_kwargs["use_ray"] = False
            estimator, train_time = train_estimator(
                X_train=sampled_X_train,
                y_train=sampled_y_train,
                config_dic=config,
                task=self.task,
                estimator_name=estimator,
                n_jobs=self.n_jobs,
                estimator_class=self.learner_classes.get(estimator),
                budget=budget,
                fit_kwargs=self.fit_kwargs,
            )
            if _is_nlp_task(self.task):
                if use_ray:
                    self.fit_kwargs["use_ray"] = use_ray
                else:
                    del self.fit_kwargs["use_ray"]
        if sampled_weight is not None:
            self.fit_kwargs["sample_weight"] = weight
        return estimator, train_time


def size(state: AutoMLState, config: dict) -> float:
    """Size function.

    Returns:
        The mem size in bytes for a config.
    """
    config = config.get("ml", config)
    estimator = config["learner"]
    learner_class = state.learner_classes.get(estimator)
    return learner_class.size(config)


class AutoML(BaseEstimator):
    """The AutoML class.
    Example:

    ```python
    automl = AutoML()
    automl_settings = {
        "time_budget": 60,
        "metric": 'accuracy',
        "task": 'classification',
        "log_file_name": 'mylog.log',
    }
    automl.fit(X_train = X_train, y_train = y_train, **automl_settings)
    ```

    """

    from .version import __version__

    def __init__(self, **settings):
        """Constructor.

        Many settings in fit() can be passed to the constructor too.
        If an argument in fit() is provided, it will override the setting passed to the constructor.
        If an argument in fit() is not provided but provided in the constructor, the value passed to the constructor will be used.

        Args:
            metric: A string of the metric name or a function,
                e.g., 'accuracy', 'roc_auc', 'roc_auc_ovr', 'roc_auc_ovo',
                'f1', 'micro_f1', 'macro_f1', 'log_loss', 'mae', 'mse', 'r2',
                'mape'. Default is 'auto'.
                If passing a customized metric function, the function needs to
                have the follwing signature:
        ```python
        def custom_metric(
            X_test, y_test, estimator, labels,
            X_train, y_train, weight_test=None, weight_train=None,
            config=None, groups_test=None, groups_train=None,
        ):
            return metric_to_minimize, metrics_to_log
        ```

                which returns a float number as the minimization objective,
                and a dictionary as the metrics to log. E.g.,

        ```python
        def custom_metric(
            X_val, y_val, estimator, labels,
            X_train, y_train, weight_val=None, weight_train=None,
            **args,
        ):
            from sklearn.metrics import log_loss
            import time

            start = time.time()
            y_pred = estimator.predict_proba(X_val)
            pred_time = (time.time() - start) / len(X_val)
            val_loss = log_loss(y_val, y_pred, labels=labels, sample_weight=weight_val)
            y_pred = estimator.predict_proba(X_train)
            train_loss = log_loss(y_train, y_pred, labels=labels, sample_weight=weight_train)
            alpha = 0.5
            return val_loss * (1 + alpha) - alpha * train_loss, {
                "val_loss": val_loss,
                "train_loss": train_loss,
                "pred_time": pred_time,
            }
        ```
            task: A string of the task type, e.g.,
                'classification', 'regression', 'ts_forecast', 'rank',
                'seq-classification', 'seq-regression'.
            n_jobs: An integer of the number of threads for training.
            gpu_per_trial: A float of the number of gpus per trial, only used by TransformersEstimator.
            log_file_name: A string of the log file name. To disable logging,
                set it to be an empty string "".
            estimator_list: A list of strings for estimator names, or 'auto'
                e.g., ```['lgbm', 'xgboost', 'xgb_limitdepth', 'catboost', 'rf', 'extra_tree']```

            time_budget: A float number of the time budget in seconds.
                Use -1 if no time limit.
            max_iter: An integer of the maximal number of iterations.
            sample: A boolean of whether to sample the training data during
                search.
            ensemble: boolean or dict | default=False. Whether to perform
                ensemble after search. Can be a dict with keys 'passthrough'
                and 'final_estimator' to specify the passthrough and
                final_estimator in the stacker.
            eval_method: A string of resampling strategy, one of
                ['auto', 'cv', 'holdout'].
            split_ratio: A float of the valiation data percentage for holdout.
            n_splits: An integer of the number of folds for cross - validation.
            log_type: A string of the log type, one of
                ['better', 'all'].
                'better' only logs configs with better loss than previos iters
                'all' logs all the tried configs.
            model_history: A boolean of whether to keep the best
                model per estimator. Make sure memory is large enough if setting to True.
            log_training_metric: A boolean of whether to log the training
                metric for each model.
            mem_thres: A float of the memory size constraint in bytes.
            pred_time_limit: A float of the prediction latency constraint in seconds.
                It refers to the average prediction time per row in validation data.
            train_time_limit: A float of the training time constraint in seconds.
            verbose: int, default=3 | Controls the verbosity, higher means more
                messages.
            retrain_full: bool or str, default=True | whether to retrain the
                selected model on the full training data when using holdout.
                True - retrain only after search finishes; False - no retraining;
                'budget' - do best effort to retrain without violating the time
                budget.
            split_type: str or splitter object, default="auto" | the data split type.
                A valid splitter object is an instance of a derived class of scikit-learn KFold
                (https://scikit-learn.org/stable/modules/generated/sklearn.model_selection.KFold.html#sklearn.model_selection.KFold)
                and have ``split`` and ``get_n_splits`` methods with the same signatures.
                Valid str options depend on different tasks.
                For classification tasks, valid choices are [
                    "auto", 'stratified', 'uniform', 'time']. "auto" -> stratified.
                For regression tasks, valid choices are ["auto", 'uniform', 'time'].
                    "auto" -> uniform.
                For ts_forecast tasks, must be "auto" or 'time'.
                For ranking task, must be "auto" or 'group'.
            hpo_method: str, default="auto" | The hyperparameter
                optimization method. By default, CFO is used for sequential
                search and BlendSearch is used for parallel search.
                No need to set when using flaml's default search space or using
                a simple customized search space. When set to 'bs', BlendSearch
                is used. BlendSearch can be tried when the search space is
                complex, for example, containing multiple disjoint, discontinuous
                subspaces. When set to 'random', random search is used.
            starting_points: A dictionary to specify the starting hyperparameter
                config for the estimators.
                Keys are the name of the estimators, and values are the starting
                hyperparamter configurations for the corresponding estimators.
                The value can be a single hyperparamter configuration dict or a list
                of hyperparamter configuration dicts.
                In the following code example, we get starting_points from the
                `automl` object and use them in the `new_automl` object.
                e.g.,


        ```python
        from flaml import AutoML
        automl = AutoML()
        X_train, y_train = load_iris(return_X_y=True)
        automl.fit(X_train, y_train)
        starting_points = automl.best_config_per_estimator

        new_automl = AutoML()
        new_automl.fit(X_train, y_train, starting_points=starting_points)
        ```

            seed: int or None, default=None | The random seed for np.random.
            n_concurrent_trials: [Experimental] int, default=1 | The number of
                concurrent trials. For n_concurrent_trials > 1, installation of
                ray is required: `pip install flaml[ray]`.
            keep_search_state: boolean, default=False | Whether to keep data needed
                for model search after fit(). By default the state is deleted for
                space saving.
            early_stop: boolean, default=False | Whether to stop early if the
                search is considered to converge.
            append_log: boolean, default=False | Whetehr to directly append the log
                records to the input log file if it exists.
            auto_augment: boolean, default=True | Whether to automatically
                augment rare classes.
            min_sample_size: int, default=MIN_SAMPLE_TRAIN | the minimal sample
                size when sample=True.
            use_ray: boolean, default=False | Whether to use ray to run the training
                in separate processes. This can be used to prevent OOM for large
                datasets, but will incur more overhead in time. Only use it if
                you run into OOM failures.

        """
        self._track_iter = 0
        self._state = AutoMLState()
        self._state.learner_classes = {}
        self._settings = settings
        settings["time_budget"] = settings.get("time_budget", 60)
        settings["task"] = settings.get("task", "classification")
        settings["n_jobs"] = settings.get("n_jobs", -1)
        settings["gpu_per_trial"] = settings.get("gpu_per_trial", 0)
        settings["eval_method"] = settings.get("eval_method", "auto")
        settings["split_ratio"] = settings.get("split_ratio", SPLIT_RATIO)
        settings["n_splits"] = settings.get("n_splits", N_SPLITS)
        settings["auto_augment"] = settings.get("auto_augment", True)
        settings["metric"] = settings.get("metric", "auto")
        settings["estimator_list"] = settings.get("estimator_list", "auto")
        settings["log_file_name"] = settings.get("log_file_name", "")
        settings["max_iter"] = settings.get("max_iter", 1000000)
        settings["sample"] = settings.get("sample", True)
        settings["ensemble"] = settings.get("ensemble", False)
        settings["log_type"] = settings.get("log_type", "better")
        settings["model_history"] = settings.get("model_history", False)
        settings["log_training_metric"] = settings.get("log_training_metric", False)
        settings["mem_thres"] = settings.get("mem_thres", MEM_THRES)
        settings["pred_time_limit"] = settings.get("pred_time_limit", np.inf)
        settings["train_time_limit"] = settings.get("train_time_limit", np.inf)
        settings["verbose"] = settings.get("verbose", 3)
        settings["retrain_full"] = settings.get("retrain_full", True)
        settings["split_type"] = settings.get("split_type", "auto")
        settings["hpo_method"] = settings.get("hpo_method", "auto")
        settings["learner_selector"] = settings.get("learner_selector", "sample")
        settings["starting_points"] = settings.get("starting_points", {})
        settings["n_concurrent_trials"] = settings.get("n_concurrent_trials", 1)
        settings["keep_search_state"] = settings.get("keep_search_state", False)
        settings["early_stop"] = settings.get("early_stop", False)
        settings["append_log"] = settings.get("append_log", False)
        settings["min_sample_size"] = settings.get("min_sample_size", MIN_SAMPLE_TRAIN)
        settings["use_ray"] = settings.get("use_ray", False)
        self._estimator_type = (
            "classifier" if settings["task"] in CLASSIFICATION else "regressor"
        )

    def get_params(self, deep=False):
        return self._settings.copy()

    @property
    def config_history(self):
        """A dictionary of iter->(estimator, config, time),
        storing the best estimator, config, and the time when the best
        model is updated each time.
        """
        return self._config_history

    @property
    def model(self):
        """An object with `predict()` and `predict_proba()` method (for
        classification), storing the best trained model.
        """
        return self.__dict__.get("_trained_estimator")

    def best_model_for_estimator(self, estimator_name):
        """Return the best model found for a particular estimator.

        Args:
            estimator_name: a str of the estimator's name.

        Returns:
            An object storing the best model for estimator_name.
            If `model_history` was set to False during fit(), then the returned model
            is untrained unless estimator_name is the best estimator.
            If `model_history` was set to True, then the returned model is trained.
        """
        state = self._search_states.get(estimator_name)
        return state and getattr(state, "trained_estimator", None)

    @property
    def best_estimator(self):
        """A string indicating the best estimator found."""
        return self._best_estimator

    @property
    def best_iteration(self):
        """An integer of the iteration number where the best
        config is found."""
        return self._best_iteration

    @property
    def best_config(self):
        """A dictionary of the best configuration."""
        state = self._search_states.get(self._best_estimator)
        return state and getattr(state, "best_config", None)

    @property
    def best_config_per_estimator(self):
        """A dictionary of all estimators' best configuration."""
        return {
            e: e_search_state.best_config
            for e, e_search_state in self._search_states.items()
        }

    @property
    def best_loss_per_estimator(self):
        """A dictionary of all estimators' best loss."""
        return {
            e: e_search_state.best_loss
            for e, e_search_state in self._search_states.items()
        }

    @property
    def best_loss(self):
        """A float of the best loss found."""
        return self._state.best_loss

    @property
    def best_config_train_time(self):
        """A float of the seconds taken by training the best config."""
        return getattr(
            self._search_states[self._best_estimator], "best_config_train_time", None
        )

    def save_best_config(self, filename):
        best = {
            "class": self.best_estimator,
            "hyperparameters": self.best_config,
        }
        os.makedirs(os.path.dirname(filename), exist_ok=True)
        with open(filename, "w") as f:
            json.dump(best, f)

    @property
    def classes_(self):
        """A list of n_classes elements for class labels."""
        attr = getattr(self, "_label_transformer", None)
        if attr:
            return attr.classes_.tolist()
        attr = getattr(self, "_trained_estimator", None)
        if attr:
            return attr.classes_.tolist()
        return None

    @property
    def time_to_find_best_model(self) -> float:
        """Time taken to find best model in seconds."""
        return self.__dict__.get("_time_taken_best_iter")

    def predict(
        self, X_test: Union[np.array, pd.DataFrame, List[str], List[List[str]]]
    ):
        """Predict label from features.

        Args:
            X_test: A numpy array of featurized instances, shape n * m,
                or for 'ts_forecast' task:
                    a pandas dataframe with the first column containing
                    timestamp values (datetime type) or an integer n for
                    the predict steps (only valid when the estimator is
                    arima or sarimax). Other columns in the dataframe
                    are assumed to be exogenous variables (categorical
                    or numeric).

        ```python
        multivariate_X_test = pd.DataFrame({
            'timeStamp': pd.date_range(start='1/1/2022', end='1/07/2022'),
            'categorical_col': ['yes', 'yes', 'no', 'no', 'yes', 'no', 'yes'],
            'continuous_col': [105, 107, 120, 118, 110, 112, 115]
        })
        model.predict(multivariate_X_test)
        ```

        Returns:
            A array-like of shape n * 1: each element is a predicted
            label for an instance.
        """
        estimator = getattr(self, "_trained_estimator", None)
        if estimator is None:
            logger.warning(
                "No estimator is trained. Please run fit with enough budget."
            )
            return None
        X_test = self._preprocess(X_test)
        y_pred = estimator.predict(X_test)
        if y_pred.ndim > 1 and isinstance(y_pred, np.ndarray):
            y_pred = y_pred.flatten()
        if self._label_transformer:
            return self._label_transformer.inverse_transform(
                pd.Series(y_pred.astype(int))
            )
        else:
            return y_pred

    def predict_proba(self, X_test):
        """Predict the probability of each class from features, only works for
        classification problems.

        Args:
            X_test: A numpy array of featurized instances, shape n * m.

        Returns:
            A numpy array of shape n * c. c is the  # classes. Each element at
            (i, j) is the probability for instance i to be in class j.
        """
        estimator = getattr(self, "_trained_estimator", None)
        if estimator is None:
            logger.warning(
                "No estimator is trained. Please run fit with enough budget."
            )
            return None
        X_test = self._preprocess(X_test)
        proba = self._trained_estimator.predict_proba(X_test)
        return proba

    def _preprocess(self, X):
        if isinstance(X, List):
            try:
                if isinstance(X[0], List):
                    X = [x for x in zip(*X)]
                X = pd.DataFrame(
                    dict(
                        [
                            (self._transformer._str_columns[idx], X[idx])
                            if isinstance(X[0], List)
                            else (self._transformer._str_columns[idx], [X[idx]])
                            for idx in range(len(X))
                        ]
                    )
                )
            except IndexError:
                raise IndexError(
                    "Test data contains more columns than training data, exiting"
                )
        elif isinstance(X, int):
            return X
        elif issparse(X):
            X = X.tocsr()
        if self._state.task == TS_FORECAST:
            X = pd.DataFrame(X)
        if self._transformer:
            X = self._transformer.transform(X)
        return X

    def _validate_data(
        self,
        X_train_all,
        y_train_all,
        dataframe,
        label,
        X_val=None,
        y_val=None,
        groups_val=None,
        groups=None,
    ):

        if X_train_all is not None and y_train_all is not None:
            assert (
                isinstance(X_train_all, np.ndarray)
                or issparse(X_train_all)
                or isinstance(X_train_all, pd.DataFrame)
            ), (
                "X_train_all must be a numpy array, a pandas dataframe, "
                "or Scipy sparse matrix."
            )
            assert isinstance(y_train_all, np.ndarray) or isinstance(
                y_train_all, pd.Series
            ), "y_train_all must be a numpy array or a pandas series."
            assert (
                X_train_all.size != 0 and y_train_all.size != 0
            ), "Input data must not be empty."
            if isinstance(X_train_all, np.ndarray) and len(X_train_all.shape) == 1:
                X_train_all = np.reshape(X_train_all, (X_train_all.size, 1))
            if isinstance(y_train_all, np.ndarray):
                y_train_all = y_train_all.flatten()
            assert (
                X_train_all.shape[0] == y_train_all.shape[0]
            ), "# rows in X_train must match length of y_train."
            self._df = isinstance(X_train_all, pd.DataFrame)
            self._nrow, self._ndim = X_train_all.shape
            if self._state.task == TS_FORECAST:
                X_train_all = pd.DataFrame(X_train_all)
                assert (
                    X_train_all[X_train_all.columns[0]].dtype.name == "datetime64[ns]"
                ), f"For '{TS_FORECAST}' task, the first column must contain timestamp values."
            X, y = X_train_all, y_train_all
        elif dataframe is not None and label is not None:
            assert isinstance(
                dataframe, pd.DataFrame
            ), "dataframe must be a pandas DataFrame"
            assert label in dataframe.columns, "label must a column name in dataframe"
            self._df = True
            if self._state.task == TS_FORECAST:
                assert (
                    dataframe[dataframe.columns[0]].dtype.name == "datetime64[ns]"
                ), f"For '{TS_FORECAST}' task, the first column must contain timestamp values."
            X = dataframe.drop(columns=label)
            self._nrow, self._ndim = X.shape
            y = dataframe[label]
        else:
            raise ValueError("either X_train+y_train or dataframe+label are required")

        # check the validity of input dimensions under the nlp mode
        if _is_nlp_task(self._state.task):
            is_all_str = True
            is_all_list = True
            for column in X.columns:
                assert X[column].dtype.name in (
                    "object",
                    "string",
                ), "If the task is an NLP task, X can only contain text columns"
                for each_cell in X[column]:
                    if each_cell is not None:
                        is_str = isinstance(each_cell, str)
                        is_list_of_int = isinstance(each_cell, list) and all(
                            isinstance(x, int) for x in each_cell
                        )
                        is_list_of_str = isinstance(each_cell, np.ndarray) and all(
                            isinstance(x, str) for x in each_cell
                        )
                        if self._state.task == TOKENCLASSIFICATION:
                            assert is_list_of_str, (...)
                        else:
                            assert is_str or is_list_of_int, (
                            "Each column of the input must either be str (untokenized) "
                            "or a list of integers (tokenized)"
                        )
                        is_all_str &= is_str
                        is_all_list &= is_list_of_int or is_list_of_str
            assert is_all_str or is_all_list, (
                "Currently FLAML only supports two modes for NLP: either all columns of X are string (non-tokenized), "
                "or all columns of X are integer ids (tokenized)"
            )

        if issparse(X_train_all):
            self._transformer = self._label_transformer = False
            self._X_train_all, self._y_train_all = X, y
        else:
            from .data import DataTransformer

            self._transformer = DataTransformer()
            self._X_train_all, self._y_train_all = self._transformer.fit_transform(
                X, y, self._state.task
            )
            self._label_transformer = self._transformer.label_transformer
        self._sample_weight_full = self._state.fit_kwargs.get("sample_weight")
        if X_val is not None and y_val is not None:
            assert (
                isinstance(X_val, np.ndarray)
                or issparse(X_val)
                or isinstance(X_val, pd.DataFrame)
            ), (
                "X_val must be None, a numpy array, a pandas dataframe, "
                "or Scipy sparse matrix."
            )
            assert isinstance(y_val, np.ndarray) or isinstance(
                y_val, pd.Series
            ), "y_val must be None, a numpy array or a pandas series."
            assert X_val.size != 0 and y_val.size != 0, (
                "Validation data are expected to be nonempty. "
                "Use None for X_val and y_val if no validation data."
            )
            if isinstance(y_val, np.ndarray):
                y_val = y_val.flatten()
            assert (
                X_val.shape[0] == y_val.shape[0]
            ), "# rows in X_val must match length of y_val."
            if self._transformer:
                self._state.X_val = self._transformer.transform(X_val)
            else:
                self._state.X_val = X_val
            if self._label_transformer:
                self._state.y_val = self._label_transformer.transform(y_val)
            else:
                self._state.y_val = y_val
        else:
            self._state.X_val = self._state.y_val = None
        if groups is not None and len(groups) != self._nrow:
            # groups is given as group counts
            self._state.groups = np.concatenate([[i] * c for i, c in enumerate(groups)])
            assert (
                len(self._state.groups) == self._nrow
            ), "the sum of group counts must match the number of examples"
            self._state.groups_val = (
                np.concatenate([[i] * c for i, c in enumerate(groups_val)])
                if groups_val is not None
                else None
            )
        else:
            self._state.groups_val = groups_val
            self._state.groups = groups

    def _prepare_data(self, eval_method, split_ratio, n_splits):

        X_val, y_val = self._state.X_val, self._state.y_val
        if issparse(X_val):
            X_val = X_val.tocsr()
        X_train_all, y_train_all = self._X_train_all, self._y_train_all
        if issparse(X_train_all):
            X_train_all = X_train_all.tocsr()
        if (
            self._state.task in CLASSIFICATION
            and self._auto_augment
            and self._state.fit_kwargs.get("sample_weight") is None
<<<<<<< HEAD
            and self._split_type not in ["time", "group"]
        ) and self._state.task != TOKENCLASSIFICATION:
=======
            and self._split_type in ["stratified", "uniform"]
        ):
>>>>>>> f3fc35c4
            # logger.info(f"label {pd.unique(y_train_all)}")
            label_set, counts = np.unique(y_train_all, return_counts=True)
            # augment rare classes
            rare_threshld = 20
            rare = counts < rare_threshld
            rare_label, rare_counts = label_set[rare], counts[rare]
            for i, label in enumerate(rare_label):
                count = rare_count = rare_counts[i]
                rare_index = y_train_all == label
                n = len(y_train_all)
                while count < rare_threshld:
                    if self._df:
                        X_train_all = concat(
                            X_train_all, X_train_all.iloc[:n].loc[rare_index]
                        )
                    else:
                        X_train_all = concat(
                            X_train_all, X_train_all[:n][rare_index, :]
                        )
                    if isinstance(y_train_all, pd.Series):
                        y_train_all = concat(
                            y_train_all, y_train_all.iloc[:n].loc[rare_index]
                        )
                    else:
                        y_train_all = np.concatenate(
                            [y_train_all, y_train_all[:n][rare_index]]
                        )
                    count += rare_count
                logger.info(f"class {label} augmented from {rare_count} to {count}")
        SHUFFLE_SPLIT_TYPES = ["uniform", "stratified"]
        if self._split_type in SHUFFLE_SPLIT_TYPES:
            if self._sample_weight_full is not None:
                X_train_all, y_train_all, self._state.sample_weight_all = shuffle(
                    X_train_all,
                    y_train_all,
                    self._sample_weight_full,
                    random_state=RANDOM_SEED,
                )
                self._state.fit_kwargs["sample_weight"] = self._state.sample_weight_all
            else:
                X_train_all, y_train_all = shuffle(
                    X_train_all, y_train_all, random_state=RANDOM_SEED
                )
            if self._df:
                X_train_all.reset_index(drop=True, inplace=True)
                if isinstance(y_train_all, pd.Series):
                    y_train_all.reset_index(drop=True, inplace=True)

        X_train, y_train = X_train_all, y_train_all
        self._state.groups_all = self._state.groups
        if X_val is None and eval_method == "holdout":
            # if eval_method = holdout, make holdout data
            if self._split_type == "time":
                if self._state.task == TS_FORECAST:
                    num_samples = X_train_all.shape[0]
                    period = self._state.fit_kwargs["period"]
                    assert (
                        period < num_samples
                    ), f"period={period}>#examples={num_samples}"
                    split_idx = num_samples - period
                    X_train = X_train_all[:split_idx]
                    y_train = y_train_all[:split_idx]
                    X_val = X_train_all[split_idx:]
                    y_val = y_train_all[split_idx:]
                else:
                    if "sample_weight" in self._state.fit_kwargs:
                        (
                            X_train,
                            X_val,
                            y_train,
                            y_val,
                            self._state.fit_kwargs["sample_weight"],
                            self._state.weight_val,
                        ) = train_test_split(
                            X_train_all,
                            y_train_all,
                            self._state.fit_kwargs["sample_weight"],
                            test_size=split_ratio,
                            shuffle=False,
                        )
                    else:
                        X_train, X_val, y_train, y_val = train_test_split(
                            X_train_all,
                            y_train_all,
                            test_size=split_ratio,
                            shuffle=False,
                        )
            elif self._split_type == "group":
                gss = GroupShuffleSplit(
                    n_splits=1, test_size=split_ratio, random_state=RANDOM_SEED
                )
                for train_idx, val_idx in gss.split(
                    X_train_all, y_train_all, self._state.groups_all
                ):
                    if self._df:
                        X_train = X_train_all.iloc[train_idx]
                        X_val = X_train_all.iloc[val_idx]
                    else:
                        X_train, X_val = X_train_all[train_idx], X_train_all[val_idx]
                    y_train, y_val = y_train_all[train_idx], y_train_all[val_idx]
                    self._state.groups = self._state.groups_all[train_idx]
                    self._state.groups_val = self._state.groups_all[val_idx]
            elif self._state.task in CLASSIFICATION:
                # for classification, make sure the labels are complete in both
                # training and validation data
                label_set, first = np.unique(y_train_all, return_index=True)
                rest = []
                last = 0
                first.sort()
                for i in range(len(first)):
                    rest.extend(range(last, first[i]))
                    last = first[i] + 1
                rest.extend(range(last, len(y_train_all)))
                X_first = X_train_all.iloc[first] if self._df else X_train_all[first]
                X_rest = X_train_all.iloc[rest] if self._df else X_train_all[rest]
                y_rest = y_train_all[rest]
                stratify = y_rest if self._split_type == "stratified" else None
                if "sample_weight" in self._state.fit_kwargs:
                    (
                        X_train,
                        X_val,
                        y_train,
                        y_val,
                        weight_train,
                        weight_val,
                    ) = train_test_split(
                        X_rest,
                        y_rest,
                        self._state.fit_kwargs["sample_weight"][rest],
                        test_size=split_ratio,
                        random_state=RANDOM_SEED,
                    )
                    weight1 = self._state.fit_kwargs["sample_weight"][first]
                    self._state.weight_val = concat(weight1, weight_val)
                    self._state.fit_kwargs["sample_weight"] = concat(
                        weight1, weight_train
                    )
                else:
                    X_train, X_val, y_train, y_val = train_test_split(
                        X_rest,
                        y_rest,
                        test_size=split_ratio,
                        stratify=stratify,
                        random_state=RANDOM_SEED,
                    )
                X_train = concat(X_first, X_train)
                y_train = (
                    concat(label_set, y_train)
                    if self._df
                    else np.concatenate([label_set, y_train])
                )
                X_val = concat(X_first, X_val)
                y_val = (
                    concat(label_set, y_val)
                    if self._df
                    else np.concatenate([label_set, y_val])
                )
            elif self._state.task in REGRESSION:
                if "sample_weight" in self._state.fit_kwargs:
                    (
                        X_train,
                        X_val,
                        y_train,
                        y_val,
                        self._state.fit_kwargs["sample_weight"],
                        self._state.weight_val,
                    ) = train_test_split(
                        X_train_all,
                        y_train_all,
                        self._state.fit_kwargs["sample_weight"],
                        test_size=split_ratio,
                        random_state=RANDOM_SEED,
                    )
                else:
                    X_train, X_val, y_train, y_val = train_test_split(
                        X_train_all,
                        y_train_all,
                        test_size=split_ratio,
                        random_state=RANDOM_SEED,
                    )
        self._state.data_size = X_train.shape
        self.data_size_full = len(y_train_all)
        self._state.X_train, self._state.y_train = X_train, y_train
        self._state.X_val, self._state.y_val = X_val, y_val
        self._state.X_train_all = X_train_all
        self._state.y_train_all = y_train_all
        if eval_method == "holdout":
            self._state.kf = None
            return
        if self._split_type == "group":
            # logger.info("Using GroupKFold")
            assert (
                len(self._state.groups_all) == y_train_all.size
            ), "the length of groups must match the number of examples"
            assert (
                len(np.unique(self._state.groups_all)) >= n_splits
            ), "the number of groups must be equal or larger than n_splits"
            self._state.kf = GroupKFold(n_splits)
            self._state.kf.groups = self._state.groups_all
        elif self._split_type == "stratified":
            # logger.info("Using StratifiedKFold")
            assert y_train_all.size >= n_splits, (
                f"{n_splits}-fold cross validation"
                f" requires input data with at least {n_splits} examples."
            )
            assert y_train_all.size >= 2 * n_splits, (
                f"{n_splits}-fold cross validation with metric=r2 "
                f"requires input data with at least {n_splits*2} examples."
            )
            self._state.kf = RepeatedStratifiedKFold(
                n_splits=n_splits, n_repeats=1, random_state=RANDOM_SEED
            )
        elif self._split_type == "time":
            # logger.info("Using TimeSeriesSplit")
            if self._state.task == TS_FORECAST:
                period = self._state.fit_kwargs["period"]
                if period * (n_splits + 1) > y_train_all.size:
                    n_splits = int(y_train_all.size / period - 1)
                    assert n_splits >= 2, (
                        f"cross validation for forecasting period={period}"
                        f" requires input data with at least {3 * period} examples."
                    )
                    logger.info(f"Using nsplits={n_splits} due to data size limit.")
                self._state.kf = TimeSeriesSplit(n_splits=n_splits, test_size=period)
            else:
                self._state.kf = TimeSeriesSplit(n_splits=n_splits)
        elif isinstance(self._split_type, str):
            # logger.info("Using RepeatedKFold")
            self._state.kf = RepeatedKFold(
                n_splits=n_splits, n_repeats=1, random_state=RANDOM_SEED
            )
        else:
            # logger.info("Using splitter object")
            self._state.kf = self._split_type

    def add_learner(self, learner_name, learner_class):
        """Add a customized learner.

        Args:
            learner_name: A string of the learner's name.
            learner_class: A subclass of flaml.model.BaseEstimator.
        """
        self._state.learner_classes[learner_name] = learner_class

    def get_estimator_from_log(self, log_file_name, record_id, task):
        """Get the estimator from log file.

        Args:
            log_file_name: A string of the log file name.
            record_id: An integer of the record ID in the file,
                0 corresponds to the first trial.
            task: A string of the task type,
                'binary', 'multi', 'regression', 'ts_forecast', 'rank'.

        Returns:
            An estimator object for the given configuration.
        """

        with training_log_reader(log_file_name) as reader:
            record = reader.get_record(record_id)
            estimator = record.learner
            config = record.config

        estimator, _ = train_estimator(
            X_train=None,
            y_train=None,
            config_dic=config,
            task=task,
            estimator_name=estimator,
            estimator_class=self._state.learner_classes.get(estimator),
        )
        return estimator

    def retrain_from_log(
        self,
        log_file_name,
        X_train=None,
        y_train=None,
        dataframe=None,
        label=None,
        time_budget=np.inf,
        task=None,
        eval_method=None,
        split_ratio=None,
        n_splits=None,
        split_type=None,
        groups=None,
        n_jobs=-1,
        gpu_per_trial=0,
        train_best=True,
        train_full=False,
        record_id=-1,
        auto_augment=None,
        **fit_kwargs,
    ):
        """Retrain from log file.

        Args:
            log_file_name: A string of the log file name.
            X_train: A numpy array or dataframe of training data in shape n*m.
                For 'ts_forecast' task, the first column of X_train
                must be the timestamp column (datetime type). Other
                columns in the dataframe are assumed to be exogenous
                variables (categorical or numeric).
            y_train: A numpy array or series of labels in shape n*1.
            dataframe: A dataframe of training data including label column.
                For 'ts_forecast' task, dataframe must be specified and should
                have at least two columns: timestamp and label, where the first
                column is the timestamp column (datetime type). Other columns
                in the dataframe are assumed to be exogenous variables
                (categorical or numeric).
            label: A str of the label column name, e.g., 'label';
                Note: If X_train and y_train are provided,
                dataframe and label are ignored;
                If not, dataframe and label must be provided.
            time_budget: A float number of the time budget in seconds.
            task: A string of the task type, e.g.,
                'classification', 'regression', 'ts_forecast', 'rank',
                'seq-classification', 'seq-regression'.
            eval_method: A string of resampling strategy, one of
                ['auto', 'cv', 'holdout'].
            split_ratio: A float of the validation data percentage for holdout.
            n_splits: An integer of the number of folds for cross-validation.
            split_type: str or splitter object, default="auto" | the data split type.
                A valid splitter object is an instance of a derived class of scikit-learn KFold
                (https://scikit-learn.org/stable/modules/generated/sklearn.model_selection.KFold.html#sklearn.model_selection.KFold)
                and have ``split`` and ``get_n_splits`` methods with the same signatures.
                Valid str options depend on different tasks.
                For classification tasks, valid choices are [
                    "auto", 'stratified', 'uniform', 'time', 'group']. "auto" -> stratified.
                For regression tasks, valid choices are ["auto", 'uniform', 'time'].
                    "auto" -> uniform.
                For ts_forecast tasks, must be "auto" or 'time'.
                For ranking task, must be "auto" or 'group'.
            groups: None or array-like | Group labels (with matching length to
                y_train) or groups counts (with sum equal to length of y_train)
                for training data.
            n_jobs: An integer of the number of threads for training. Use all
                available resources when n_jobs == -1.
            gpu_per_trial: A float of the number of gpus per trial. Only used by TransformersEstimator.
            train_best: A boolean of whether to train the best config in the
                time budget; if false, train the last config in the budget.
            train_full: A boolean of whether to train on the full data. If true,
                eval_method and sample_size in the log file will be ignored.
            record_id: the ID of the training log record from which the model will
                be retrained. By default `record_id = -1` which means this will be
                ignored. `record_id = 0` corresponds to the first trial, and
                when `record_id >= 0`, `time_budget` will be ignored.
            auto_augment: boolean, default=True | Whether to automatically
                augment rare classes.
            **fit_kwargs: Other key word arguments to pass to fit() function of
                the searched learners, such as sample_weight.
        """
        task = task or self._settings.get("task")
        eval_method = eval_method or self._settings.get("eval_method")
        split_ratio = split_ratio or self._settings.get("split_ratio")
        n_splits = n_splits or self._settings.get("n_splits")
        split_type = split_type or self._settings.get("split_type")
        auto_augment = (
            self._settings.get("auto_augment") if auto_augment is None else auto_augment
        )
        self._state.task = TS_FORECAST if task == FORECAST else task
        self._estimator_type = "classifier" if task in CLASSIFICATION else "regressor"

        self._state.fit_kwargs = fit_kwargs
        self._validate_data(X_train, y_train, dataframe, label, groups=groups)

        logger.info("log file name {}".format(log_file_name))

        best_config = None
        best_val_loss = float("+inf")
        best_estimator = None
        sample_size = None
        time_used = 0.0
        training_duration = 0
        best = None
        with training_log_reader(log_file_name) as reader:
            if record_id >= 0:
                best = reader.get_record(record_id)
            else:
                for record in reader.records():
                    time_used = record.wall_clock_time
                    if time_used > time_budget:
                        break
                    training_duration = time_used
                    val_loss = record.validation_loss
                    if val_loss <= best_val_loss or not train_best:
                        if val_loss == best_val_loss and train_best:
                            size = record.sample_size
                            if size > sample_size:
                                best = record
                                best_val_loss = val_loss
                                sample_size = size
                        else:
                            best = record
                            size = record.sample_size
                            best_val_loss = val_loss
                            sample_size = size
                if not training_duration:
                    logger.warning(
                        f"No estimator found within time_budget={time_budget}"
                    )
                    from .model import BaseEstimator as Estimator

                    self._trained_estimator = Estimator()
                    return training_duration
        if not best:
            return
        best_estimator = best.learner
        best_config = best.config
        sample_size = len(self._y_train_all) if train_full else best.sample_size

        logger.info(
            "estimator = {}, config = {}, #training instances = {}".format(
                best_estimator, best_config, sample_size
            )
        )
        # Partially copied from fit() function
        # Initilize some attributes required for retrain_from_log
        self._decide_split_type(split_type)
        if record_id >= 0:
            eval_method = "cv"
        elif eval_method == "auto":
            eval_method = self._decide_eval_method(time_budget)
        self.modelcount = 0
        self._auto_augment = auto_augment
        self._prepare_data(eval_method, split_ratio, n_splits)
        self._state.time_budget = None
        self._state.n_jobs = n_jobs
        import os

        self._state.resources_per_trial = (
            {"cpu": os.cpu_count(), "gpu": gpu_per_trial}
            if self._state.n_jobs < 0
            else {"cpu": self._state.n_jobs, "gpu": gpu_per_trial}
        )
        self._trained_estimator = self._state._train_with_config(
            best_estimator,
            best_config,
            sample_size=sample_size,
        )[0]
        logger.info("retrain from log succeeded")
        return training_duration

    def _decide_split_type(self, split_type):
        if self._state.task == "classification":
            self._state.task = get_classification_objective(
                len(np.unique(self._y_train_all))
            )
        if not isinstance(split_type, str):
            assert hasattr(split_type, "split") and hasattr(
                split_type, "get_n_splits"
            ), "split_type must be a string or a splitter object with split and get_n_splits methods."
            self._split_type = split_type
        elif self._state.task in CLASSIFICATION:
            assert split_type in ["auto", "stratified", "uniform", "time", "group"]
            self._split_type = (
                split_type
                if split_type != "auto"
                else self._state.groups is None and "stratified" or "group"
            )
        elif self._state.task in REGRESSION:
            assert split_type in ["auto", "uniform", "time", "group"]
            self._split_type = split_type if split_type != "auto" else "uniform"
        elif self._state.task == TS_FORECAST:
            assert split_type in ["auto", "time"]
            self._split_type = "time"
            assert isinstance(
                self._state.fit_kwargs.get("period"), int
            ), f"missing a required integer 'period' for '{TS_FORECAST}' task."
        elif self._state.task == "rank":
            assert (
                self._state.groups is not None
            ), "groups must be specified for ranking task."
            assert split_type in ["auto", "group"]
            self._split_type = "group"

    def _decide_eval_method(self, time_budget):
        if self._state.X_val is not None:
            return "holdout"
        nrow, dim = self._nrow, self._ndim
        if (
            time_budget is None
            or nrow * dim / 0.9 < SMALL_LARGE_THRES * (time_budget / 3600)
            and nrow < CV_HOLDOUT_THRESHOLD
        ):
            # time allows or sampling can be used and cv is necessary
            return "cv"
        else:
            return "holdout"

    @property
    def search_space(self) -> dict:
        """Search space.

        Must be called after fit(...)
        (use max_iter=0 and retrain_final=False to prevent actual fitting).

        Returns:
            A dict of the search space.
        """
        estimator_list = self.estimator_list
        if len(estimator_list) == 1:
            estimator = estimator_list[0]
            space = self._search_states[estimator].search_space.copy()
            space["learner"] = estimator
            return space
        choices = []
        for estimator in estimator_list:
            space = self._search_states[estimator].search_space.copy()
            space["learner"] = estimator
            choices.append(space)
        return {"ml": tune.choice(choices)}

    @property
    def low_cost_partial_config(self) -> dict:
        """Low cost partial config.

        Returns:
            A dict.
            (a) if there is only one estimator in estimator_list, each key is a
            hyperparameter name.
            (b) otherwise, it is a nested dict with 'ml' as the key, and
            a list of the low_cost_partial_configs as the value, corresponding
            to each learner's low_cost_partial_config; the estimator index as
            an integer corresponding to the cheapest learner is appended to the
            list at the end.
        """
        if len(self.estimator_list) == 1:
            estimator = self.estimator_list[0]
            c = self._search_states[estimator].low_cost_partial_config
            return c
        else:
            configs = []
            for estimator in self.estimator_list:
                c = self._search_states[estimator].low_cost_partial_config
                configs.append(c)
            configs.append(
                np.argmin(
                    [
                        self._state.learner_classes.get(estimator).cost_relative2lgbm()
                        for estimator in self.estimator_list
                    ]
                )
            )
            config = {"ml": configs}
        return config

    @property
    def cat_hp_cost(self) -> dict:
        """Categorical hyperparameter cost

        Returns:
            A dict.
            (a) if there is only one estimator in estimator_list, each key is a
            hyperparameter name.
            (b) otherwise, it is a nested dict with 'ml' as the key, and
            a list of the cat_hp_cost's as the value, corresponding
            to each learner's cat_hp_cost; the cost relative to lgbm for each
            learner (as a list itself) is appended to the list at the end.
        """
        if len(self.estimator_list) == 1:
            estimator = self.estimator_list[0]
            c = self._search_states[estimator].cat_hp_cost
            return c
        else:
            configs = []
            for estimator in self.estimator_list:
                c = self._search_states[estimator].cat_hp_cost
                configs.append(c)
            configs.append(
                [
                    self._state.learner_classes.get(estimator).cost_relative2lgbm()
                    for estimator in self.estimator_list
                ]
            )
            config = {"ml": configs}
        return config

    @property
    def points_to_evaluate(self) -> dict:
        """Initial points to evaluate.

        Returns:
            A list of dicts. Each dict is the initial point for each learner.
        """
        points = []
        for estimator in self.estimator_list:
            if isinstance(self._search_states[estimator].init_config, list):
                configs = self._search_states[estimator].init_config
            else:
                configs = [self._search_states[estimator].init_config]
            for config in configs:
                config["learner"] = estimator
                if len(self.estimator_list) > 1:
                    points.append({"ml": config})
                else:
                    points.append(config)
        return points

    @property
    def resource_attr(self) -> Optional[str]:
        """Attribute of the resource dimension.

        Returns:
            A string for the sample size attribute
            (the resource attribute in AutoML) or None.
        """
        return "FLAML_sample_size" if self._sample else None

    @property
    def min_resource(self) -> Optional[float]:
        """Attribute for pruning.

        Returns:
            A float for the minimal sample size or None.
        """
        return self._min_sample_size if self._sample else None

    @property
    def max_resource(self) -> Optional[float]:
        """Attribute for pruning.

        Returns:
            A float for the maximal sample size or None.
        """
        return self._state.data_size[0] if self._sample else None

    @property
    def trainable(self) -> Callable[[dict], Optional[float]]:
        """Training function.

        Returns:
            A function that evaluates each config and returns the loss.
        """
        self._state.time_from_start = 0
        for estimator in self.estimator_list:
            search_state = self._search_states[estimator]
            if not hasattr(search_state, "training_function"):
                search_state.training_function = partial(
                    AutoMLState._compute_with_config_base, self._state, estimator
                )
        states = self._search_states
        mem_res = self._mem_thres

        def train(config: dict):

            sample_size = config.get("FLAML_sample_size")
            config = config.get("ml", config).copy()
            if sample_size:
                config["FLAML_sample_size"] = sample_size
            estimator = config["learner"]
            # check memory constraints before training
            if states[estimator].learner_class.size(config) <= mem_res:
                del config["learner"]
                result = states[estimator].training_function(config)
                return result
            else:
                return {
                    "pred_time": 0,
                    "wall_clock_time": None,
                    "metric_for_logging": np.inf,
                    "val_loss": np.inf,
                    "trained_estimator": None,
                }

        return train

    @property
    def metric_constraints(self) -> list:
        """Metric constraints.

        Returns:
            A list of the metric constraints.
        """
        constraints = []
        if np.isfinite(self._pred_time_limit):
            constraints.append(("pred_time", "<=", self._pred_time_limit))
        return constraints

    def fit(
        self,
        X_train=None,
        y_train=None,
        dataframe=None,
        label=None,
        metric=None,
        task=None,
        n_jobs=None,
        gpu_per_trial=0,
        log_file_name=None,
        estimator_list=None,
        time_budget=None,
        max_iter=None,
        sample=None,
        ensemble=None,
        eval_method=None,
        log_type=None,
        model_history=None,
        split_ratio=None,
        n_splits=None,
        log_training_metric=None,
        mem_thres=None,
        pred_time_limit=None,
        train_time_limit=None,
        X_val=None,
        y_val=None,
        sample_weight_val=None,
        groups_val=None,
        groups=None,
        verbose=None,
        retrain_full=None,
        split_type=None,
        learner_selector=None,
        hpo_method=None,
        starting_points=None,
        seed=None,
        n_concurrent_trials=None,
        keep_search_state=None,
        early_stop=None,
        append_log=None,
        auto_augment=None,
        min_sample_size=None,
        use_ray=None,
        **fit_kwargs,
    ):
        """Find a model for a given task.

        Args:
            X_train: A numpy array or a pandas dataframe of training data in
                shape (n, m). For 'ts_forecast' task, the first column of X_train
                must be the timestamp column (datetime type). Other columns in
                the dataframe are assumed to be exogenous variables (categorical or numeric).
            y_train: A numpy array or a pandas series of labels in shape (n, ).
            dataframe: A dataframe of training data including label column.
                For 'ts_forecast' task, dataframe must be specified and must have
                at least two columns, timestamp and label, where the first
                column is the timestamp column (datetime type). Other columns in
                the dataframe are assumed to be exogenous variables (categorical or numeric).
            label: A str of the label column name for, e.g., 'label';
                Note: If X_train and y_train are provided,
                dataframe and label are ignored;
                If not, dataframe and label must be provided.
            metric: A string of the metric name or a function,
                e.g., 'accuracy', 'roc_auc', 'roc_auc_ovr', 'roc_auc_ovo',
                'f1', 'micro_f1', 'macro_f1', 'log_loss', 'mae', 'mse', 'r2',
                'mape'. Default is 'auto'.
                If passing a customized metric function, the function needs to
                have the follwing signature:

        ```python
        def custom_metric(
            X_test, y_test, estimator, labels,
            X_train, y_train, weight_test=None, weight_train=None,
            config=None, groups_test=None, groups_train=None,
        ):
            return metric_to_minimize, metrics_to_log
        ```

                which returns a float number as the minimization objective,
                and a dictionary as the metrics to log. E.g.,

                .. code-block:: python

                    def custom_metric(
                        X_val, y_val, estimator, labels,
                        X_train, y_train, weight_val=None, weight_train=None,
                        **args,
                    ):
                        from sklearn.metrics import log_loss
                        import time

                        start = time.time()
                        y_pred = estimator.predict_proba(X_val)
                        pred_time = (time.time() - start) / len(X_val)
                        val_loss = log_loss(y_val, y_pred, labels=labels, sample_weight=weight_val)
                        y_pred = estimator.predict_proba(X_train)
                        train_loss = log_loss(y_train, y_pred, labels=labels, sample_weight=weight_train)
                        alpha = 0.5
                        return val_loss * (1 + alpha) - alpha * train_loss, {
                            "val_loss": val_loss,
                            "train_loss": train_loss,
                            "pred_time": pred_time,
                        }

            task: A string of the task type, e.g.,
                'classification', 'regression', 'ts_forecast', 'rank',
                'seq-classification', 'seq-regression'.
            n_jobs: An integer of the number of threads for training.
            gpu_per_trial: A float of the number of gpus per trial, only used by TransformersEstimator.
            log_file_name: A string of the log file name. To disable logging,
                set it to be an empty string "".
            estimator_list: A list of strings for estimator names, or 'auto'
                e.g., ```['lgbm', 'xgboost', 'xgb_limitdepth', 'catboost', 'rf', 'extra_tree']```

            time_budget: A float number of the time budget in seconds.
                Use -1 if no time limit.
            max_iter: An integer of the maximal number of iterations.
            sample: A boolean of whether to sample the training data during
                search.
            ensemble: boolean or dict | default=False. Whether to perform
                ensemble after search. Can be a dict with keys 'passthrough'
                and 'final_estimator' to specify the passthrough and
                final_estimator in the stacker.
            eval_method: A string of resampling strategy, one of
                ['auto', 'cv', 'holdout'].
            split_ratio: A float of the valiation data percentage for holdout.
            n_splits: An integer of the number of folds for cross - validation.
            log_type: A string of the log type, one of
                ['better', 'all'].
                'better' only logs configs with better loss than previos iters
                'all' logs all the tried configs.
            model_history: A boolean of whether to keep the trained best
                model per estimator. Make sure memory is large enough if setting to True.
                Default value is False: best_model_for_estimator would return a
                untrained model for non-best learner.
            log_training_metric: A boolean of whether to log the training
                metric for each model.
            mem_thres: A float of the memory size constraint in bytes.
            pred_time_limit: A float of the prediction latency constraint in seconds.
                It refers to the average prediction time per row in validation data.
            train_time_limit: A float of the training time constraint in seconds.
            X_val: None or a numpy array or a pandas dataframe of validation data.
            y_val: None or a numpy array or a pandas series of validation labels.
            sample_weight_val: None or a numpy array of the sample weight of
                validation data of the same shape as y_val.
            groups_val: None or array-like | group labels (with matching length
                to y_val) or group counts (with sum equal to length of y_val)
                for validation data. Need to be consistent with groups.
            groups: None or array-like | Group labels (with matching length to
                y_train) or groups counts (with sum equal to length of y_train)
                for training data.
            verbose: int, default=3 | Controls the verbosity, higher means more
                messages.
            retrain_full: bool or str, default=True | whether to retrain the
                selected model on the full training data when using holdout.
                True - retrain only after search finishes; False - no retraining;
                'budget' - do best effort to retrain without violating the time
                budget.
            split_type: str or splitter object, default="auto" | the data split type.
                A valid splitter object is an instance of a derived class of scikit-learn KFold
                (https://scikit-learn.org/stable/modules/generated/sklearn.model_selection.KFold.html#sklearn.model_selection.KFold)
                and have ``split`` and ``get_n_splits`` methods with the same signatures.
                Valid str options depend on different tasks.
                For classification tasks, valid choices are [
                    "auto", 'stratified', 'uniform', 'time']. "auto" -> stratified.
                For regression tasks, valid choices are ["auto", 'uniform', 'time'].
                    "auto" -> uniform.
                For ts_forecast tasks, must be "auto" or 'time'.
                For ranking task, must be "auto" or 'group'.
            hpo_method: str, default="auto" | The hyperparameter
                optimization method. By default, CFO is used for sequential
                search and BlendSearch is used for parallel search.
                No need to set when using flaml's default search space or using
                a simple customized search space. When set to 'bs', BlendSearch
                is used. BlendSearch can be tried when the search space is
                complex, for example, containing multiple disjoint, discontinuous
                subspaces. When set to 'random', random search is used.
            starting_points: A dictionary to specify the starting hyperparameter
                config for the estimators.
                Keys are the name of the estimators, and values are the starting
                hyperparamter configurations for the corresponding estimators.
                The value can be a single hyperparamter configuration dict or a list
                of hyperparamter configuration dicts.
                In the following code example, we get starting_points from the
                `automl` object and use them in the `new_automl` object.
                e.g.,

        ```python
        from flaml import AutoML
        automl = AutoML()
        X_train, y_train = load_iris(return_X_y=True)
        automl.fit(X_train, y_train)
        starting_points = automl.best_config_per_estimator

        new_automl = AutoML()
        new_automl.fit(X_train, y_train, starting_points=starting_points)
        ```

            seed: int or None, default=None | The random seed for np.random.
            n_concurrent_trials: [Experimental] int, default=1 | The number of
                concurrent trials. For n_concurrent_trials > 1, installation of
                ray is required: `pip install flaml[ray]`.
            keep_search_state: boolean, default=False | Whether to keep data needed
                for model search after fit(). By default the state is deleted for
                space saving.
            early_stop: boolean, default=False | Whether to stop early if the
                search is considered to converge.
            append_log: boolean, default=False | Whetehr to directly append the log
                records to the input log file if it exists.
            auto_augment: boolean, default=True | Whether to automatically
                augment rare classes.
            min_sample_size: int, default=MIN_SAMPLE_TRAIN | the minimal sample
                size when sample=True.
            use_ray: boolean, default=False | Whether to use ray to run the training
                in separate processes. This can be used to prevent OOM for large
                datasets, but will incur more overhead in time. Only use it if
                you run into OOM failures.
            **fit_kwargs: Other key word arguments to pass to fit() function of
                the searched learners, such as sample_weight. Include period as
                a key word argument for 'ts_forecast' task.
        """

        self._state._start_time_flag = self._start_time_flag = time.time()
        task = task or self._settings.get("task")
        self._estimator_type = "classifier" if task in CLASSIFICATION else "regressor"
        time_budget = time_budget or self._settings.get("time_budget")
        n_jobs = n_jobs or self._settings.get("n_jobs")
        gpu_per_trial = (
            self._settings.get("gpu_per_trial")
            if gpu_per_trial is None
            else gpu_per_trial
        )
        eval_method = eval_method or self._settings.get("eval_method")
        split_ratio = split_ratio or self._settings.get("split_ratio")
        n_splits = n_splits or self._settings.get("n_splits")
        auto_augment = (
            self._settings.get("auto_augment") if auto_augment is None else auto_augment
        )
        metric = metric or self._settings.get("metric")
        estimator_list = estimator_list or self._settings.get("estimator_list")
        log_file_name = (
            self._settings.get("log_file_name")
            if log_file_name is None
            else log_file_name
        )
        max_iter = self._settings.get("max_iter") if max_iter is None else max_iter
        sample = self._settings.get("sample") if sample is None else sample
        ensemble = self._settings.get("ensemble") if ensemble is None else ensemble
        log_type = log_type or self._settings.get("log_type")
        model_history = (
            self._settings.get("model_history")
            if model_history is None
            else model_history
        )
        log_training_metric = (
            self._settings.get("log_training_metric")
            if log_training_metric is None
            else log_training_metric
        )
        mem_thres = mem_thres or self._settings.get("mem_thres")
        pred_time_limit = pred_time_limit or self._settings.get("pred_time_limit")
        train_time_limit = train_time_limit or self._settings.get("train_time_limit")
        verbose = self._settings.get("verbose") if verbose is None else verbose
        retrain_full = (
            self._settings.get("retrain_full") if retrain_full is None else retrain_full
        )
        split_type = split_type or self._settings.get("split_type")
        hpo_method = hpo_method or self._settings.get("hpo_method")
        learner_selector = learner_selector or self._settings.get("learner_selector")
        starting_points = (
            self._settings.get("starting_points")
            if starting_points is None
            else starting_points
        )
        n_concurrent_trials = n_concurrent_trials or self._settings.get(
            "n_concurrent_trials"
        )
        keep_search_state = (
            self._settings.get("keep_search_state")
            if keep_search_state is None
            else keep_search_state
        )
        early_stop = (
            self._settings.get("early_stop") if early_stop is None else early_stop
        )
        append_log = (
            self._settings.get("append_log") if append_log is None else append_log
        )
        min_sample_size = min_sample_size or self._settings.get("min_sample_size")
        use_ray = self._settings.get("use_ray") if use_ray is None else use_ray

        self._state.task = TS_FORECAST if task == FORECAST else task
        self._state.log_training_metric = log_training_metric

        self._state.fit_kwargs = fit_kwargs
        self._state.weight_val = sample_weight_val

        self._validate_data(
            X_train, y_train, dataframe, label, X_val, y_val, groups_val, groups
        )
        self._search_states = {}  # key: estimator name; value: SearchState
        self._random = np.random.RandomState(RANDOM_SEED)
        if seed is not None:
            np.random.seed(seed)
        self._seed = seed + 19823 if seed is not None else 20
        self._learner_selector = learner_selector
        old_level = logger.getEffectiveLevel()
        self.verbose = verbose
        # if verbose == 0:
        logger.setLevel(50 - verbose * 10)
        if (not mlflow or not mlflow.active_run()) and not logger.handlers:
            # Add the console handler.
            _ch = logging.StreamHandler()
            _ch.setFormatter(logger_formatter)
            logger.addHandler(_ch)
        logger.info(f"task = {task}")
        self._decide_split_type(split_type)
        logger.info(f"Data split method: {self._split_type}")
        if eval_method == "auto" or self._state.X_val is not None:
            eval_method = self._decide_eval_method(time_budget)
        self._state.eval_method = eval_method
        logger.info("Evaluation method: {}".format(eval_method))

        self._state.n_jobs = n_jobs
        self._n_concurrent_trials = n_concurrent_trials
        self._early_stop = early_stop
        self._use_ray = use_ray or n_concurrent_trials > 1
        # use the following condition if we have an estimation of average_trial_time and average_trial_overhead
        # self._use_ray = use_ray or n_concurrent_trials > ( average_trail_time + average_trial_overhead) / (average_trial_time)
        self._state.resources_per_trial = (
            {"cpu": int(os.cpu_count() / n_concurrent_trials), "gpu": gpu_per_trial}
            if n_jobs < 0
            else {"cpu": n_jobs, "gpu": gpu_per_trial}
        )
        self._retrain_in_budget = retrain_full == "budget" and (
            eval_method == "holdout" and self._state.X_val is None
        )
        self._state.retrain_final = (
            retrain_full is True
            and eval_method == "holdout"
            and (self._state.X_val is None or self._use_ray)
            or eval_method == "cv"
            and (max_iter > 0 or retrain_full is True)
            or max_iter == 1
        )
        self._auto_augment = auto_augment
        self._min_sample_size = min_sample_size
        self._prepare_data(eval_method, split_ratio, n_splits)

        self._sample = (
            sample
            and task != "rank"
            and eval_method != "cv"
            and (
                self._min_sample_size * SAMPLE_MULTIPLY_FACTOR
                < self._state.data_size[0]
            )
        )
        if "auto" == metric:
            if "binary" in self._state.task:
                metric = "roc_auc"
            elif "multi" in self._state.task:
                metric = "log_loss"
            elif self._state.task == TS_FORECAST:
                metric = "mape"
            elif self._state.task == "rank":
                metric = "ndcg"
            elif _is_nlp_task(self._state.task):
                from .nlp.utils import load_default_huggingface_metric_for_task

                metric = load_default_huggingface_metric_for_task(self._state.task)
            else:
                metric = "r2"

        if _is_nlp_task(self._state.task):
            self._state.fit_kwargs["metric"] = metric
            self._state.fit_kwargs["use_ray"] = self._use_ray

        self._state.metric = metric

        def is_to_reverse_metric(metric, task):
            if metric.startswith("ndcg"):
                return True, f"1-{metric}"
            if metric in [
                "r2",
                "accuracy",
                "roc_auc",
                "roc_auc_ovr",
                "roc_auc_ovo",
                "f1",
                "ap",
                "micro_f1",
                "macro_f1",
            ]:
                return True, f"1-{metric}"
            if _is_nlp_task(task):
                from .ml import huggingface_metric_to_mode

                if (
                    metric in huggingface_metric_to_mode
                    and huggingface_metric_to_mode[metric] == "max"
                ):
                    return True, f"-{metric}"
            return False, None

        if isinstance(metric, str):
            is_reverse, reverse_metric = is_to_reverse_metric(metric, task)
            if is_reverse:
                error_metric = reverse_metric
            else:
                error_metric = metric
        else:
            error_metric = "customized metric"
        logger.info(f"Minimizing error metric: {error_metric}")

        if "auto" == estimator_list:
            if self._state.task == TS_FORECAST:
                try:
                    import prophet

                    estimator_list = ["prophet", "arima", "sarimax"]
                except ImportError:
                    estimator_list = ["arima", "sarimax"]
            elif self._state.task == "rank":
                estimator_list = ["lgbm", "xgboost", "xgb_limitdepth"]
            elif _is_nlp_task(self._state.task):
                estimator_list = ["transformer"]
            else:
                try:
                    import catboost

                    estimator_list = [
                        "lgbm",
                        "rf",
                        "catboost",
                        "xgboost",
                        "extra_tree",
                        "xgb_limitdepth",
                    ]
                except ImportError:
                    estimator_list = [
                        "lgbm",
                        "rf",
                        "xgboost",
                        "extra_tree",
                        "xgb_limitdepth",
                    ]
                if "regression" != self._state.task:
                    estimator_list += ["lrl1"]
        for estimator_name in estimator_list:
            if estimator_name not in self._state.learner_classes:
                self.add_learner(
                    estimator_name,
                    get_estimator_class(self._state.task, estimator_name),
                )
        # set up learner search space
        for estimator_name in estimator_list:
            estimator_class = self._state.learner_classes[estimator_name]
            estimator_class.init()
            self._search_states[estimator_name] = SearchState(
                learner_class=estimator_class,
                data_size=self._state.data_size,
                task=self._state.task,
                starting_point=starting_points.get(estimator_name),
            )
        logger.info("List of ML learners in AutoML Run: {}".format(estimator_list))
        self.estimator_list = estimator_list
        self._state.time_budget = time_budget if time_budget > 0 else 1e10
        self._active_estimators = estimator_list.copy()
        self._ensemble = ensemble
        self._max_iter = max_iter
        self._mem_thres = mem_thres
        self._pred_time_limit = pred_time_limit
        self._state.train_time_limit = train_time_limit
        self._log_type = log_type
        self.split_ratio = split_ratio
        self._state.model_history = model_history
        self._hpo_method = (
            hpo_method
            if hpo_method != "auto"
            else (
                "bs"
                if n_concurrent_trials > 1 or self._use_ray and len(estimator_list) > 1
                else "cfo"
            )
        )
        if log_file_name:
            with training_log_writer(log_file_name, append_log) as save_helper:
                self._training_log = save_helper
                self._search()
        else:
            self._training_log = None
            self._search()
        if self._best_estimator:
            logger.info("fit succeeded")
            logger.info(
                f"Time taken to find the best model: {self._time_taken_best_iter}"
            )
            if (
                self._hpo_method in ("cfo", "bs")
                and (self._time_taken_best_iter >= self._state.time_budget * 0.7)
                and not all(
                    state.search_alg and state.search_alg.searcher.is_ls_ever_converged
                    for state in self._search_states.values()
                )
            ):
                logger.warning(
                    "Time taken to find the best model is {0:.0f}% of the "
                    "provided time budget and not all estimators' hyperparameter "
                    "search converged. Consider increasing the time budget.".format(
                        self._time_taken_best_iter / self._state.time_budget * 100
                    )
                )

        if not keep_search_state:
            # release space
            del self._X_train_all, self._y_train_all, self._state.kf
            del self._state.X_train, self._state.X_train_all, self._state.X_val
            del self._state.y_train, self._state.y_train_all, self._state.y_val
            del self._sample_weight_full, self._state.fit_kwargs
            del self._state.groups, self._state.groups_all, self._state.groups_val
        # if verbose == 0:
        logger.setLevel(old_level)

    def _search_parallel(self):
        try:
            from ray import __version__ as ray_version

            assert ray_version >= "1.0.0"
            import ray
            from ray.tune.suggest import ConcurrencyLimiter
        except (ImportError, AssertionError):
            raise ImportError(
                "n_concurrent_trial>1 or use_ray=True requires installation of ray. "
                "Please run pip install flaml[ray]"
            )
        if self._hpo_method in ("cfo", "grid"):
            from flaml import CFO as SearchAlgo
        elif "bs" == self._hpo_method:
            from flaml import BlendSearch as SearchAlgo
        elif "random" == self._hpo_method:
            from ray.tune.suggest import BasicVariantGenerator as SearchAlgo
            from ray.tune.sample import Domain
        else:
            raise NotImplementedError(
                f"hpo_method={self._hpo_method} is not recognized. "
                "'auto', 'cfo' and 'bs' are supported."
            )
        space = self.search_space
        if self._hpo_method == "random":
            # Any point in points_to_evaluate must consist of hyperparamters
            # that are tunable, which can be identified by checking whether
            # the corresponding value in the search space is an instance of
            # the 'Domain' class from flaml or ray.tune
            points_to_evaluate = self.points_to_evaluate.copy()
            to_del = []
            for k, v in space.items():
                if not isinstance(v, Domain):
                    to_del.append(k)
            for k in to_del:
                for p in points_to_evaluate:
                    if k in p:
                        del p[k]
            search_alg = SearchAlgo(
                max_concurrent=self._n_concurrent_trials,
                points_to_evaluate=points_to_evaluate,
            )
        else:
            self._state.time_from_start = time.time() - self._start_time_flag
            time_left = self._state.time_budget - self._state.time_from_start
            search_alg = SearchAlgo(
                metric="val_loss",
                space=space,
                low_cost_partial_config=self.low_cost_partial_config,
                points_to_evaluate=self.points_to_evaluate,
                cat_hp_cost=self.cat_hp_cost,
                resource_attr=self.resource_attr,
                min_resource=self.min_resource,
                max_resource=self.max_resource,
                config_constraints=[
                    (partial(size, self._state), "<=", self._mem_thres)
                ],
                metric_constraints=self.metric_constraints,
                seed=self._seed,
                time_budget_s=time_left,
            )
            search_alg = ConcurrencyLimiter(search_alg, self._n_concurrent_trials)
        resources_per_trial = self._state.resources_per_trial
        analysis = ray.tune.run(
            self.trainable,
            search_alg=search_alg,
            config=space,
            metric="val_loss",
            mode="min",
            resources_per_trial=resources_per_trial,
            time_budget_s=self._state.time_budget,
            num_samples=self._max_iter,
            verbose=max(self.verbose - 2, 0),
            raise_on_failed_trial=False,
            keep_checkpoints_num=1,
            checkpoint_score_attr="min-val_loss",
        )
        # logger.info([trial.last_result for trial in analysis.trials])
        trials = sorted(
            (
                trial
                for trial in analysis.trials
                if trial.last_result
                and trial.last_result["wall_clock_time"] is not None
            ),
            key=lambda x: x.last_result["wall_clock_time"],
        )
        for _track_iter, trial in enumerate(trials):
            result = trial.last_result
            better = False
            if result:
                config = result["config"]
                estimator = config.get("ml", config)["learner"]
                search_state = self._search_states[estimator]
                search_state.update(result, 0)
                if result["wall_clock_time"] is not None:
                    self._state.time_from_start = result["wall_clock_time"]
                if search_state.sample_size == self._state.data_size[0]:
                    self._iter_per_learner[estimator] += 1
                    if not self._fullsize_reached:
                        self._fullsize_reached = True
                if search_state.best_loss < self._state.best_loss:
                    self._state.best_loss = search_state.best_loss
                    self._best_estimator = estimator
                    self._config_history[_track_iter] = (
                        self._best_estimator,
                        config,
                        self._time_taken_best_iter,
                    )
                    self._trained_estimator = search_state.trained_estimator
                    self._best_iteration = _track_iter
                    self._time_taken_best_iter = self._state.time_from_start
                    better = True
                    self._search_states[estimator].best_config = config
                if (better or self._log_type == "all") and self._training_log:
                    self._training_log.append(
                        self._iter_per_learner[estimator],
                        search_state.metric_for_logging,
                        search_state.trial_time,
                        self._state.time_from_start,
                        search_state.val_loss,
                        config,
                        estimator,
                        search_state.sample_size,
                    )

    def _search_sequential(self):
        try:
            from ray import __version__ as ray_version

            assert ray_version >= "1.0.0"
            from ray.tune.suggest import ConcurrencyLimiter
        except (ImportError, AssertionError):
            from .searcher.suggestion import ConcurrencyLimiter
        if self._hpo_method in ("cfo", "grid"):
            from flaml import CFO as SearchAlgo
        elif "optuna" == self._hpo_method:
            try:
                from ray import __version__ as ray_version

                assert ray_version >= "1.0.0"
                from ray.tune.suggest.optuna import OptunaSearch as SearchAlgo
            except (ImportError, AssertionError):
                from .searcher.suggestion import OptunaSearch as SearchAlgo
        elif "bs" == self._hpo_method:
            from flaml import BlendSearch as SearchAlgo
        elif "random" == self._hpo_method:
            from flaml.searcher import RandomSearch as SearchAlgo
        elif "cfocat" == self._hpo_method:
            from flaml.searcher.cfo_cat import CFOCat as SearchAlgo
        else:
            raise NotImplementedError(
                f"hpo_method={self._hpo_method} is not recognized. "
                "'cfo' and 'bs' are supported."
            )

        est_retrain_time = next_trial_time = 0
        best_config_sig = None
        better = True  # whether we find a better model in one trial
        if self._ensemble:
            self.best_model = {}
        if self._max_iter < 2 and self.estimator_list and self._state.retrain_final:
            # when max_iter is 1, no need to search
            # TODO: otherwise, need to make sure SearchStates.init_config is inside search space
            self._max_iter = 0
            self._best_estimator = estimator = self.estimator_list[0]
            self._selected = state = self._search_states[estimator]
            state.best_config_sample_size = self._state.data_size[0]
            state.best_config = (
                state.init_config
                if isinstance(state.init_config, dict)
                else state.init_config[0]
            )
        for self._track_iter in range(self._max_iter):
            if self._estimator_index is None:
                estimator = self._active_estimators[0]
            else:
                estimator = self._select_estimator(self._active_estimators)
                if not estimator:
                    break
            logger.info(f"iteration {self._track_iter}, current learner {estimator}")
            search_state = self._search_states[estimator]
            self._state.time_from_start = time.time() - self._start_time_flag
            time_left = self._state.time_budget - self._state.time_from_start
            budget_left = (
                time_left
                if not self._retrain_in_budget
                or better
                or (not self.best_estimator)
                or self._search_states[self.best_estimator].sample_size
                < self._state.data_size[0]
                else time_left - est_retrain_time
            )
            if not search_state.search_alg:
                search_state.training_function = partial(
                    AutoMLState._compute_with_config_base, self._state, estimator
                )
                search_space = search_state.search_space
                if self._sample:
                    resource_attr = "FLAML_sample_size"
                    min_resource = self._min_sample_size
                    max_resource = self._state.data_size[0]
                else:
                    resource_attr = min_resource = max_resource = None
                learner_class = self._state.learner_classes.get(estimator)
                if "grid" == self._hpo_method:  # for synthetic exp only
                    points_to_evaluate = []
                    space = search_space
                    keys = list(space.keys())
                    domain0, domain1 = space[keys[0]], space[keys[1]]
                    for x1 in range(domain0.lower, domain0.upper + 1):
                        for x2 in range(domain1.lower, domain1.upper + 1):
                            points_to_evaluate.append(
                                {
                                    keys[0]: x1,
                                    keys[1]: x2,
                                }
                            )
                    self._max_iter_per_learner = len(points_to_evaluate)
                    low_cost_partial_config = None
                else:
                    points_to_evaluate = (
                        search_state.init_config
                        if isinstance(search_state.init_config, list)
                        else [search_state.init_config]
                    )
                    low_cost_partial_config = search_state.low_cost_partial_config
                if self._hpo_method in ("bs", "cfo", "grid", "cfocat", "random"):
                    algo = SearchAlgo(
                        metric="val_loss",
                        mode="min",
                        space=search_space,
                        points_to_evaluate=points_to_evaluate,
                        low_cost_partial_config=low_cost_partial_config,
                        cat_hp_cost=search_state.cat_hp_cost,
                        resource_attr=resource_attr,
                        min_resource=min_resource,
                        max_resource=max_resource,
                        config_constraints=[
                            (learner_class.size, "<=", self._mem_thres)
                        ],
                        metric_constraints=self.metric_constraints,
                        seed=self._seed,
                    )
                else:
                    algo = SearchAlgo(
                        metric="val_loss",
                        mode="min",
                        space=search_space,
                        points_to_evaluate=[
                            p for p in points_to_evaluate if len(p) == len(search_space)
                        ],
                    )
                search_state.search_alg = ConcurrencyLimiter(algo, max_concurrent=1)
                # search_state.search_alg = algo
            else:
                search_space = None
                if self._hpo_method in ("bs", "cfo", "cfocat"):
                    search_state.search_alg.searcher.set_search_properties(
                        metric=None,
                        mode=None,
                        setting={
                            "metric_target": self._state.best_loss,
                        },
                    )
            start_run_time = time.time()
            analysis = tune.run(
                search_state.training_function,
                search_alg=search_state.search_alg,
                time_budget_s=min(budget_left, self._state.train_time_limit),
                verbose=max(self.verbose - 3, 0),
                use_ray=False,
            )
            time_used = time.time() - start_run_time
            better = False
            if analysis.trials:
                result = analysis.trials[-1].last_result
                search_state.update(result, time_used=time_used)
                if self._estimator_index is None:
                    # update init eci estimate
                    eci_base = search_state.init_eci
                    self._eci.append(search_state.estimated_cost4improvement)
                    for e in self.estimator_list[1:]:
                        self._eci.append(
                            self._search_states[e].init_eci / eci_base * self._eci[0]
                        )
                    self._estimator_index = 0
                    min_budget = max(10 * self._eci[0], sum(self._eci))
                    max_budget = 10000 * self._eci[0]
                    if search_state.sample_size:
                        ratio = search_state.data_size[0] / search_state.sample_size
                        min_budget *= ratio
                        max_budget *= ratio
                    logger.info(
                        f"Estimated sufficient time budget={max_budget:.0f}s."
                        f" Estimated necessary time budget={min_budget:.0f}s."
                    )
                if result["wall_clock_time"] is not None:
                    self._state.time_from_start = result["wall_clock_time"]
                # logger.info(f"{self._search_states[estimator].sample_size}, {data_size}")
                if search_state.sample_size == self._state.data_size[0]:
                    self._iter_per_learner[estimator] += 1
                    self._fullsize_reached = True
                if search_state.best_loss < self._state.best_loss:
                    best_config_sig = estimator + search_state.get_hist_config_sig(
                        self.data_size_full, search_state.best_config
                    )
                    self._state.best_loss = search_state.best_loss
                    self._best_estimator = estimator
                    est_retrain_time = (
                        search_state.est_retrain_time(self.data_size_full)
                        if (best_config_sig not in self._retrained_config)
                        else 0
                    )
                    self._config_history[self._track_iter] = (
                        estimator,
                        search_state.best_config,
                        self._state.time_from_start,
                    )
                    if self._trained_estimator:
                        self._trained_estimator.cleanup()
                        del self._trained_estimator
                        self._trained_estimator = None
                    if not self._state.retrain_final:
                        self._trained_estimator = search_state.trained_estimator
                    self._best_iteration = self._track_iter
                    self._time_taken_best_iter = self._state.time_from_start
                    better = True
                    next_trial_time = search_state.time2eval_best
                if (
                    search_state.trained_estimator
                    and not self._state.model_history
                    and search_state.trained_estimator != self._trained_estimator
                ):
                    search_state.trained_estimator.cleanup()
                if better or self._log_type == "all":
                    if self._training_log:
                        self._training_log.append(
                            self._iter_per_learner[estimator],
                            search_state.metric_for_logging,
                            search_state.trial_time,
                            self._state.time_from_start,
                            search_state.val_loss,
                            search_state.config,
                            estimator,
                            search_state.sample_size,
                        )
                    if mlflow is not None and mlflow.active_run():
                        with mlflow.start_run(nested=True):
                            mlflow.log_metric(
                                "iter_counter", self._iter_per_learner[estimator]
                            )
                            mlflow.log_param(
                                "metric_for_logging", search_state.metric_for_logging
                            )
                            mlflow.log_metric("trial_time", search_state.trial_time)
                            mlflow.log_metric(
                                "wall_clock_time", self._state.time_from_start
                            )
                            mlflow.log_metric("validation_loss", search_state.val_loss)
                            mlflow.log_param("config", search_state.config)
                            mlflow.log_param("learner", estimator)
                            mlflow.log_param("sample_size", search_state.sample_size)
                            mlflow.log_metric(
                                "best_validation_loss", search_state.best_loss
                            )
                            mlflow.log_param("best_config", search_state.best_config)
                            mlflow.log_param("best_learner", self._best_estimator)
                logger.info(
                    " at {:.1f}s,\testimator {}'s best error={:.4f},\tbest estimator {}'s best error={:.4f}".format(
                        self._state.time_from_start,
                        estimator,
                        search_state.best_loss,
                        self._best_estimator,
                        self._state.best_loss,
                    )
                )
                if (
                    self._hpo_method in ("cfo", "bs")
                    and all(
                        state.search_alg
                        and state.search_alg.searcher.is_ls_ever_converged
                        for state in self._search_states.values()
                    )
                    and (
                        self._state.time_from_start
                        > self._warn_threshold * self._time_taken_best_iter
                    )
                ):
                    logger.warning(
                        "All estimator hyperparameters local search has "
                        "converged at least once, and the total search time "
                        f"exceeds {self._warn_threshold} times the time taken "
                        "to find the best model."
                    )
                    if self._early_stop:
                        logger.warning("Stopping search as early_stop is set to True.")
                        break
                    self._warn_threshold *= 10
            else:
                logger.info(f"stop trying learner {estimator}")
                if self._estimator_index is not None:
                    self._active_estimators.remove(estimator)
                    self._estimator_index -= 1
                search_state.search_alg.searcher._is_ls_ever_converged = True
            if (
                self._retrain_in_budget
                and best_config_sig
                and est_retrain_time
                and not better
                and self._search_states[self._best_estimator].sample_size
                == self._state.data_size[0]
                and (
                    est_retrain_time
                    <= self._state.time_budget - self._state.time_from_start
                    <= est_retrain_time + next_trial_time
                )
            ):
                state = self._search_states[self._best_estimator]
                self._trained_estimator, retrain_time = self._state._train_with_config(
                    self._best_estimator,
                    state.best_config,
                    self.data_size_full,
                )
                logger.info(
                    "retrain {} for {:.1f}s".format(self._best_estimator, retrain_time)
                )
                self._retrained_config[
                    best_config_sig
                ] = state.best_config_train_time = retrain_time
                est_retrain_time = 0
            self._state.time_from_start = time.time() - self._start_time_flag
            if (
                self._state.time_from_start >= self._state.time_budget
                or not self._active_estimators
            ):
                break
            if self._ensemble and self._best_estimator:
                time_left = self._state.time_budget - self._state.time_from_start
                time_ensemble = self._search_states[self._best_estimator].time2eval_best
                if time_left < time_ensemble < 2 * time_left:
                    break

    def _search(self):
        # initialize the search_states
        self._eci = []
        self._state.best_loss = float("+inf")
        self._state.time_from_start = 0
        self._estimator_index = None
        self._best_iteration = 0
        self._time_taken_best_iter = 0
        self._config_history = {}
        self._max_iter_per_learner = 10000
        self._iter_per_learner = dict([(e, 0) for e in self.estimator_list])
        self._fullsize_reached = False
        self._trained_estimator = None
        self._best_estimator = None
        self._retrained_config = {}
        self._warn_threshold = 10
        self._selected = None
        self.modelcount = 0

        if not self._use_ray:
            self._search_sequential()
        else:
            self._search_parallel()
        # Add a checkpoint for the current best config to the log.
        if self._training_log:
            self._training_log.checkpoint()
        if self._best_estimator:
            self._selected = self._search_states[self._best_estimator]
            self.modelcount = sum(
                search_state.total_iter for search_state in self._search_states.values()
            )
            if self._trained_estimator:
                logger.info(f"selected model: {self._trained_estimator.model}")
            if self._ensemble and self._state.task in (
                "binary",
                "multi",
                "regression",
            ):
                search_states = list(
                    x for x in self._search_states.items() if x[1].best_config
                )
                search_states.sort(key=lambda x: x[1].best_loss)
                estimators = [
                    (
                        x[0],
                        x[1].learner_class(
                            task=self._state.task,
                            n_jobs=self._state.n_jobs,
                            **x[1].best_config,
                        ),
                    )
                    for x in search_states[:2]
                ]
                estimators += [
                    (
                        x[0],
                        x[1].learner_class(
                            task=self._state.task,
                            n_jobs=self._state.n_jobs,
                            **x[1].best_config,
                        ),
                    )
                    for x in search_states[2:]
                    if x[1].best_loss < 4 * self._selected.best_loss
                ]
                logger.info(estimators)
                if len(estimators) <= 1:
                    return
                if self._state.task in CLASSIFICATION:
                    from sklearn.ensemble import StackingClassifier as Stacker
                else:
                    from sklearn.ensemble import StackingRegressor as Stacker
                if isinstance(self._ensemble, dict):
                    final_estimator = self._ensemble.get(
                        "final_estimator", self._trained_estimator
                    )
                    passthrough = self._ensemble.get("passthrough", True)
                else:
                    final_estimator = self._trained_estimator
                    passthrough = True
                stacker = Stacker(
                    estimators,
                    final_estimator,
                    n_jobs=self._state.n_jobs,
                    passthrough=passthrough,
                )
                if self._sample_weight_full is not None:
                    self._state.fit_kwargs["sample_weight"] = self._sample_weight_full
                for e in estimators:
                    e[1].__class__.init()
                try:
                    stacker.fit(
                        self._X_train_all, self._y_train_all, **self._state.fit_kwargs
                    )
                    logger.info(f"ensemble: {stacker}")
                    self._trained_estimator = stacker
                    self._trained_estimator.model = stacker
                except ValueError as e:
                    if passthrough:
                        logger.warning(
                            "Using passthrough=False for ensemble because the data contain categorical features."
                        )
                        stacker = Stacker(
                            estimators,
                            final_estimator,
                            n_jobs=self._state.n_jobs,
                            passthrough=False,
                        )
                        stacker.fit(
                            self._X_train_all,
                            self._y_train_all,
                            **self._state.fit_kwargs,
                        )
                        logger.info(f"ensemble: {stacker}")
                        self._trained_estimator = stacker
                        self._trained_estimator.model = stacker
                    else:
                        raise e
            elif self._state.retrain_final:
                # reset time budget for retraining
                if self._max_iter > 1:
                    self._state.time_from_start -= self._state.time_budget
                if (
                    self._state.task == TS_FORECAST
                    or self._trained_estimator is None
                    or (
                        self._state.time_budget - self._state.time_from_start
                        > self._selected.est_retrain_time(self.data_size_full)
                        and self._selected.best_config_sample_size
                        == self._state.data_size[0]
                    )
                ):
                    state = self._search_states[self._best_estimator]
                    (
                        self._trained_estimator,
                        retrain_time,
                    ) = self._state._train_with_config(
                        self._best_estimator,
                        state.best_config,
                        self.data_size_full,
                    )
                    logger.info(
                        "retrain {} for {:.1f}s".format(
                            self._best_estimator, retrain_time
                        )
                    )
                    state.best_config_train_time = retrain_time
                    if self._trained_estimator:
                        logger.info(f"retrained model: {self._trained_estimator.model}")
                else:
                    logger.info("not retraining because the time budget is too small.")
        if self.model and mlflow is not None and mlflow.active_run():
            mlflow.sklearn.log_model(self.model, "best_model")

    def __del__(self):
        if (
            hasattr(self, "_trained_estimator")
            and self._trained_estimator
            and hasattr(self._trained_estimator, "cleanup")
        ):
            self._trained_estimator.cleanup()
            del self._trained_estimator

    def _select_estimator(self, estimator_list):
        if self._learner_selector == "roundrobin":
            self._estimator_index += 1
            if self._estimator_index == len(estimator_list):
                self._estimator_index = 0
            return estimator_list[self._estimator_index]
        min_estimated_cost, selected = np.Inf, None
        inv = []
        untried_exists = False
        for i, estimator in enumerate(estimator_list):
            if estimator in self._search_states and (
                self._search_states[estimator].sample_size
            ):  # sample_size=None meaning no result
                search_state = self._search_states[estimator]
                if (
                    self._search_states[estimator].time2eval_best
                    > self._state.time_budget - self._state.time_from_start
                    or self._iter_per_learner[estimator] >= self._max_iter_per_learner
                ):
                    inv.append(0)
                    continue
                estimated_cost = search_state.estimated_cost4improvement
                if search_state.sample_size < self._state.data_size[0]:
                    estimated_cost = min(
                        estimated_cost,
                        search_state.time2eval_best
                        * min(
                            SAMPLE_MULTIPLY_FACTOR,
                            self._state.data_size[0] / search_state.sample_size,
                        ),
                    )
                gap = search_state.best_loss - self._state.best_loss
                if gap > 0 and not self._ensemble:
                    delta_loss = (
                        search_state.best_loss_old - search_state.best_loss
                    ) or search_state.best_loss
                    delta_time = (
                        search_state.total_time_used - search_state.time_best_found_old
                    ) or 1e-10
                    speed = delta_loss / delta_time
                    if speed:
                        estimated_cost = max(2 * gap / speed, estimated_cost)
                estimated_cost = estimated_cost or 1e-9
                inv.append(1 / estimated_cost)
            else:
                estimated_cost = self._eci[i]
                inv.append(0)
                untried_exists = True
            if estimated_cost < min_estimated_cost:
                min_estimated_cost = estimated_cost
                selected = estimator
        if untried_exists or not selected:
            state = self._search_states.get(selected)
            if not (state and state.sample_size):
                return selected
        s = sum(inv)
        p = self._random.rand()
        q = 0
        for i in range(len(inv)):
            if inv[i]:
                q += inv[i] / s
                if p < q:
                    return estimator_list[i]<|MERGE_RESOLUTION|>--- conflicted
+++ resolved
@@ -960,13 +960,8 @@
             self._state.task in CLASSIFICATION
             and self._auto_augment
             and self._state.fit_kwargs.get("sample_weight") is None
-<<<<<<< HEAD
-            and self._split_type not in ["time", "group"]
+            and self._split_type in ["stratified", "uniform"]
         ) and self._state.task != TOKENCLASSIFICATION:
-=======
-            and self._split_type in ["stratified", "uniform"]
-        ):
->>>>>>> f3fc35c4
             # logger.info(f"label {pd.unique(y_train_all)}")
             label_set, counts = np.unique(y_train_all, return_counts=True)
             # augment rare classes

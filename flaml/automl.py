# !
#  * Copyright (c) Microsoft Corporation. All rights reserved.
#  * Licensed under the MIT License. See LICENSE file in the
#  * project root for license information.
import time
import os
from typing import Callable, Optional
from functools import partial
import numpy as np
from scipy.sparse import issparse
from sklearn.model_selection import (
    train_test_split,
    RepeatedStratifiedKFold,
    RepeatedKFold,
    GroupKFold,
    TimeSeriesSplit,
    GroupShuffleSplit,
)
from sklearn.utils import shuffle
import pandas as pd
import logging
from typing import List, Union
from pandas import DataFrame
from .nlp.utils import _is_nlp_task

from .ml import (
    compute_estimator,
    train_estimator,
    get_estimator_class,
    get_classification_objective,
)
from .config import (
    MIN_SAMPLE_TRAIN,
    MEM_THRES,
    RANDOM_SEED,
    SMALL_LARGE_THRES,
    CV_HOLDOUT_THRESHOLD,
    SPLIT_RATIO,
    N_SPLITS,
    SAMPLE_MULTIPLY_FACTOR,
)

from .data import concat, CLASSIFICATION, TS_FORECAST, FORECAST, REGRESSION
from . import tune
from .training_log import training_log_reader, training_log_writer

logger = logging.getLogger(__name__)
logger_formatter = logging.Formatter(
    "[%(name)s: %(asctime)s] {%(lineno)d} %(levelname)s - %(message)s", "%m-%d %H:%M:%S"
)

try:
    import mlflow
except ImportError:
    mlflow = None


class SearchState:
    @property
    def search_space(self):
        return self._search_space_domain

    @property
    def estimated_cost4improvement(self):
        return max(
            self.time_best_found - self.time_best_found_old,
            self.total_time_used - self.time_best_found,
        )

    def __init__(self, learner_class, data_size, task, starting_point=None):
        self.init_eci = learner_class.cost_relative2lgbm()
        self._search_space_domain = {}
        self.init_config = {}
        self.low_cost_partial_config = {}
        self.cat_hp_cost = {}
        self.data_size = data_size
        self.ls_ever_converged = False
        self.learner_class = learner_class
        search_space = learner_class.search_space(data_size=data_size, task=task)
        for name, space in search_space.items():
            assert "domain" in space
            self._search_space_domain[name] = space["domain"]
            if "init_value" in space:
                self.init_config[name] = space["init_value"]
            if "low_cost_init_value" in space:
                self.low_cost_partial_config[name] = space["low_cost_init_value"]
            if "cat_hp_cost" in space:
                self.cat_hp_cost[name] = space["cat_hp_cost"]
            # if a starting point is provided, set the init config to be
            # the starting point provided
            if (
                isinstance(starting_point, dict)
                and starting_point.get(name) is not None
            ):
                self.init_config[name] = starting_point[name]

        if isinstance(starting_point, list):
            self.init_config = starting_point
        self._hp_names = list(self._search_space_domain.keys())
        self.search_alg = None
        self.best_config = None
        self.best_loss = self.best_loss_old = np.inf
        self.total_time_used = 0
        self.total_iter = 0
        self.base_eci = None
        self.time_best_found = self.time_best_found_old = 0
        self.time2eval_best = 0
        self.time2eval_best_old = 0
        self.trained_estimator = None
        self.sample_size = None
        self.trial_time = 0

    def update(self, result, time_used):
        if result:
            config = result["config"]
            if config and "FLAML_sample_size" in config:
                self.sample_size = config["FLAML_sample_size"]
            else:
                self.sample_size = self.data_size
            obj = result["val_loss"]
            metric_for_logging = result["metric_for_logging"]
            time2eval = result["time_total_s"]
            trained_estimator = result["trained_estimator"]
            del result["trained_estimator"]  # free up RAM
            n_iter = (
                trained_estimator
                and hasattr(trained_estimator, "ITER_HP")
                and trained_estimator.params[trained_estimator.ITER_HP]
            )
            if n_iter:
                config[trained_estimator.ITER_HP] = n_iter
        else:
            obj, time2eval, trained_estimator = np.inf, 0.0, None
            metric_for_logging = config = None
        self.trial_time = time2eval
        self.total_time_used += time_used
        self.total_iter += 1

        if self.base_eci is None:
            self.base_eci = time_used
        if (obj is not None) and (self.best_loss is None or obj < self.best_loss):
            self.best_loss_old = self.best_loss if self.best_loss < np.inf else 2 * obj
            self.best_loss = obj
            self.time_best_found_old = self.time_best_found
            self.time_best_found = self.total_time_used
            self.iter_best_found = self.total_iter
            self.best_config = config
            self.best_config_sample_size = self.sample_size
            self.best_config_train_time = time_used
            if time2eval:
                self.time2eval_best_old = self.time2eval_best
                self.time2eval_best = time2eval
            if (
                self.trained_estimator
                and trained_estimator
                and self.trained_estimator != trained_estimator
            ):
                self.trained_estimator.cleanup()
            if trained_estimator:
                self.trained_estimator = trained_estimator
        else:
            if trained_estimator:
                trained_estimator.cleanup()
        self.metric_for_logging = metric_for_logging
        self.val_loss, self.config = obj, config

    def get_hist_config_sig(self, sample_size, config):
        config_values = tuple([config[k] for k in self._hp_names])
        config_sig = str(sample_size) + "_" + str(config_values)
        return config_sig

    def est_retrain_time(self, retrain_sample_size):
        assert (
            self.best_config_sample_size is not None
        ), "need to first get best_config_sample_size"
        return self.time2eval_best * retrain_sample_size / self.best_config_sample_size


class AutoMLState:
    def _prepare_sample_train_data(self, sample_size):
        sampled_weight = groups = None
        if sample_size <= self.data_size:
            if isinstance(self.X_train, pd.DataFrame):
                sampled_X_train = self.X_train.iloc[:sample_size]
            else:
                sampled_X_train = self.X_train[:sample_size]
            sampled_y_train = self.y_train[:sample_size]
            weight = self.fit_kwargs.get("sample_weight")
            if weight is not None:
                sampled_weight = weight[:sample_size]
            if self.groups is not None:
                groups = self.groups[:sample_size]
        else:
            sampled_X_train = self.X_train_all
            sampled_y_train = self.y_train_all
            if "sample_weight" in self.fit_kwargs:
                sampled_weight = self.sample_weight_all
            if self.groups is not None:
                groups = self.groups_all
        return sampled_X_train, sampled_y_train, sampled_weight, groups

    def _compute_with_config_base(self, estimator, config_w_resource):
        if "FLAML_sample_size" in config_w_resource:
            sample_size = int(config_w_resource["FLAML_sample_size"])
        else:
            sample_size = self.data_size
        (
            sampled_X_train,
            sampled_y_train,
            sampled_weight,
            groups,
        ) = self._prepare_sample_train_data(sample_size)
        if sampled_weight is not None:
            weight = self.fit_kwargs["sample_weight"]
            self.fit_kwargs["sample_weight"] = sampled_weight
        else:
            weight = None
        if groups is not None:
            self.fit_kwargs["groups"] = groups
        config = config_w_resource.copy()
        if "FLAML_sample_size" in config:
            del config["FLAML_sample_size"]
        budget = (
            None
            if self.time_budget is None
            else self.time_budget - self.time_from_start
            if sample_size == self.data_size
            else (self.time_budget - self.time_from_start)
            / 2
            * sample_size
            / self.data_size
        )

        if _is_nlp_task(self.task):
            self.fit_kwargs["X_val"] = self.X_val
            self.fit_kwargs["y_val"] = self.y_val

        (
            trained_estimator,
            val_loss,
            metric_for_logging,
            _,
            pred_time,
        ) = compute_estimator(
            sampled_X_train,
            sampled_y_train,
            self.X_val,
            self.y_val,
            self.weight_val,
            self.groups_val,
            self.train_time_limit
            if budget is None
            else min(budget, self.train_time_limit),
            self.kf,
            config,
            self.task,
            estimator,
            self.eval_method,
            self.metric,
            self.best_loss,
            self.n_jobs,
            self.learner_classes.get(estimator),
            self.log_training_metric,
            self.fit_kwargs,
        )
        if self.retrain_final and not self.model_history:
            trained_estimator.cleanup()

        if _is_nlp_task(self.task):
            del self.fit_kwargs["X_val"]
            del self.fit_kwargs["y_val"]

        result = {
            "pred_time": pred_time,
            "wall_clock_time": time.time() - self._start_time_flag,
            "metric_for_logging": metric_for_logging,
            "val_loss": val_loss,
            "trained_estimator": trained_estimator,
        }
        if sampled_weight is not None:
            self.fit_kwargs["sample_weight"] = weight
        return result

    def _train_with_config(
        self,
        estimator,
        config_w_resource,
        sample_size=None,
    ):
        if not sample_size:
            sample_size = config_w_resource.get(
                "FLAML_sample_size", len(self.y_train_all)
            )
        config = config_w_resource.get("ml", config_w_resource).copy()
        if "FLAML_sample_size" in config:
            del config["FLAML_sample_size"]
        if "learner" in config:
            del config["learner"]
        (
            sampled_X_train,
            sampled_y_train,
            sampled_weight,
            groups,
        ) = self._prepare_sample_train_data(sample_size)
        if sampled_weight is not None:
            weight = self.fit_kwargs["sample_weight"]
            self.fit_kwargs["sample_weight"] = sampled_weight
        else:
            weight = None
        if groups is not None:
            self.fit_kwargs["groups"] = groups
        budget = (
            None
            if self.time_budget is None
            else self.time_budget - self.time_from_start
        )
        if self.resources_per_trial.get("gpu", 0) > 0:

            def _trainable_function_wrapper(config: dict):

                return_estimator, train_time = train_estimator(
                    X_train=sampled_X_train,
                    y_train=sampled_y_train,
                    config_dic=config,
                    task=self.task,
                    estimator_name=estimator,
                    n_jobs=self.n_jobs,
                    estimator_class=self.learner_classes.get(estimator),
                    budget=budget,
                    fit_kwargs=self.fit_kwargs,
                )
                return {"estimator": return_estimator, "train_time": train_time}

            if estimator not in self.learner_classes:
                self.learner_classes[estimator] = get_estimator_class(
                    self.task, estimator
                )

            analysis = tune.run(
                _trainable_function_wrapper,
                config=config_w_resource,
                metric="train_time",
                mode="min",
                resources_per_trial=self.resources_per_trial,
                num_samples=1,
                use_ray=True,
            )
            result = list(analysis.results.values())[0]
            estimator, train_time = result["estimator"], result["train_time"]

        else:
            if _is_nlp_task(self.task):
                use_ray = self.fit_kwargs.get("use_ray")
                self.fit_kwargs["use_ray"] = False
            estimator, train_time = train_estimator(
                X_train=sampled_X_train,
                y_train=sampled_y_train,
                config_dic=config,
                task=self.task,
                estimator_name=estimator,
                n_jobs=self.n_jobs,
                estimator_class=self.learner_classes.get(estimator),
                budget=budget,
                fit_kwargs=self.fit_kwargs,
            )
            if _is_nlp_task(self.task):
                if use_ray:
                    self.fit_kwargs["use_ray"] = use_ray
                else:
                    del self.fit_kwargs["use_ray"]
        if sampled_weight is not None:
            self.fit_kwargs["sample_weight"] = weight
        return estimator, train_time


def size(state: AutoMLState, config: dict) -> float:
    """Size function

    Returns:
        The mem size in bytes for a config
    """
    config = config.get("ml", config)
    estimator = config["learner"]
    learner_class = state.learner_classes.get(estimator)
    return learner_class.size(config)


class AutoML:
    """The AutoML class.

    Example:

        .. code-block:: python

            automl = AutoML()
            automl_settings = {
                "time_budget": 60,
                "metric": 'accuracy',
                "task": 'classification',
                "log_file_name": 'mylog.log',
            }
            automl.fit(X_train = X_train, y_train = y_train,
                **automl_settings)

    """

    from .version import __version__

    def __init__(self, **settings):
        """Constructor.

        Many settings in fit() can be passed to the constructor too.
        If an argument in fit() is provided, it will override the setting passed to the constructor.
        If an argument in fit() is not provided but provided in the constructor, the value passed to the constructor will be used.

        Args:
            metric: A string of the metric name or a function,
                e.g., 'accuracy', 'roc_auc', 'roc_auc_ovr', 'roc_auc_ovo',
                'f1', 'micro_f1', 'macro_f1', 'log_loss', 'mae', 'mse', 'r2',
                'mape'. Default is 'auto'.
                If passing a customized metric function, the function needs to
                have the follwing signature:

                .. code-block:: python

                    def custom_metric(
                        X_test, y_test, estimator, labels,
                        X_train, y_train, weight_test=None, weight_train=None,
                        config=None, groups_test=None, groups_train=None,
                    ):
                        return metric_to_minimize, metrics_to_log

                which returns a float number as the minimization objective,
                and a dictionary as the metrics to log.
            task: A string of the task type, e.g.,
                'classification', 'regression', 'ts_forecast', 'rank',
                'seq-classification', 'seq-regression'.
            n_jobs: An integer of the number of threads for training.
            gpu_per_trial: A float of the number of gpus per trial, only used by TransformersEstimator.
            log_file_name: A string of the log file name. To disable logging,
                set it to be an empty string "".
            estimator_list: A list of strings for estimator names, or 'auto'
                e.g.,

                .. code-block:: python

                    ['lgbm', 'xgboost', 'catboost', 'rf', 'extra_tree']

            time_budget: A float number of the time budget in seconds.
                Use -1 if no time limit.
            max_iter: An integer of the maximal number of iterations.
            sample: A boolean of whether to sample the training data during
                search.
            ensemble: boolean or dict | default=False. Whether to perform
                ensemble after search. Can be a dict with keys 'passthrough'
                and 'final_estimator' to specify the passthrough and
                final_estimator in the stacker.
            eval_method: A string of resampling strategy, one of
                ['auto', 'cv', 'holdout'].
            split_ratio: A float of the valiation data percentage for holdout.
            n_splits: An integer of the number of folds for cross - validation.
            log_type: A string of the log type, one of
                ['better', 'all'].
                'better' only logs configs with better loss than previos iters
                'all' logs all the tried configs.
            model_history: A boolean of whether to keep the best
                model per estimator. Make sure memory is large enough if setting to True.
            log_training_metric: A boolean of whether to log the training
                metric for each model.
            mem_thres: A float of the memory size constraint in bytes.
            pred_time_limit: A float of the prediction latency constraint in seconds.
            train_time_limit: A float of the training time constraint in seconds.
            verbose: int, default=3 | Controls the verbosity, higher means more
                messages.
            retrain_full: bool or str, default=True | whether to retrain the
                selected model on the full training data when using holdout.
                True - retrain only after search finishes; False - no retraining;
                'budget' - do best effort to retrain without violating the time
                budget.
            split_type: str, default="auto" | the data split type.
                For classification tasks, valid choices are [
                    "auto", 'stratified', 'uniform', 'time']. "auto" -> stratified.
                For regression tasks, valid choices are ["auto", 'uniform', 'time'].
                    "auto" -> uniform.
                For ts_forecast tasks, must be "auto" or 'time'.
                For ranking task, must be "auto" or 'group'.
            hpo_method: str, default="auto" | The hyperparameter
                optimization method. By default, CFO is used for sequential
                search and BlendSearch is used for parallel search.
                No need to set when using flaml's default search space or using
                a simple customized search space. When set to 'bs', BlendSearch
                is used. BlendSearch can be tried when the search space is
                complex, for example, containing multiple disjoint, discontinuous
                subspaces. When set to 'random', random search is used.
            starting_points: A dictionary to specify the starting hyperparameter
                config for the estimators.
                Keys are the name of the estimators, and values are the starting
                hyperparamter configurations for the corresponding estimators.
                The value can be a single hyperparamter configuration dict or a list
                of hyperparamter configuration dicts.
                In the following code example, we get starting_points from the
                automl_experiment and use them in the new_automl_experiment.
                e.g.,

                .. code-block:: python

                    from flaml import AutoML
                    automl_experiment = AutoML()
                    X_train, y_train = load_iris(return_X_y=True)
                    automl_experiment.fit(X_train, y_train)
                    starting_points = automl_experiment.best_config_per_estimator

                    new_automl_experiment = AutoML()
                    new_automl_experiment.fit(X_train, y_train,
                        starting_points=starting_points)

            seed: int or None, default=None | The random seed for np.random.
            n_concurrent_trials: [Experimental] int, default=1 | The number of
                concurrent trials. For n_concurrent_trials > 1, installation of
                ray is required: `pip install flaml[ray]`.
            keep_search_state: boolean, default=False | Whether to keep search
                state after fit(). By default the state is deleted for space
                saving.
            early_stop: boolean, default=False | Whether to stop early if the
                search is considered to converge.
            append_log: boolean, default=False | Whetehr to directly append the log
                records to the input log file if it exists.
            auto_augment: boolean, default=True | Whether to automatically
                augment rare classes.
            min_sample_size: int, default=MIN_SAMPLE_TRAIN | the minimal sample
                size when sample=True.
            use_ray: boolean, default=False | Whether to use ray to run the training
                in separate processes. This can be used to prevent OOM for large
                datasets, but will incur more overhead in time. Only use it if
                you run into OOM failures.

        """
        self._track_iter = 0
        self._state = AutoMLState()
        self._state.learner_classes = {}
        self._settings = settings
        settings["time_budget"] = settings.get("time_budget", 60)
        settings["task"] = settings.get("task", "classification")
        settings["n_jobs"] = settings.get("n_jobs", -1)
        settings["gpu_per_trial"] = settings.get("gpu_per_trial", 0)
        settings["eval_method"] = settings.get("eval_method", "auto")
        settings["split_ratio"] = settings.get("split_ratio", SPLIT_RATIO)
        settings["n_splits"] = settings.get("n_splits", N_SPLITS)
        settings["auto_augment"] = settings.get("auto_augment", True)
        settings["metric"] = settings.get("metric", "auto")
        settings["estimator_list"] = settings.get("estimator_list", "auto")
        settings["log_file_name"] = settings.get("log_file_name", "")
        settings["max_iter"] = settings.get("max_iter", 1000000)
        settings["sample"] = settings.get("sample", True)
        settings["ensemble"] = settings.get("ensemble", False)
        settings["log_type"] = settings.get("log_type", "better")
        settings["model_history"] = settings.get("model_history", False)
        settings["log_training_metric"] = settings.get("log_training_metric", False)
        settings["mem_thres"] = settings.get("mem_thres", MEM_THRES)
        settings["pred_time_limit"] = settings.get("pred_time_limit", np.inf)
        settings["train_time_limit"] = settings.get("train_time_limit", np.inf)
        settings["verbose"] = settings.get("verbose", 3)
        settings["retrain_full"] = settings.get("retrain_full", True)
        settings["split_type"] = settings.get("split_type", "auto")
        settings["hpo_method"] = settings.get("hpo_method", "auto")
        settings["learner_selector"] = settings.get("learner_selector", "sample")
        settings["starting_points"] = settings.get("starting_points", {})
        settings["n_concurrent_trials"] = settings.get("n_concurrent_trials", 1)
        settings["keep_search_state"] = settings.get("keep_search_state", False)
        settings["early_stop"] = settings.get("early_stop", False)
        settings["append_log"] = settings.get("append_log", False)
        settings["min_sample_size"] = settings.get("min_sample_size", MIN_SAMPLE_TRAIN)
        settings["use_ray"] = settings.get("use_ray", False)

    @property
    def config_history(self):
        """A dictionary of iter->(estimator, config, time),
        storing the best estimator, config, and the time when the best
        model is updated each time.
        """
        return self._config_history

    @property
    def model(self):
        """An object with `predict()` and `predict_proba()` method (for
        classification), storing the best trained model.
        """
        return self.__dict__.get("_trained_estimator")

    def best_model_for_estimator(self, estimator_name):
        """Return the best model found for a particular estimator.

        Args:
            estimator_name: a str of the estimator's name.

        Returns:
            An object with `predict()` and `predict_proba()` method (for
            classification), storing the best trained model for estimator_name.
        """
        state = self._search_states.get(estimator_name)
        return state and getattr(state, "trained_estimator", None)

    @property
    def best_estimator(self):
        """A string indicating the best estimator found."""
        return self._best_estimator

    @property
    def best_iteration(self):
        """An integer of the iteration number where the best
        config is found."""
        return self._best_iteration

    @property
    def best_config(self):
        """A dictionary of the best configuration."""
        state = self._search_states.get(self._best_estimator)
        return state and getattr(state, "best_config", None)

    @property
    def best_config_per_estimator(self):
        """A dictionary of all estimators' best configuration."""
        return {
            e: e_search_state.best_config
            for e, e_search_state in self._search_states.items()
        }

    @property
    def best_loss_per_estimator(self):
        """A dictionary of all estimators' best loss."""
        return {
            e: e_search_state.best_loss
            for e, e_search_state in self._search_states.items()
        }

    @property
    def best_loss(self):
        """A float of the best loss found."""
        return self._state.best_loss

    @property
    def best_config_train_time(self):
        """A float of the seconds taken by training the best config."""
        return getattr(
            self._search_states[self._best_estimator], "best_config_train_time", None
        )

    @property
    def classes_(self):
        """A list of n_classes elements for class labels."""
        attr = getattr(self, "_label_transformer", None)
        if attr:
            return attr.classes_.tolist()
        attr = getattr(self, "_trained_estimator", None)
        if attr:
            return attr.classes_.tolist()
        return None

    @property
    def time_to_find_best_model(self) -> float:
        """Time taken to find best model in seconds."""
        return self.__dict__.get("_time_taken_best_iter")

    def predict(self, X_test: Union[np.array, DataFrame, List[str], List[List[str]]]):
        """Predict label from features.

        Args:
            X_test: A numpy array of featurized instances, shape n * m,
                or for 'ts_forecast' task:
                    a pandas dataframe with the first column containing
                    timestamp values (datetime type) or an integer n for
                    the predict steps (only valid when the estimator is
                    arima or sarimax). Other columns in the dataframe
                    are assumed to be exogenous variables (categorical
                    or numeric).

                    .. code-block:: python

                        multivariate_X_test = pd.DataFrame({
                            'timeStamp': pd.date_range(start='1/1/2022', end='1/07/2022'),
                            'categorical_col': ['yes', 'yes', 'no', 'no', 'yes', 'no', 'yes'],
                            'continuous_col': [105, 107, 120, 118, 110, 112, 115]
                        })
                        model.predict(multivariate_X_test)

        Returns:
            A array-like of shape n * 1 - - each element is a predicted
            label for an instance.
        """
        estimator = getattr(self, "_trained_estimator", None)
        if estimator is None:
            logger.warning(
                "No estimator is trained. Please run fit with enough budget."
            )
            return None
        if isinstance(X_test, List) and isinstance(X_test[0], List):
            unzipped_X_test = [x for x in zip(*X_test)]
            try:
                X_test = DataFrame(
                    {
                        self._transformer._str_columns[idx]: unzipped_X_test[idx]
                        for idx in range(len(unzipped_X_test))
                    }
                )
            except IndexError:
                raise IndexError(
                    "Test data contains more columns than training data, exiting"
                )
        elif isinstance(X_test, List):
            try:
                X_test = DataFrame(
                    {
                        self._transformer._str_columns[idx]: [X_test[idx]]
                        for idx in range(len(X_test))
                    }
                )
            except IndexError:
                raise IndexError(
                    "Test data contains more columns than training data, exiting"
                )

        X_test = self._preprocess(X_test)
        y_pred = estimator.predict(X_test)
        if y_pred.ndim > 1 and isinstance(y_pred, np.ndarray):
            y_pred = y_pred.flatten()
        if self._label_transformer:
            return self._label_transformer.inverse_transform(
                pd.Series(y_pred.astype(int))
            )
        else:
            return y_pred

    def predict_proba(self, X_test):
        """Predict the probability of each class from features, only works for
        classification problems.

        Args:
            X_test: A numpy array of featurized instances, shape n * m.

        Returns:
            A numpy array of shape n * c. c is the  # classes. Each element at
            (i, j) is the probability for instance i to be in class j.
        """
        X_test = self._preprocess(X_test)
        proba = self._trained_estimator.predict_proba(X_test)
        return proba

    def _preprocess(self, X):

        if isinstance(X, int):
            return X
        if self._state.task == TS_FORECAST:
            X = pd.DataFrame(X)
        if issparse(X):
            X = X.tocsr()
        if self._transformer:
            X = self._transformer.transform(X)
        return X

    def _validate_data(
        self,
        X_train_all,
        y_train_all,
        dataframe,
        label,
        X_val=None,
        y_val=None,
        groups_val=None,
        groups=None,
    ):

        if X_train_all is not None and y_train_all is not None:
            assert (
                isinstance(X_train_all, np.ndarray)
                or issparse(X_train_all)
                or isinstance(X_train_all, pd.DataFrame)
            ), (
                "X_train_all must be a numpy array, a pandas dataframe, "
                "or Scipy sparse matrix."
            )
            assert isinstance(y_train_all, np.ndarray) or isinstance(
                y_train_all, pd.Series
            ), "y_train_all must be a numpy array or a pandas series."
            assert (
                X_train_all.size != 0 and y_train_all.size != 0
            ), "Input data must not be empty."
            if isinstance(X_train_all, np.ndarray) and len(X_train_all.shape) == 1:
                X_train_all = np.reshape(X_train_all, (X_train_all.size, 1))
            if isinstance(y_train_all, np.ndarray):
                y_train_all = y_train_all.flatten()
            assert (
                X_train_all.shape[0] == y_train_all.shape[0]
            ), "# rows in X_train must match length of y_train."
            self._df = isinstance(X_train_all, pd.DataFrame)
            self._nrow, self._ndim = X_train_all.shape
            if self._state.task == TS_FORECAST:
                X_train_all = pd.DataFrame(X_train_all)
                assert (
                    X_train_all[X_train_all.columns[0]].dtype.name == "datetime64[ns]"
                ), f"For '{TS_FORECAST}' task, the first column must contain timestamp values."
            X, y = X_train_all, y_train_all
        elif dataframe is not None and label is not None:
            assert isinstance(
                dataframe, pd.DataFrame
            ), "dataframe must be a pandas DataFrame"
            assert label in dataframe.columns, "label must a column name in dataframe"
            self._df = True
            if self._state.task == TS_FORECAST:
                assert (
                    dataframe[dataframe.columns[0]].dtype.name == "datetime64[ns]"
                ), f"For '{TS_FORECAST}' task, the first column must contain timestamp values."
            X = dataframe.drop(columns=label)
            self._nrow, self._ndim = X.shape
            y = dataframe[label]
        else:
            raise ValueError("either X_train+y_train or dataframe+label are required")

        # check the validity of input dimensions under the nlp mode
        if _is_nlp_task(self._state.task):
            is_all_str = True
            is_all_list = True
            for column in X.columns:
                assert X[column].dtype.name in (
                    "object",
                    "string",
                ), "If the task is an NLP task, X can only contain text columns"
                for each_cell in X[column]:
                    if each_cell:
                        is_str = isinstance(each_cell, str)
                        is_list_of_int = isinstance(each_cell, list) and all(
                            isinstance(x, int) for x in each_cell
                        )
                        assert is_str or is_list_of_int, (
                            "Each column of the input must either be str (untokenized) "
                            "or a list of integers (tokenized)"
                        )
                        is_all_str &= is_str
                        is_all_list &= is_list_of_int
            assert is_all_str or is_all_list, (
                "Currently FLAML only supports two modes for NLP: either all columns of X are string (non-tokenized), "
                "or all columns of X are integer ids (tokenized)"
            )

        if issparse(X_train_all):
            self._transformer = self._label_transformer = False
            self._X_train_all, self._y_train_all = X, y
        else:
            from .data import DataTransformer

            self._transformer = DataTransformer()
            self._X_train_all, self._y_train_all = self._transformer.fit_transform(
                X, y, self._state.task
            )
            self._label_transformer = self._transformer.label_transformer
        self._sample_weight_full = self._state.fit_kwargs.get("sample_weight")
        if X_val is not None and y_val is not None:
            assert (
                isinstance(X_val, np.ndarray)
                or issparse(X_val)
                or isinstance(X_val, pd.DataFrame)
            ), (
                "X_val must be None, a numpy array, a pandas dataframe, "
                "or Scipy sparse matrix."
            )
            assert isinstance(y_val, np.ndarray) or isinstance(
                y_val, pd.Series
            ), "y_val must be None, a numpy array or a pandas series."
            assert X_val.size != 0 and y_val.size != 0, (
                "Validation data are expected to be nonempty. "
                "Use None for X_val and y_val if no validation data."
            )
            if isinstance(y_val, np.ndarray):
                y_val = y_val.flatten()
            assert (
                X_val.shape[0] == y_val.shape[0]
            ), "# rows in X_val must match length of y_val."
            if self._transformer:
                self._state.X_val = self._transformer.transform(X_val)
            else:
                self._state.X_val = X_val
            if self._label_transformer:
                self._state.y_val = self._label_transformer.transform(y_val)
            else:
                self._state.y_val = y_val
        else:
            self._state.X_val = self._state.y_val = None
        if groups is not None and len(groups) != self._nrow:
            # groups is given as group counts
            self._state.groups = np.concatenate([[i] * c for i, c in enumerate(groups)])
            assert (
                len(self._state.groups) == self._nrow
            ), "the sum of group counts must match the number of examples"
            self._state.groups_val = (
                np.concatenate([[i] * c for i, c in enumerate(groups_val)])
                if groups_val is not None
                else None
            )
        else:
            self._state.groups_val = groups_val
            self._state.groups = groups

    def _prepare_data(self, eval_method, split_ratio, n_splits):

        X_val, y_val = self._state.X_val, self._state.y_val
        if issparse(X_val):
            X_val = X_val.tocsr()
        X_train_all, y_train_all = self._X_train_all, self._y_train_all
        if issparse(X_train_all):
            X_train_all = X_train_all.tocsr()
        if (
            self._state.task in CLASSIFICATION
            and self._auto_augment
            and self._state.fit_kwargs.get("sample_weight") is None
            and self._split_type not in ["time", "group"]
        ):
            # logger.info(f"label {pd.unique(y_train_all)}")
            label_set, counts = np.unique(y_train_all, return_counts=True)
            # augment rare classes
            rare_threshld = 20
            rare = counts < rare_threshld
            rare_label, rare_counts = label_set[rare], counts[rare]
            for i, label in enumerate(rare_label):
                count = rare_count = rare_counts[i]
                rare_index = y_train_all == label
                n = len(y_train_all)
                while count < rare_threshld:
                    if self._df:
                        X_train_all = concat(
                            X_train_all, X_train_all.iloc[:n].loc[rare_index]
                        )
                    else:
                        X_train_all = concat(
                            X_train_all, X_train_all[:n][rare_index, :]
                        )
                    if isinstance(y_train_all, pd.Series):
                        y_train_all = concat(
                            y_train_all, y_train_all.iloc[:n].loc[rare_index]
                        )
                    else:
                        y_train_all = np.concatenate(
                            [y_train_all, y_train_all[:n][rare_index]]
                        )
                    count += rare_count
                logger.info(f"class {label} augmented from {rare_count} to {count}")
        SHUFFLE_SPLIT_TYPES = ["uniform", "stratified"]
        if self._split_type in SHUFFLE_SPLIT_TYPES:
            if self._sample_weight_full is not None:
                X_train_all, y_train_all, self._state.sample_weight_all = shuffle(
                    X_train_all,
                    y_train_all,
                    self._sample_weight_full,
                    random_state=RANDOM_SEED,
                )
                self._state.fit_kwargs["sample_weight"] = self._state.sample_weight_all
            else:
                X_train_all, y_train_all = shuffle(
                    X_train_all, y_train_all, random_state=RANDOM_SEED
                )
            if self._df:
                X_train_all.reset_index(drop=True, inplace=True)
                if isinstance(y_train_all, pd.Series):
                    y_train_all.reset_index(drop=True, inplace=True)

        X_train, y_train = X_train_all, y_train_all
        self._state.groups_all = self._state.groups
        if X_val is None and eval_method == "holdout":
            # if eval_method = holdout, make holdout data
            if self._split_type == "time":
                if self._state.task == TS_FORECAST:
                    num_samples = X_train_all.shape[0]
                    period = self._state.fit_kwargs["period"]
                    assert (
                        period < num_samples
                    ), f"period={period}>#examples={num_samples}"
                    split_idx = num_samples - period
                    X_train = X_train_all[:split_idx]
                    y_train = y_train_all[:split_idx]
                    X_val = X_train_all[split_idx:]
                    y_val = y_train_all[split_idx:]
                else:
                    if "sample_weight" in self._state.fit_kwargs:
                        (
                            X_train,
                            X_val,
                            y_train,
                            y_val,
                            self._state.fit_kwargs["sample_weight"],
                            self._state.weight_val,
                        ) = train_test_split(
                            X_train_all,
                            y_train_all,
                            self._state.fit_kwargs["sample_weight"],
                            test_size=split_ratio,
                            shuffle=False,
                        )
                    else:
                        X_train, X_val, y_train, y_val = train_test_split(
                            X_train_all,
                            y_train_all,
                            test_size=split_ratio,
                            shuffle=False,
                        )
            elif self._split_type == "group":
                gss = GroupShuffleSplit(
                    n_splits=1, test_size=split_ratio, random_state=RANDOM_SEED
                )
                for train_idx, val_idx in gss.split(
                    X_train_all, y_train_all, self._state.groups_all
                ):
                    if self._df:
                        X_train = X_train_all.iloc[train_idx]
                        X_val = X_train_all.iloc[val_idx]
                    else:
                        X_train, X_val = X_train_all[train_idx], X_train_all[val_idx]
                    y_train, y_val = y_train_all[train_idx], y_train_all[val_idx]
                    self._state.groups = self._state.groups_all[train_idx]
                    self._state.groups_val = self._state.groups_all[val_idx]
            elif self._state.task in CLASSIFICATION:
                # for classification, make sure the labels are complete in both
                # training and validation data
                label_set, first = np.unique(y_train_all, return_index=True)
                rest = []
                last = 0
                first.sort()
                for i in range(len(first)):
                    rest.extend(range(last, first[i]))
                    last = first[i] + 1
                rest.extend(range(last, len(y_train_all)))
                X_first = X_train_all.iloc[first] if self._df else X_train_all[first]
                X_rest = X_train_all.iloc[rest] if self._df else X_train_all[rest]
                y_rest = y_train_all[rest]
                stratify = y_rest if self._split_type == "stratified" else None
                if "sample_weight" in self._state.fit_kwargs:
                    (
                        X_train,
                        X_val,
                        y_train,
                        y_val,
                        weight_train,
                        weight_val,
                    ) = train_test_split(
                        X_rest,
                        y_rest,
                        self._state.fit_kwargs["sample_weight"][rest],
                        test_size=split_ratio,
                        random_state=RANDOM_SEED,
                    )
                    weight1 = self._state.fit_kwargs["sample_weight"][first]
                    self._state.weight_val = concat(weight1, weight_val)
                    self._state.fit_kwargs["sample_weight"] = concat(
                        weight1, weight_train
                    )
                else:
                    X_train, X_val, y_train, y_val = train_test_split(
                        X_rest,
                        y_rest,
                        test_size=split_ratio,
                        stratify=stratify,
                        random_state=RANDOM_SEED,
                    )
                X_train = concat(X_first, X_train)
                y_train = (
                    concat(label_set, y_train)
                    if self._df
                    else np.concatenate([label_set, y_train])
                )
                X_val = concat(X_first, X_val)
                y_val = (
                    concat(label_set, y_val)
                    if self._df
                    else np.concatenate([label_set, y_val])
                )
            elif self._state.task in REGRESSION:
                if "sample_weight" in self._state.fit_kwargs:
                    (
                        X_train,
                        X_val,
                        y_train,
                        y_val,
                        self._state.fit_kwargs["sample_weight"],
                        self._state.weight_val,
                    ) = train_test_split(
                        X_train_all,
                        y_train_all,
                        self._state.fit_kwargs["sample_weight"],
                        test_size=split_ratio,
                        random_state=RANDOM_SEED,
                    )
                else:
                    X_train, X_val, y_train, y_val = train_test_split(
                        X_train_all,
                        y_train_all,
                        test_size=split_ratio,
                        random_state=RANDOM_SEED,
                    )
        self._state.data_size = X_train.shape[0]
        self.data_size_full = len(y_train_all)
        self._state.X_train, self._state.y_train = X_train, y_train
        self._state.X_val, self._state.y_val = X_val, y_val
        self._state.X_train_all = X_train_all
        self._state.y_train_all = y_train_all
        if self._split_type == "group":
            # logger.info("Using GroupKFold")
            assert (
                len(self._state.groups_all) == y_train_all.size
            ), "the length of groups must match the number of examples"
            assert (
                len(np.unique(self._state.groups_all)) >= n_splits
            ), "the number of groups must be equal or larger than n_splits"
            self._state.kf = GroupKFold(n_splits)
            self._state.kf.groups = self._state.groups_all
        elif self._split_type == "stratified":
            # logger.info("Using StratifiedKFold")
            assert y_train_all.size >= n_splits, (
                f"{n_splits}-fold cross validation"
                f" requires input data with at least {n_splits} examples."
            )
            assert y_train_all.size >= 2 * n_splits, (
                f"{n_splits}-fold cross validation with metric=r2 "
                f"requires input data with at least {n_splits*2} examples."
            )
            self._state.kf = RepeatedStratifiedKFold(
                n_splits=n_splits, n_repeats=1, random_state=RANDOM_SEED
            )
        elif self._split_type == "time":
            # logger.info("Using TimeSeriesSplit")
            if self._state.task == TS_FORECAST:
                period = self._state.fit_kwargs["period"]
                if period * (n_splits + 1) > y_train_all.size:
                    n_splits = int(y_train_all.size / period - 1)
                    assert n_splits >= 2, (
                        f"cross validation for forecasting period={period}"
                        f" requires input data with at least {3 * period} examples."
                    )
                    logger.info(f"Using nsplits={n_splits} due to data size limit.")
                self._state.kf = TimeSeriesSplit(n_splits=n_splits, test_size=period)
            else:
                self._state.kf = TimeSeriesSplit(n_splits=n_splits)
        else:
            # logger.info("Using RepeatedKFold")
            self._state.kf = RepeatedKFold(
                n_splits=n_splits, n_repeats=1, random_state=RANDOM_SEED
            )

    def add_learner(self, learner_name, learner_class):
        """Add a customized learner.

        Args:
            learner_name: A string of the learner's name.
            learner_class: A subclass of flaml.model.BaseEstimator.
        """
        self._state.learner_classes[learner_name] = learner_class

    def get_estimator_from_log(self, log_file_name, record_id, task):
        """Get the estimator from log file.

        Args:
            log_file_name: A string of the log file name.
            record_id: An integer of the record ID in the file,
                0 corresponds to the first trial.
            task: A string of the task type,
                'binary', 'multi', 'regression', 'ts_forecast', 'rank'.

        Returns:
            An estimator object for the given configuration.
        """

        with training_log_reader(log_file_name) as reader:
            record = reader.get_record(record_id)
            estimator = record.learner
            config = record.config

        estimator, _ = train_estimator(
            X_train=None,
            y_train=None,
            config_dic=config,
            task=task,
            estimator_name=estimator,
            estimator_class=self._state.learner_classes.get(estimator),
        )
        return estimator

    def retrain_from_log(
        self,
        log_file_name,
        X_train=None,
        y_train=None,
        dataframe=None,
        label=None,
        time_budget=np.inf,
        task=None,
        eval_method=None,
        split_ratio=None,
        n_splits=None,
        split_type=None,
        groups=None,
        n_jobs=-1,
        gpu_per_trial=0,
        train_best=True,
        train_full=False,
        record_id=-1,
        auto_augment=None,
        **fit_kwargs,
    ):
        """Retrain from log file.

        Args:
            log_file_name: A string of the log file name.
            X_train: A numpy array or dataframe of training data in shape n*m.
                For 'ts_forecast' task, the first column of X_train
                must be the timestamp column (datetime type). Other
                columns in the dataframe are assumed to be exogenous
                variables (categorical or numeric).
            y_train: A numpy array or series of labels in shape n*1.
            dataframe: A dataframe of training data including label column.
                For 'ts_forecast' task, dataframe must be specified and should
                have at least two columns: timestamp and label, where the first
                column is the timestamp column (datetime type). Other columns
                in the dataframe are assumed to be exogenous variables
                (categorical or numeric).
            label: A str of the label column name, e.g., 'label';
                Note: If X_train and y_train are provided,
                dataframe and label are ignored;
                If not, dataframe and label must be provided.
            time_budget: A float number of the time budget in seconds.
            task: A string of the task type, e.g.,
                'classification', 'regression', 'ts_forecast', 'rank',
                'seq-classification', 'seq-regression'.
            eval_method: A string of resampling strategy, one of
                ['auto', 'cv', 'holdout'].
            split_ratio: A float of the validation data percentage for holdout.
            n_splits: An integer of the number of folds for cross-validation.
            split_type: str, default="auto" | the data split type.
                For classification tasks, valid choices are [
                    "auto", 'stratified', 'uniform', 'time', 'group']. "auto" -> stratified.
                For regression tasks, valid choices are ["auto", 'uniform', 'time'].
                    "auto" -> uniform.
                For ts_forecast tasks, must be "auto" or 'time'.
                For ranking task, must be "auto" or 'group'.
            groups: None or array-like | Group labels (with matching length to
                y_train) or groups counts (with sum equal to length of y_train)
                for training data.
            n_jobs: An integer of the number of threads for training. Use all
                available resources when n_jobs == -1.
            gpu_per_trial: A float of the number of gpus per trial. Only used by TransformersEstimator.
            train_best: A boolean of whether to train the best config in the
                time budget; if false, train the last config in the budget.
            train_full: A boolean of whether to train on the full data. If true,
                eval_method and sample_size in the log file will be ignored.
            record_id: the ID of the training log record from which the model will
                be retrained. By default `record_id = -1` which means this will be
                ignored. `record_id = 0` corresponds to the first trial, and
                when `record_id >= 0`, `time_budget` will be ignored.
            auto_augment: boolean, default=True | Whether to automatically
                augment rare classes.
            **fit_kwargs: Other key word arguments to pass to fit() function of
                the searched learners, such as sample_weight.
        """
        task = task or self._settings.get("task")
        eval_method = eval_method or self._settings.get("eval_method")
        split_ratio = split_ratio or self._settings.get("split_ratio")
        n_splits = n_splits or self._settings.get("n_splits")
        split_type = split_type or self._settings.get("split_type")
        auto_augment = (
            self._settings.get("auto_augment") if auto_augment is None else auto_augment
        )
        self._state.task = TS_FORECAST if task == FORECAST else task
        self._state.fit_kwargs = fit_kwargs
        self._validate_data(X_train, y_train, dataframe, label, groups=groups)

        logger.info("log file name {}".format(log_file_name))

        best_config = None
        best_val_loss = float("+inf")
        best_estimator = None
        sample_size = None
        time_used = 0.0
        training_duration = 0
        best = None
        with training_log_reader(log_file_name) as reader:
            if record_id >= 0:
                best = reader.get_record(record_id)
            else:
                for record in reader.records():
                    time_used = record.wall_clock_time
                    if time_used > time_budget:
                        break
                    training_duration = time_used
                    val_loss = record.validation_loss
                    if val_loss <= best_val_loss or not train_best:
                        if val_loss == best_val_loss and train_best:
                            size = record.sample_size
                            if size > sample_size:
                                best = record
                                best_val_loss = val_loss
                                sample_size = size
                        else:
                            best = record
                            size = record.sample_size
                            best_val_loss = val_loss
                            sample_size = size
                if not training_duration:
                    logger.warning(
                        f"No estimator found within time_budget={time_budget}"
                    )
                    from .model import BaseEstimator as Estimator

                    self._trained_estimator = Estimator()
                    return training_duration
        if not best:
            return
        best_estimator = best.learner
        best_config = best.config
        sample_size = len(self._y_train_all) if train_full else best.sample_size

        logger.info(
            "estimator = {}, config = {}, #training instances = {}".format(
                best_estimator, best_config, sample_size
            )
        )
        # Partially copied from fit() function
        # Initilize some attributes required for retrain_from_log
        self._state.task = task
        self._decide_split_type(split_type)
        if record_id >= 0:
            eval_method = "cv"
        elif eval_method == "auto":
            eval_method = self._decide_eval_method(time_budget)
        self.modelcount = 0
        self._auto_augment = auto_augment
        self._prepare_data(eval_method, split_ratio, n_splits)
        self._state.time_budget = None
        self._state.n_jobs = n_jobs
        import os

        self._state.resources_per_trial = (
            {"cpu": os.cpu_count(), "gpu": gpu_per_trial}
            if self._state.n_jobs < 0
            else {"cpu": self._state.n_jobs, "gpu": gpu_per_trial}
        )
        self._trained_estimator = self._state._train_with_config(
            best_estimator,
            best_config,
            sample_size=sample_size,
        )[0]
        logger.info("retrain from log succeeded")
        return training_duration

    def _decide_split_type(self, split_type):
        if self._state.task == "classification":
            self._state.task = get_classification_objective(
                len(np.unique(self._y_train_all))
            )
        if self._state.task in CLASSIFICATION:
            assert split_type in ["auto", "stratified", "uniform", "time", "group"]
            self._split_type = (
                split_type
                if split_type != "auto"
                else self._state.groups is None and "stratified" or "group"
            )
        elif self._state.task in REGRESSION:
            assert split_type in ["auto", "uniform", "time", "group"]
            self._split_type = split_type if split_type != "auto" else "uniform"
        elif self._state.task == TS_FORECAST:
            assert split_type in ["auto", "time"]
            self._split_type = "time"
            assert isinstance(
                self._state.fit_kwargs.get("period"), int
            ), f"missing a required integer 'period' for '{TS_FORECAST}' task."
        elif self._state.task == "rank":
            assert (
                self._state.groups is not None
            ), "groups must be specified for ranking task."
            assert split_type in ["auto", "group"]
            self._split_type = "group"

    def _decide_eval_method(self, time_budget):
        if self._state.X_val is not None:
            return "holdout"
        nrow, dim = self._nrow, self._ndim
        if (
            time_budget is None
            or nrow * dim / 0.9 < SMALL_LARGE_THRES * (time_budget / 3600)
            and nrow < CV_HOLDOUT_THRESHOLD
        ):
            # time allows or sampling can be used and cv is necessary
            return "cv"
        else:
            return "holdout"

    @property
    def search_space(self) -> dict:
        """Search space.

        Must be called after fit(...)
        (use max_iter=0 and retrain_final=False to prevent actual fitting).

        Returns:
            A dict of the search space.
        """
        estimator_list = self.estimator_list
        if len(estimator_list) == 1:
            estimator = estimator_list[0]
            space = self._search_states[estimator].search_space.copy()
            space["learner"] = estimator
            return space
        choices = []
        for estimator in estimator_list:
            space = self._search_states[estimator].search_space.copy()
            space["learner"] = estimator
            choices.append(space)
        return {"ml": tune.choice(choices)}

    @property
    def low_cost_partial_config(self) -> dict:
        """Low cost partial config.

        Returns:
            A dict.
            (a) if there is only one estimator in estimator_list, each key is a
            hyperparameter name.
            (b) otherwise, it is a nested dict with 'ml' as the key, and
            a list of the low_cost_partial_configs as the value, corresponding
            to each learner's low_cost_partial_config; the estimator index as
            an integer corresponding to the cheapest learner is appended to the
            list at the end.
        """
        if len(self.estimator_list) == 1:
            estimator = self.estimator_list[0]
            c = self._search_states[estimator].low_cost_partial_config
            return c
        else:
            configs = []
            for estimator in self.estimator_list:
                c = self._search_states[estimator].low_cost_partial_config
                configs.append(c)
            configs.append(
                np.argmin(
                    [
                        self._state.learner_classes.get(estimator).cost_relative2lgbm()
                        for estimator in self.estimator_list
                    ]
                )
            )
            config = {"ml": configs}
        return config

    @property
    def cat_hp_cost(self) -> dict:
        """Categorical hyperparameter cost

        Returns:
            A dict.
            (a) if there is only one estimator in estimator_list, each key is a
            hyperparameter name.
            (b) otherwise, it is a nested dict with 'ml' as the key, and
            a list of the cat_hp_cost's as the value, corresponding
            to each learner's cat_hp_cost; the cost relative to lgbm for each
            learner (as a list itself) is appended to the list at the end.
        """
        if len(self.estimator_list) == 1:
            estimator = self.estimator_list[0]
            c = self._search_states[estimator].cat_hp_cost
            return c
        else:
            configs = []
            for estimator in self.estimator_list:
                c = self._search_states[estimator].cat_hp_cost
                configs.append(c)
            configs.append(
                [
                    self._state.learner_classes.get(estimator).cost_relative2lgbm()
                    for estimator in self.estimator_list
                ]
            )
            config = {"ml": configs}
        return config

    @property
    def points_to_evaluate(self) -> dict:
        """Initial points to evaluate

        Returns:
            A list of dicts. Each dict is the initial point for each learner
        """
        points = []
        for estimator in self.estimator_list:
            if isinstance(self._search_states[estimator].init_config, list):
                configs = self._search_states[estimator].init_config
            else:
                configs = [self._search_states[estimator].init_config]
            for config in configs:
                config["learner"] = estimator
                if len(self.estimator_list) > 1:
                    points.append({"ml": config})
                else:
                    points.append(config)
        return points

    @property
    def prune_attr(self) -> Optional[str]:
        """Attribute for pruning

        Returns:
            A string for the sample size attribute or None
        """
        return "FLAML_sample_size" if self._sample else None

    @property
    def min_resource(self) -> Optional[float]:
        """Attribute for pruning.

        Returns:
            A float for the minimal sample size or None.
        """
        return self._min_sample_size if self._sample else None

    @property
    def max_resource(self) -> Optional[float]:
        """Attribute for pruning.

        Returns:
            A float for the maximal sample size or None.
        """
        return self._state.data_size if self._sample else None

    @property
    def trainable(self) -> Callable[[dict], Optional[float]]:
        """Training function.

        Returns:
            A function that evaluates each config and returns the loss.
        """
        self._state.time_from_start = 0
        for estimator in self.estimator_list:
            search_state = self._search_states[estimator]
            if not hasattr(search_state, "training_function"):
                search_state.training_function = partial(
                    AutoMLState._compute_with_config_base, self._state, estimator
                )
        states = self._search_states
        mem_res = self._mem_thres

        def train(config: dict):

            sample_size = config.get("FLAML_sample_size")
            config = config.get("ml", config).copy()
            if sample_size:
                config["FLAML_sample_size"] = sample_size
            estimator = config["learner"]
            # check memory constraints before training
            if states[estimator].learner_class.size(config) <= mem_res:
                del config["learner"]
                result = states[estimator].training_function(config)
                return result
            else:
                return {
                    "pred_time": 0,
                    "wall_clock_time": None,
                    "metric_for_logging": np.inf,
                    "val_loss": np.inf,
                    "trained_estimator": None,
                }

        return train

    @property
    def metric_constraints(self) -> list:
        """Metric constraints.

        Returns:
            A list of the metric constraints.
        """
        constraints = []
        if np.isfinite(self._pred_time_limit):
            constraints.append(("pred_time", "<=", self._pred_time_limit))
        return constraints

    def fit(
        self,
        X_train=None,
        y_train=None,
        dataframe=None,
        label=None,
        metric=None,
        task=None,
        n_jobs=None,
        gpu_per_trial=0,
        log_file_name=None,
        estimator_list=None,
        time_budget=None,
        max_iter=None,
        sample=None,
        ensemble=None,
        eval_method=None,
        log_type=None,
        model_history=None,
        split_ratio=None,
        n_splits=None,
        log_training_metric=None,
        mem_thres=None,
        pred_time_limit=None,
        train_time_limit=None,
        X_val=None,
        y_val=None,
        sample_weight_val=None,
        groups_val=None,
        groups=None,
        verbose=None,
        retrain_full=None,
        split_type=None,
        learner_selector=None,
        hpo_method=None,
        starting_points=None,
        seed=None,
        n_concurrent_trials=None,
        keep_search_state=None,
        early_stop=None,
        append_log=None,
        auto_augment=None,
        min_sample_size=None,
        use_ray=None,
        **fit_kwargs,
    ):
        """Find a model for a given task.

        Args:
            X_train: A numpy array or a pandas dataframe of training data in
                shape (n, m). For 'ts_forecast' task, the first column of X_train
                must be the timestamp column (datetime type). Other columns in
                the dataframe are assumed to be exogenous variables (categorical or numeric).
            y_train: A numpy array or a pandas series of labels in shape (n, ).
            dataframe: A dataframe of training data including label column.
                For 'ts_forecast' task, dataframe must be specified and must have
                at least two columns, timestamp and label, where the first
                column is the timestamp column (datetime type). Other columns in
                the dataframe are assumed to be exogenous variables (categorical or numeric).
            label: A str of the label column name for, e.g., 'label';
                Note: If X_train and y_train are provided,
                dataframe and label are ignored;
                If not, dataframe and label must be provided.
            metric: A string of the metric name or a function,
                e.g., 'accuracy', 'roc_auc', 'roc_auc_ovr', 'roc_auc_ovo',
                'f1', 'micro_f1', 'macro_f1', 'log_loss', 'mae', 'mse', 'r2',
                'mape'. Default is 'auto'.
                If passing a customized metric function, the function needs to
                have the follwing signature:

                .. code-block:: python

                    def custom_metric(
                        X_test, y_test, estimator, labels,
                        X_train, y_train, weight_test=None, weight_train=None,
                        config=None, groups_test=None, groups_train=None,
                    ):
                        return metric_to_minimize, metrics_to_log

                which returns a float number as the minimization objective,
                and a dictionary as the metrics to log.
            task: A string of the task type, e.g.,
                'classification', 'regression', 'ts_forecast', 'rank',
                'seq-classification', 'seq-regression'.
            n_jobs: An integer of the number of threads for training.
            gpu_per_trial: A float of the number of gpus per trial, only used by TransformersEstimator.
            log_file_name: A string of the log file name. To disable logging,
                set it to be an empty string "".
            estimator_list: A list of strings for estimator names, or 'auto'
                e.g.,

                .. code-block:: python

                    ['lgbm', 'xgboost', 'catboost', 'rf', 'extra_tree']

            time_budget: A float number of the time budget in seconds.
                Use -1 if no time limit.
            max_iter: An integer of the maximal number of iterations.
            sample: A boolean of whether to sample the training data during
                search.
            ensemble: boolean or dict | default=False. Whether to perform
                ensemble after search. Can be a dict with keys 'passthrough'
                and 'final_estimator' to specify the passthrough and
                final_estimator in the stacker.
            eval_method: A string of resampling strategy, one of
                ['auto', 'cv', 'holdout'].
            split_ratio: A float of the valiation data percentage for holdout.
            n_splits: An integer of the number of folds for cross - validation.
            log_type: A string of the log type, one of
                ['better', 'all'].
                'better' only logs configs with better loss than previos iters
                'all' logs all the tried configs.
            model_history: A boolean of whether to keep the best
                model per estimator. Make sure memory is large enough if setting to True.
            log_training_metric: A boolean of whether to log the training
                metric for each model.
            mem_thres: A float of the memory size constraint in bytes.
            pred_time_limit: A float of the prediction latency constraint in seconds.
            train_time_limit: A float of the training time constraint in seconds.
            X_val: None or a numpy array or a pandas dataframe of validation data.
            y_val: None or a numpy array or a pandas series of validation labels.
            sample_weight_val: None or a numpy array of the sample weight of
                validation data of the same shape as y_val.
            groups_val: None or array-like | group labels (with matching length
                to y_val) or group counts (with sum equal to length of y_val)
                for validation data. Need to be consistent with groups.
            groups: None or array-like | Group labels (with matching length to
                y_train) or groups counts (with sum equal to length of y_train)
                for training data.
            verbose: int, default=3 | Controls the verbosity, higher means more
                messages.
            retrain_full: bool or str, default=True | whether to retrain the
                selected model on the full training data when using holdout.
                True - retrain only after search finishes; False - no retraining;
                'budget' - do best effort to retrain without violating the time
                budget.
            split_type: str, default="auto" | the data split type.
                For classification tasks, valid choices are [
                    "auto", 'stratified', 'uniform', 'time']. "auto" -> stratified.
                For regression tasks, valid choices are ["auto", 'uniform', 'time'].
                    "auto" -> uniform.
                For ts_forecast tasks, must be "auto" or 'time'.
                For ranking task, must be "auto" or 'group'.
            hpo_method: str, default="auto" | The hyperparameter
                optimization method. By default, CFO is used for sequential
                search and BlendSearch is used for parallel search.
                No need to set when using flaml's default search space or using
                a simple customized search space. When set to 'bs', BlendSearch
                is used. BlendSearch can be tried when the search space is
                complex, for example, containing multiple disjoint, discontinuous
                subspaces. When set to 'random', random search is used.
            starting_points: A dictionary to specify the starting hyperparameter
                config for the estimators.
                Keys are the name of the estimators, and values are the starting
                hyperparamter configurations for the corresponding estimators.
                The value can be a single hyperparamter configuration dict or a list
                of hyperparamter configuration dicts.
                In the following code example, we get starting_points from the
                automl_experiment and use them in the new_automl_experiment.
                e.g.,

                .. code-block:: python

                    from flaml import AutoML
                    automl_experiment = AutoML()
                    X_train, y_train = load_iris(return_X_y=True)
                    automl_experiment.fit(X_train, y_train)
                    starting_points = automl_experiment.best_config_per_estimator

                    new_automl_experiment = AutoML()
                    new_automl_experiment.fit(X_train, y_train,
                        starting_points=starting_points)

            seed: int or None, default=None | The random seed for np.random.
            n_concurrent_trials: [Experimental] int, default=1 | The number of
                concurrent trials. For n_concurrent_trials > 1, installation of
                ray is required: `pip install flaml[ray]`.
            keep_search_state: boolean, default=False | Whether to keep search
                state after fit(). By default the state is deleted for space
                saving.
            early_stop: boolean, default=False | Whether to stop early if the
                search is considered to converge.
            append_log: boolean, default=False | Whetehr to directly append the log
                records to the input log file if it exists.
            auto_augment: boolean, default=True | Whether to automatically
                augment rare classes.
            min_sample_size: int, default=MIN_SAMPLE_TRAIN | the minimal sample
                size when sample=True.
            use_ray: boolean, default=False | Whether to use ray to run the training
                in separate processes. This can be used to prevent OOM for large
                datasets, but will incur more overhead in time. Only use it if
                you run into OOM failures.
            **fit_kwargs: Other key word arguments to pass to fit() function of
                the searched learners, such as sample_weight. Include period as
                a key word argument for 'ts_forecast' task.
        """

        self._state._start_time_flag = self._start_time_flag = time.time()
        task = task or self._settings.get("task")
        time_budget = time_budget or self._settings.get("time_budget")
        n_jobs = n_jobs or self._settings.get("n_jobs")
        gpu_per_trial = (
            self._settings.get("gpu_per_trial")
            if gpu_per_trial is None
            else gpu_per_trial
        )
        eval_method = eval_method or self._settings.get("eval_method")
        split_ratio = split_ratio or self._settings.get("split_ratio")
        n_splits = n_splits or self._settings.get("n_splits")
        auto_augment = (
            self._settings.get("auto_augment") if auto_augment is None else auto_augment
        )
        metric = metric or self._settings.get("metric")
        estimator_list = estimator_list or self._settings.get("estimator_list")
        log_file_name = (
            self._settings.get("log_file_name")
            if log_file_name is None
            else log_file_name
        )
        max_iter = self._settings.get("max_iter") if max_iter is None else max_iter
        sample = self._settings.get("sample") if sample is None else sample
        ensemble = self._settings.get("ensemble") if ensemble is None else ensemble
        log_type = log_type or self._settings.get("log_type")
        model_history = (
            self._settings.get("model_history")
            if model_history is None
            else model_history
        )
        log_training_metric = (
            self._settings.get("log_training_metric")
            if log_training_metric is None
            else log_training_metric
        )
        mem_thres = mem_thres or self._settings.get("mem_thres")
        pred_time_limit = pred_time_limit or self._settings.get("pred_time_limit")
        train_time_limit = train_time_limit or self._settings.get("train_time_limit")
        verbose = self._settings.get("verbose") if verbose is None else verbose
        retrain_full = (
            self._settings.get("retrain_full") if retrain_full is None else retrain_full
        )
        split_type = split_type or self._settings.get("split_type")
        hpo_method = hpo_method or self._settings.get("hpo_method")
        learner_selector = learner_selector or self._settings.get("learner_selector")
        starting_points = (
            self._settings.get("starting_points")
            if starting_points is None
            else starting_points
        )
        n_concurrent_trials = n_concurrent_trials or self._settings.get(
            "n_concurrent_trials"
        )
        keep_search_state = (
            self._settings.get("keep_search_state")
            if keep_search_state is None
            else keep_search_state
        )
        early_stop = (
            self._settings.get("early_stop") if early_stop is None else early_stop
        )
        append_log = (
            self._settings.get("append_log") if append_log is None else append_log
        )
        min_sample_size = min_sample_size or self._settings.get("min_sample_size")
        use_ray = self._settings.get("use_ray") if use_ray is None else use_ray

        self._state.task = TS_FORECAST if task == FORECAST else task
        self._state.log_training_metric = log_training_metric

        self._state.fit_kwargs = fit_kwargs
        self._state.weight_val = sample_weight_val

        self._validate_data(
            X_train, y_train, dataframe, label, X_val, y_val, groups_val, groups
        )
        self._search_states = {}  # key: estimator name; value: SearchState
        self._random = np.random.RandomState(RANDOM_SEED)
        if seed is not None:
            np.random.seed(seed)
        self._seed = seed + 19823 if seed is not None else 20
        self._learner_selector = learner_selector
        old_level = logger.getEffectiveLevel()
        self.verbose = verbose
        # if verbose == 0:
        logger.setLevel(50 - verbose * 10)
        if (not mlflow or not mlflow.active_run()) and not logger.handlers:
            # Add the console handler.
            _ch = logging.StreamHandler()
            _ch.setFormatter(logger_formatter)
            logger.addHandler(_ch)
        self._decide_split_type(split_type)
        logger.info(f"Data split method: {self._split_type}")
        if eval_method == "auto" or self._state.X_val is not None:
            eval_method = self._decide_eval_method(time_budget)
        self._state.eval_method = eval_method
        logger.info("Evaluation method: {}".format(eval_method))

        self._state.n_jobs = n_jobs
        self._n_concurrent_trials = n_concurrent_trials
        self._early_stop = early_stop
        self._use_ray = use_ray or n_concurrent_trials > 1
        # use the following condition if we have an estimation of average_trial_time and average_trial_overhead
        # self._use_ray = use_ray or n_concurrent_trials > ( average_trail_time + average_trial_overhead) / (average_trial_time)
        self._state.resources_per_trial = (
            {"cpu": int(os.cpu_count() / n_concurrent_trials), "gpu": gpu_per_trial}
            if n_jobs < 0
            else {"cpu": n_jobs, "gpu": gpu_per_trial}
        )
        self._retrain_in_budget = retrain_full == "budget" and (
            eval_method == "holdout" and self._state.X_val is None
        )
        self._state.retrain_final = (
            retrain_full is True
            and eval_method == "holdout"
            and (self._state.X_val is None or self._use_ray)
            or eval_method == "cv"
            and (max_iter > 0 or retrain_full is True)
            or max_iter == 1
        )
        self._auto_augment = auto_augment
        self._min_sample_size = min_sample_size
        self._prepare_data(eval_method, split_ratio, n_splits)

        if _is_nlp_task(self._state.task):
            self._state.fit_kwargs["metric"] = metric
            self._state.fit_kwargs["use_ray"] = self._use_ray

        self._sample = (
            sample
            and task != "rank"
            and eval_method != "cv"
            and (self._min_sample_size * SAMPLE_MULTIPLY_FACTOR < self._state.data_size)
        )
        if "auto" == metric:
            if "binary" in self._state.task:
                metric = "roc_auc"
            elif "multi" in self._state.task:
                metric = "log_loss"
            elif self._state.task == TS_FORECAST:
                metric = "mape"
            elif self._state.task == "rank":
                metric = "ndcg"
            else:
                metric = "r2"
        self._state.metric = metric
        if metric in [
            "r2",
            "accuracy",
            "roc_auc",
            "roc_auc_ovr",
            "roc_auc_ovo",
            "f1",
            "ap",
            "micro_f1",
            "macro_f1",
            "ndcg",
        ]:
            error_metric = f"1-{metric}"
        elif isinstance(metric, str):
            error_metric = metric
        else:
            error_metric = "customized metric"
        logger.info(f"Minimizing error metric: {error_metric}")

        if "auto" == estimator_list:
            if self._state.task == TS_FORECAST:
                try:
                    import prophet

                    estimator_list = ["prophet", "arima", "sarimax"]
                except ImportError:
                    estimator_list = ["arima", "sarimax"]
            elif self._state.task == "rank":
                estimator_list = ["lgbm", "xgboost"]
            elif _is_nlp_task(self._state.task):
                estimator_list = ["transformer"]
            else:
                try:
                    import catboost

                    estimator_list = ["lgbm", "rf", "catboost", "xgboost", "extra_tree"]
                except ImportError:
                    estimator_list = ["lgbm", "rf", "xgboost", "extra_tree"]
                if "regression" != self._state.task:
                    estimator_list += ["lrl1"]
        for estimator_name in estimator_list:
            if estimator_name not in self._state.learner_classes:
                self.add_learner(
                    estimator_name,
                    get_estimator_class(self._state.task, estimator_name),
                )
        # set up learner search space
        for estimator_name in estimator_list:
            estimator_class = self._state.learner_classes[estimator_name]
            estimator_class.init()
            self._search_states[estimator_name] = SearchState(
                learner_class=estimator_class,
                data_size=self._state.data_size,
                task=self._state.task,
                starting_point=starting_points.get(estimator_name),
            )
        logger.info("List of ML learners in AutoML Run: {}".format(estimator_list))
        self.estimator_list = estimator_list
        self._state.time_budget = time_budget if time_budget > 0 else 1e10
        self._active_estimators = estimator_list.copy()
        self._ensemble = ensemble
        self._max_iter = max_iter
        self._mem_thres = mem_thres
        self._pred_time_limit = pred_time_limit
        self._state.train_time_limit = train_time_limit
        self._log_type = log_type
        self.split_ratio = split_ratio
        self._state.model_history = model_history
        self._hpo_method = (
            hpo_method
            if hpo_method != "auto"
            else (
                "bs"
                if n_concurrent_trials > 1 or self._use_ray and len(estimator_list) > 1
                else "cfo"
            )
        )
        if log_file_name:
            with training_log_writer(log_file_name, append_log) as save_helper:
                self._training_log = save_helper
                self._search()
        else:
            self._training_log = None
            self._search()
        if self._best_estimator:
            logger.info("fit succeeded")
            logger.info(
                f"Time taken to find the best model: {self._time_taken_best_iter}"
            )
            if (
                self._hpo_method in ("cfo", "bs")
                and (self._time_taken_best_iter >= self._state.time_budget * 0.7)
                and not all(
                    state.search_alg and state.search_alg.searcher.is_ls_ever_converged
                    for state in self._search_states.values()
                )
            ):
                logger.warning(
                    "Time taken to find the best model is {0:.0f}% of the "
                    "provided time budget and not all estimators' hyperparameter "
                    "search converged. Consider increasing the time budget.".format(
                        self._time_taken_best_iter / self._state.time_budget * 100
                    )
                )

        if not keep_search_state:
            # release space
            del self._X_train_all, self._y_train_all, self._state.kf
            del self._state.X_train, self._state.X_train_all, self._state.X_val
            del self._state.y_train, self._state.y_train_all, self._state.y_val
            del self._sample_weight_full, self._state.fit_kwargs
            del self._state.groups, self._state.groups_all, self._state.groups_val
        # if verbose == 0:
        logger.setLevel(old_level)

    def _search_parallel(self):
        try:
            from ray import __version__ as ray_version

            assert ray_version >= "1.0.0"
            import ray
            from ray.tune.suggest import ConcurrencyLimiter
        except (ImportError, AssertionError):
            raise ImportError(
                "n_concurrent_trial>1 or use_ray=True requires installation of ray. "
                "Please run pip install flaml[ray]"
            )
        if self._hpo_method in ("cfo", "grid"):
            from flaml import CFO as SearchAlgo
        elif "bs" == self._hpo_method:
            from flaml import BlendSearch as SearchAlgo
        elif "random" == self._hpo_method:
            from ray.tune.suggest import BasicVariantGenerator as SearchAlgo
            from ray.tune.sample import Domain
        else:
            raise NotImplementedError(
                f"hpo_method={self._hpo_method} is not recognized. "
                "'auto', 'cfo' and 'bs' are supported."
            )
        space = self.search_space
        if self._hpo_method == "random":
            # Any point in points_to_evaluate must consist of hyperparamters
            # that are tunable, which can be identified by checking whether
            # the corresponding value in the search space is an instance of
            # the 'Domain' class from flaml or ray.tune
            points_to_evaluate = self.points_to_evaluate.copy()
            to_del = []
            for k, v in space.items():
                if not isinstance(v, Domain):
                    to_del.append(k)
            for k in to_del:
                for p in points_to_evaluate:
                    if k in p:
                        del p[k]
            search_alg = SearchAlgo(
                max_concurrent=self._n_concurrent_trials,
                points_to_evaluate=points_to_evaluate,
            )
        else:
            self._state.time_from_start = time.time() - self._start_time_flag
            time_left = self._state.time_budget - self._state.time_from_start
            search_alg = SearchAlgo(
                metric="val_loss",
                space=space,
                low_cost_partial_config=self.low_cost_partial_config,
                points_to_evaluate=self.points_to_evaluate,
                cat_hp_cost=self.cat_hp_cost,
                prune_attr=self.prune_attr,
                min_resource=self.min_resource,
                max_resource=self.max_resource,
                config_constraints=[
                    (partial(size, self._state), "<=", self._mem_thres)
                ],
                metric_constraints=self.metric_constraints,
                seed=self._seed,
                time_budget_s=time_left,
            )
            search_alg = ConcurrencyLimiter(search_alg, self._n_concurrent_trials)
        resources_per_trial = self._state.resources_per_trial
        analysis = ray.tune.run(
            self.trainable,
            search_alg=search_alg,
            config=space,
            metric="val_loss",
            mode="min",
            resources_per_trial=resources_per_trial,
            time_budget_s=self._state.time_budget,
            num_samples=self._max_iter,
            verbose=max(self.verbose - 2, 0),
            raise_on_failed_trial=False,
            keep_checkpoints_num=1,
<<<<<<< HEAD
            checkpoint_score_attr="val_loss",
=======
            checkpoint_score_attr="min-val_loss"
>>>>>>> e8ca9a0b
        )
        # logger.info([trial.last_result for trial in analysis.trials])
        trials = sorted(
            (
                trial
                for trial in analysis.trials
                if trial.last_result
                and trial.last_result["wall_clock_time"] is not None
            ),
            key=lambda x: x.last_result["wall_clock_time"],
        )
        for _track_iter, trial in enumerate(trials):
            result = trial.last_result
            better = False
            if result:
                config = result["config"]
                estimator = config.get("ml", config)["learner"]
                search_state = self._search_states[estimator]
                search_state.update(result, 0)
                if result["wall_clock_time"] is not None:
                    self._state.time_from_start = result["wall_clock_time"]
                if search_state.sample_size == self._state.data_size:
                    self._iter_per_learner[estimator] += 1
                    if not self._fullsize_reached:
                        self._fullsize_reached = True
                if search_state.best_loss < self._state.best_loss:
                    self._state.best_loss = search_state.best_loss
                    self._best_estimator = estimator
                    self._config_history[_track_iter] = (
                        self._best_estimator,
                        config,
                        self._time_taken_best_iter,
                    )
                    self._trained_estimator = search_state.trained_estimator
                    self._best_iteration = _track_iter
                    self._time_taken_best_iter = self._state.time_from_start
                    better = True
                    self._search_states[estimator].best_config = config
                if (better or self._log_type == "all") and self._training_log:
                    self._training_log.append(
                        self._iter_per_learner[estimator],
                        search_state.metric_for_logging,
                        search_state.trial_time,
                        self._state.time_from_start,
                        search_state.val_loss,
                        config,
                        estimator,
                        search_state.sample_size,
                    )

    def _search_sequential(self):
        try:
            from ray import __version__ as ray_version

            assert ray_version >= "1.0.0"
            from ray.tune.suggest import ConcurrencyLimiter
        except (ImportError, AssertionError):
            from .searcher.suggestion import ConcurrencyLimiter
        if self._hpo_method in ("cfo", "grid"):
            from flaml import CFO as SearchAlgo
        elif "optuna" == self._hpo_method:
            try:
                from ray import __version__ as ray_version

                assert ray_version >= "1.0.0"
                from ray.tune.suggest.optuna import OptunaSearch as SearchAlgo
            except (ImportError, AssertionError):
                from .searcher.suggestion import OptunaSearch as SearchAlgo
        elif "bs" == self._hpo_method:
            from flaml import BlendSearch as SearchAlgo
        elif "random" == self._hpo_method:
            from flaml.searcher import RandomSearch as SearchAlgo
        elif "cfocat" == self._hpo_method:
            from flaml.searcher.cfo_cat import CFOCat as SearchAlgo
        else:
            raise NotImplementedError(
                f"hpo_method={self._hpo_method} is not recognized. "
                "'cfo' and 'bs' are supported."
            )

        est_retrain_time = next_trial_time = 0
        best_config_sig = None
        better = True  # whether we find a better model in one trial
        if self._ensemble:
            self.best_model = {}
        if self._max_iter < 2 and self.estimator_list and self._state.retrain_final:
            # when max_iter is 1, no need to search
            # TODO: otherwise, need to make sure SearchStates.init_config is inside search space
            self._max_iter = 0
            self._best_estimator = estimator = self.estimator_list[0]
            self._selected = state = self._search_states[estimator]
            state.best_config_sample_size = self._state.data_size
            state.best_config = (
                state.init_config
                if isinstance(state.init_config, dict)
                else state.init_config[0]
            )
        for self._track_iter in range(self._max_iter):
            if self._estimator_index is None:
                estimator = self._active_estimators[0]
            else:
                estimator = self._select_estimator(self._active_estimators)
                if not estimator:
                    break
            logger.info(f"iteration {self._track_iter}, current learner {estimator}")
            search_state = self._search_states[estimator]
            self._state.time_from_start = time.time() - self._start_time_flag
            time_left = self._state.time_budget - self._state.time_from_start
            budget_left = (
                time_left
                if not self._retrain_in_budget
                or better
                or (not self.best_estimator)
                or self._search_states[self.best_estimator].sample_size
                < self._state.data_size
                else time_left - est_retrain_time
            )
            if not search_state.search_alg:
                search_state.training_function = partial(
                    AutoMLState._compute_with_config_base, self._state, estimator
                )
                search_space = search_state.search_space
                if self._sample:
                    prune_attr = "FLAML_sample_size"
                    min_resource = self._min_sample_size
                    max_resource = self._state.data_size
                else:
                    prune_attr = min_resource = max_resource = None
                learner_class = self._state.learner_classes.get(estimator)
                if "grid" == self._hpo_method:  # for synthetic exp only
                    points_to_evaluate = []
                    space = search_space
                    keys = list(space.keys())
                    domain0, domain1 = space[keys[0]], space[keys[1]]
                    for x1 in range(domain0.lower, domain0.upper + 1):
                        for x2 in range(domain1.lower, domain1.upper + 1):
                            points_to_evaluate.append(
                                {
                                    keys[0]: x1,
                                    keys[1]: x2,
                                }
                            )
                    self._max_iter_per_learner = len(points_to_evaluate)
                    low_cost_partial_config = None
                else:
                    points_to_evaluate = (
                        search_state.init_config
                        if isinstance(search_state.init_config, list)
                        else [search_state.init_config]
                    )
                    low_cost_partial_config = search_state.low_cost_partial_config
                if self._hpo_method in ("bs", "cfo", "grid", "cfocat", "random"):
                    algo = SearchAlgo(
                        metric="val_loss",
                        mode="min",
                        space=search_space,
                        points_to_evaluate=points_to_evaluate,
                        low_cost_partial_config=low_cost_partial_config,
                        cat_hp_cost=search_state.cat_hp_cost,
                        prune_attr=prune_attr,
                        min_resource=min_resource,
                        max_resource=max_resource,
                        config_constraints=[
                            (learner_class.size, "<=", self._mem_thres)
                        ],
                        metric_constraints=self.metric_constraints,
                        seed=self._seed,
                    )
                else:
                    algo = SearchAlgo(
                        metric="val_loss",
                        mode="min",
                        space=search_space,
                        points_to_evaluate=[
                            p for p in points_to_evaluate if len(p) == len(search_space)
                        ],
                    )
                search_state.search_alg = ConcurrencyLimiter(algo, max_concurrent=1)
                # search_state.search_alg = algo
            else:
                search_space = None
                if self._hpo_method in ("bs", "cfo", "cfocat"):
                    search_state.search_alg.searcher.set_search_properties(
                        metric=None,
                        mode=None,
                        setting={
                            "metric_target": self._state.best_loss,
                        },
                    )
            start_run_time = time.time()
            analysis = tune.run(
                search_state.training_function,
                search_alg=search_state.search_alg,
                time_budget_s=min(budget_left, self._state.train_time_limit),
                verbose=max(self.verbose - 3, 0),
                use_ray=False,
            )
            time_used = time.time() - start_run_time
            better = False
            if analysis.trials:
                result = analysis.trials[-1].last_result
                search_state.update(result, time_used=time_used)
                if self._estimator_index is None:
                    # update init eci estimate
                    eci_base = search_state.init_eci
                    self._eci.append(search_state.estimated_cost4improvement)
                    for e in self.estimator_list[1:]:
                        self._eci.append(
                            self._search_states[e].init_eci / eci_base * self._eci[0]
                        )
                    self._estimator_index = 0
                    min_budget = max(10 * self._eci[0], sum(self._eci))
                    max_budget = 10000 * self._eci[0]
                    if search_state.sample_size:
                        ratio = search_state.data_size / search_state.sample_size
                        min_budget *= ratio
                        max_budget *= ratio
                    logger.info(
                        f"Estimated sufficient time budget={max_budget:.0f}s."
                        f" Estimated necessary time budget={min_budget:.0f}s."
                    )
                if result["wall_clock_time"] is not None:
                    self._state.time_from_start = result["wall_clock_time"]
                # logger.info(f"{self._search_states[estimator].sample_size}, {data_size}")
                if search_state.sample_size == self._state.data_size:
                    self._iter_per_learner[estimator] += 1
                    self._fullsize_reached = True
                if search_state.best_loss < self._state.best_loss:
                    best_config_sig = estimator + search_state.get_hist_config_sig(
                        self.data_size_full, search_state.best_config
                    )
                    self._state.best_loss = search_state.best_loss
                    self._best_estimator = estimator
                    est_retrain_time = (
                        search_state.est_retrain_time(self.data_size_full)
                        if (best_config_sig not in self._retrained_config)
                        else 0
                    )
                    self._config_history[self._track_iter] = (
                        estimator,
                        search_state.best_config,
                        self._state.time_from_start,
                    )
                    if self._trained_estimator:
                        self._trained_estimator.cleanup()
                        del self._trained_estimator
                        self._trained_estimator = None
                    if not self._state.retrain_final:
                        self._trained_estimator = search_state.trained_estimator
                    self._best_iteration = self._track_iter
                    self._time_taken_best_iter = self._state.time_from_start
                    better = True
                    next_trial_time = search_state.time2eval_best
                if (
                    search_state.trained_estimator
                    and not self._state.model_history
                    and search_state.trained_estimator != self._trained_estimator
                ):
                    search_state.trained_estimator.cleanup()
                if better or self._log_type == "all":
                    if self._training_log:
                        self._training_log.append(
                            self._iter_per_learner[estimator],
                            search_state.metric_for_logging,
                            search_state.trial_time,
                            self._state.time_from_start,
                            search_state.val_loss,
                            search_state.config,
                            estimator,
                            search_state.sample_size,
                        )
                    if mlflow is not None and mlflow.active_run():
                        with mlflow.start_run(nested=True):
                            mlflow.log_metric(
                                "iter_counter", self._iter_per_learner[estimator]
                            )
                            mlflow.log_param(
                                "metric_for_logging", search_state.metric_for_logging
                            )
                            mlflow.log_metric("trial_time", search_state.trial_time)
                            mlflow.log_metric(
                                "wall_clock_time", self._state.time_from_start
                            )
                            mlflow.log_metric("validation_loss", search_state.val_loss)
                            mlflow.log_param("config", search_state.config)
                            mlflow.log_param("learner", estimator)
                            mlflow.log_param("sample_size", search_state.sample_size)
                            mlflow.log_metric(
                                "best_validation_loss", search_state.best_loss
                            )
                            mlflow.log_param("best_config", search_state.best_config)
                            mlflow.log_param("best_learner", self._best_estimator)
                logger.info(
                    " at {:.1f}s,\testimator {}'s best error={:.4f},\tbest estimator {}'s best error={:.4f}".format(
                        self._state.time_from_start,
                        estimator,
                        search_state.best_loss,
                        self._best_estimator,
                        self._state.best_loss,
                    )
                )
                if (
                    self._hpo_method in ("cfo", "bs")
                    and all(
                        state.search_alg
                        and state.search_alg.searcher.is_ls_ever_converged
                        for state in self._search_states.values()
                    )
                    and (
                        self._state.time_from_start
                        > self._warn_threshold * self._time_taken_best_iter
                    )
                ):
                    logger.warning(
                        "All estimator hyperparameters local search has "
                        "converged at least once, and the total search time "
                        f"exceeds {self._warn_threshold} times the time taken "
                        "to find the best model."
                    )
                    if self._early_stop:
                        logger.warning("Stopping search as early_stop is set to True.")
                        break
                    self._warn_threshold *= 10
            else:
                logger.info(f"stop trying learner {estimator}")
                if self._estimator_index is not None:
                    self._active_estimators.remove(estimator)
                    self._estimator_index -= 1
                search_state.search_alg.searcher._is_ls_ever_converged = True
            if (
                self._retrain_in_budget
                and best_config_sig
                and est_retrain_time
                and not better
                and self._search_states[self._best_estimator].sample_size
                == self._state.data_size
                and (
                    est_retrain_time
                    <= self._state.time_budget - self._state.time_from_start
                    <= est_retrain_time + next_trial_time
                )
            ):
                state = self._search_states[self._best_estimator]
                self._trained_estimator, retrain_time = self._state._train_with_config(
                    self._best_estimator,
                    state.best_config,
                    self.data_size_full,
                )
                logger.info(
                    "retrain {} for {:.1f}s".format(self._best_estimator, retrain_time)
                )
                self._retrained_config[
                    best_config_sig
                ] = state.best_config_train_time = retrain_time
                est_retrain_time = 0
            self._state.time_from_start = time.time() - self._start_time_flag
            if (
                self._state.time_from_start >= self._state.time_budget
                or not self._active_estimators
            ):
                break
            if self._ensemble and self._best_estimator:
                time_left = self._state.time_budget - self._state.time_from_start
                time_ensemble = self._search_states[self._best_estimator].time2eval_best
                if time_left < time_ensemble < 2 * time_left:
                    break

    def _search(self):
        # initialize the search_states
        self._eci = []
        self._state.best_loss = float("+inf")
        self._state.time_from_start = 0
        self._estimator_index = None
        self._best_iteration = 0
        self._time_taken_best_iter = 0
        self._config_history = {}
        self._max_iter_per_learner = 1000000  # TODO
        self._iter_per_learner = dict([(e, 0) for e in self.estimator_list])
        self._fullsize_reached = False
        self._trained_estimator = None
        self._best_estimator = None
        self._retrained_config = {}
        self._warn_threshold = 10
        self._selected = None
        self.modelcount = 0

        if not self._use_ray:
            self._search_sequential()
        else:
            self._search_parallel()
        # Add a checkpoint for the current best config to the log.
        if self._training_log:
            self._training_log.checkpoint()
        if self._best_estimator:
            self._selected = self._search_states[self._best_estimator]
            self.modelcount = sum(
                search_state.total_iter for search_state in self._search_states.values()
            )
            if self._trained_estimator:
                logger.info(f"selected model: {self._trained_estimator.model}")
            if self._ensemble and self._state.task in (
                "binary",
                "multi",
                "regression",
            ):
                search_states = list(
                    x for x in self._search_states.items() if x[1].best_config
                )
                search_states.sort(key=lambda x: x[1].best_loss)
                estimators = [
                    (
                        x[0],
                        x[1].learner_class(
                            task=self._state.task,
                            n_jobs=self._state.n_jobs,
                            **x[1].best_config,
                        ),
                    )
                    for x in search_states[:2]
                ]
                estimators += [
                    (
                        x[0],
                        x[1].learner_class(
                            task=self._state.task,
                            n_jobs=self._state.n_jobs,
                            **x[1].best_config,
                        ),
                    )
                    for x in search_states[2:]
                    if x[1].best_loss < 4 * self._selected.best_loss
                ]
                logger.info(estimators)
                if len(estimators) <= 1:
                    return
                if self._state.task in CLASSIFICATION:
                    from sklearn.ensemble import StackingClassifier as Stacker
                else:
                    from sklearn.ensemble import StackingRegressor as Stacker
                if isinstance(self._ensemble, dict):
                    final_estimator = self._ensemble.get(
                        "final_estimator", self._trained_estimator
                    )
                    passthrough = self._ensemble.get("passthrough", True)
                else:
                    final_estimator = self._trained_estimator
                    passthrough = True
                stacker = Stacker(
                    estimators,
                    final_estimator,
                    n_jobs=self._state.n_jobs,
                    passthrough=passthrough,
                )
                if self._sample_weight_full is not None:
                    self._state.fit_kwargs["sample_weight"] = self._sample_weight_full
                for e in estimators:
                    e[1].__class__.init()
                try:
                    stacker.fit(
                        self._X_train_all, self._y_train_all, **self._state.fit_kwargs
                    )
                    logger.info(f"ensemble: {stacker}")
                    self._trained_estimator = stacker
                    self._trained_estimator.model = stacker
                except ValueError as e:
                    if passthrough:
                        logger.warning(
                            "Using passthrough=False for ensemble because the data contain categorical features."
                        )
                        stacker = Stacker(
                            estimators,
                            final_estimator,
                            n_jobs=self._state.n_jobs,
                            passthrough=False,
                        )
                        stacker.fit(
                            self._X_train_all,
                            self._y_train_all,
                            **self._state.fit_kwargs,
                        )
                        logger.info(f"ensemble: {stacker}")
                        self._trained_estimator = stacker
                        self._trained_estimator.model = stacker
                    else:
                        raise e
            elif self._state.retrain_final:
                # reset time budget for retraining
                if self._max_iter > 1:
                    self._state.time_from_start -= self._state.time_budget
                if (
                    self._state.task == TS_FORECAST
                    or self._trained_estimator is None
                    or (
                        self._state.time_budget - self._state.time_from_start
                        > self._selected.est_retrain_time(self.data_size_full)
                        and self._selected.best_config_sample_size
                        == self._state.data_size
                    )
                ):
                    state = self._search_states[self._best_estimator]
                    (
                        self._trained_estimator,
                        retrain_time,
                    ) = self._state._train_with_config(
                        self._best_estimator,
                        state.best_config,
                        self.data_size_full,
                    )
                    logger.info(
                        "retrain {} for {:.1f}s".format(
                            self._best_estimator, retrain_time
                        )
                    )
                    state.best_config_train_time = retrain_time
                    if self._trained_estimator:
                        logger.info(f"retrained model: {self._trained_estimator.model}")
                else:
                    logger.info("not retraining because the time budget is too small.")
        if self.model and mlflow is not None and mlflow.active_run():
            mlflow.sklearn.log_model(self.model, "best_model")

    def __del__(self):
        if (
            hasattr(self, "_trained_estimator")
            and self._trained_estimator
            and hasattr(self._trained_estimator, "cleanup")
        ):
            self._trained_estimator.cleanup()
            del self._trained_estimator

    def _select_estimator(self, estimator_list):
        if self._learner_selector == "roundrobin":
            self._estimator_index += 1
            if self._estimator_index == len(estimator_list):
                self._estimator_index = 0
            return estimator_list[self._estimator_index]
        min_estimated_cost, selected = np.Inf, None
        inv = []
        untried_exists = False
        for i, estimator in enumerate(estimator_list):
            if estimator in self._search_states and (
                self._search_states[estimator].sample_size
            ):  # sample_size=None meaning no result
                search_state = self._search_states[estimator]
                if (
                    self._search_states[estimator].time2eval_best
                    > self._state.time_budget - self._state.time_from_start
                    or self._iter_per_learner[estimator] >= self._max_iter_per_learner
                ):
                    inv.append(0)
                    continue
                estimated_cost = search_state.estimated_cost4improvement
                if search_state.sample_size < self._state.data_size:
                    estimated_cost = min(
                        estimated_cost,
                        search_state.time2eval_best
                        * min(
                            SAMPLE_MULTIPLY_FACTOR,
                            self._state.data_size / search_state.sample_size,
                        ),
                    )
                gap = search_state.best_loss - self._state.best_loss
                if gap > 0 and not self._ensemble:
                    delta_loss = (
                        search_state.best_loss_old - search_state.best_loss
                    ) or search_state.best_loss
                    delta_time = (
                        search_state.total_time_used - search_state.time_best_found_old
                    ) or 1e-10
                    speed = delta_loss / delta_time
                    if speed:
                        estimated_cost = max(2 * gap / speed, estimated_cost)
                estimated_cost = estimated_cost or 1e-9
                inv.append(1 / estimated_cost)
            else:
                estimated_cost = self._eci[i]
                inv.append(0)
                untried_exists = True
            if estimated_cost < min_estimated_cost:
                min_estimated_cost = estimated_cost
                selected = estimator
        if untried_exists or not selected:
            state = self._search_states.get(selected)
            if not (state and state.sample_size):
                return selected
        s = sum(inv)
        p = self._random.rand()
        q = 0
        for i in range(len(inv)):
            if inv[i]:
                q += inv[i] / s
                if p < q:
                    return estimator_list[i]<|MERGE_RESOLUTION|>--- conflicted
+++ resolved
@@ -2111,11 +2111,7 @@
             verbose=max(self.verbose - 2, 0),
             raise_on_failed_trial=False,
             keep_checkpoints_num=1,
-<<<<<<< HEAD
-            checkpoint_score_attr="val_loss",
-=======
-            checkpoint_score_attr="min-val_loss"
->>>>>>> e8ca9a0b
+            checkpoint_score_attr="min-val_loss",
         )
         # logger.info([trial.last_result for trial in analysis.trials])
         trials = sorted(

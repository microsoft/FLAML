"""!
 * Copyright (c) Microsoft Corporation. All rights reserved.
 * Licensed under the MIT License. See LICENSE file in the
 * project root for license information.
"""
import time
from typing import Callable, Optional
from functools import partial
import numpy as np
from scipy.sparse import issparse
from sklearn.model_selection import (
    train_test_split,
    RepeatedStratifiedKFold,
    RepeatedKFold,
    GroupKFold,
    TimeSeriesSplit,
    GroupShuffleSplit,
)
from sklearn.utils import shuffle
import pandas as pd
import logging

from .ml import (
    compute_estimator,
    train_estimator,
    get_estimator_class,
    get_classification_objective,
)
from .config import (
    MIN_SAMPLE_TRAIN,
    MEM_THRES,
    RANDOM_SEED,
    SMALL_LARGE_THRES,
    CV_HOLDOUT_THRESHOLD,
    SPLIT_RATIO,
    N_SPLITS,
    SAMPLE_MULTIPLY_FACTOR,
)
<<<<<<< HEAD
from .data import concat, CLASSIFICATION, REGRESSION
=======
from .data import concat, CLASSIFICATION, TS_FORECAST, FORECAST
>>>>>>> 519bfc2a
from . import tune
from .training_log import training_log_reader, training_log_writer

logger = logging.getLogger(__name__)
logger_formatter = logging.Formatter(
    "[%(name)s: %(asctime)s] {%(lineno)d} %(levelname)s - %(message)s", "%m-%d %H:%M:%S"
)

try:
    import mlflow
except ImportError:
    mlflow = None


class SearchState:
    @property
    def search_space(self):
        return self._search_space_domain

    @property
    def estimated_cost4improvement(self):
        return max(
            self.time_best_found - self.time_best_found_old,
            self.total_time_used - self.time_best_found,
        )

    def __init__(self, learner_class, data_size, task, starting_point=None):
        self.init_eci = learner_class.cost_relative2lgbm()
        self._search_space_domain = {}
        self.init_config = {}
        self.low_cost_partial_config = {}
        self.cat_hp_cost = {}
        self.data_size = data_size
        self.ls_ever_converged = False
        self.learner_class = learner_class
        search_space = learner_class.search_space(data_size=data_size, task=task)
        for name, space in search_space.items():
            assert "domain" in space
            self._search_space_domain[name] = space["domain"]
            if "init_value" in space:
                self.init_config[name] = space["init_value"]
            if "low_cost_init_value" in space:
                self.low_cost_partial_config[name] = space["low_cost_init_value"]
            if "cat_hp_cost" in space:
                self.cat_hp_cost[name] = space["cat_hp_cost"]
            # if a starting point is provided, set the init config to be
            # the starting point provided
            if (
                isinstance(starting_point, dict)
                and starting_point.get(name) is not None
            ):
                self.init_config[name] = starting_point[name]

        if isinstance(starting_point, list):
            self.init_config = starting_point
        self._hp_names = list(self._search_space_domain.keys())
        self.search_alg = None
        self.best_config = None
        self.best_loss = self.best_loss_old = np.inf
        self.total_time_used = 0
        self.total_iter = 0
        self.base_eci = None
        self.time_best_found = 0
        self.time2eval_best = 0
        self.time2eval_best_old = 0
        self.trained_estimator = None
        self.sample_size = None
        self.trial_time = 0

    def update(self, result, time_used, save_model_history=False):
        if result:
            config = result["config"]
            if config and "FLAML_sample_size" in config:
                self.sample_size = config["FLAML_sample_size"]
            else:
                self.sample_size = self.data_size
            obj = result["val_loss"]
            metric_for_logging = result["metric_for_logging"]
            time2eval = result["time_total_s"]
            trained_estimator = result["trained_estimator"]
            del result["trained_estimator"]  # free up RAM
            n_iter = trained_estimator and trained_estimator.params.get("n_estimators")
            if n_iter is not None and "n_estimators" in config:
                config["n_estimators"] = n_iter
        else:
            obj, time2eval, trained_estimator = np.inf, 0.0, None
            metric_for_logging = config = None
        self.trial_time = time2eval
        self.total_time_used += time_used
        self.total_iter += 1

        if self.base_eci is None:
            self.base_eci = time_used
        if (obj is not None) and (self.best_loss is None or obj < self.best_loss):
            self.best_loss_old = self.best_loss if self.best_loss < np.inf else 2 * obj
            self.best_loss = obj
            self.time_best_found_old = self.time_best_found
            self.time_best_found = self.total_time_used
            self.iter_best_found = self.total_iter
            self.best_config = config
            self.best_config_sample_size = self.sample_size
            self.best_config_train_time = time_used
            if time2eval:
                self.time2eval_best_old = self.time2eval_best
                self.time2eval_best = time2eval
            if (
                self.trained_estimator
                and trained_estimator
                and self.trained_estimator != trained_estimator
                and not save_model_history
            ):
                self.trained_estimator.cleanup()
            if trained_estimator:
                self.trained_estimator = trained_estimator
        self.metric_for_logging = metric_for_logging
        self.val_loss, self.config = obj, config

    def get_hist_config_sig(self, sample_size, config):
        config_values = tuple([config[k] for k in self._hp_names])
        config_sig = str(sample_size) + "_" + str(config_values)
        return config_sig

    def est_retrain_time(self, retrain_sample_size):
        assert (
            self.best_config_sample_size is not None
        ), "need to first get best_config_sample_size"
        return self.time2eval_best * retrain_sample_size / self.best_config_sample_size


class AutoMLState:
    def _prepare_sample_train_data(self, sample_size):
        sampled_weight = groups = None
        if sample_size <= self.data_size:
            if isinstance(self.X_train, pd.DataFrame):
                sampled_X_train = self.X_train.iloc[:sample_size]
            else:
                sampled_X_train = self.X_train[:sample_size]
            sampled_y_train = self.y_train[:sample_size]
            weight = self.fit_kwargs.get("sample_weight")
            if weight is not None:
                sampled_weight = weight[:sample_size]
            if self.groups is not None:
                groups = self.groups[:sample_size]
        else:
            sampled_X_train = self.X_train_all
            sampled_y_train = self.y_train_all
            if "sample_weight" in self.fit_kwargs:
                sampled_weight = self.sample_weight_all
            if self.groups is not None:
                groups = self.groups_all
        return sampled_X_train, sampled_y_train, sampled_weight, groups

    def _compute_with_config_base(self, estimator, config_w_resource):
        if "FLAML_sample_size" in config_w_resource:
            sample_size = int(config_w_resource["FLAML_sample_size"])
        else:
            sample_size = self.data_size
        (
            sampled_X_train,
            sampled_y_train,
            sampled_weight,
            groups,
        ) = self._prepare_sample_train_data(sample_size)
        if sampled_weight is not None:
            weight = self.fit_kwargs["sample_weight"]
            self.fit_kwargs["sample_weight"] = sampled_weight
        else:
            weight = None
        if groups is not None:
            self.fit_kwargs["groups"] = groups
        config = config_w_resource.copy()
        if "FLAML_sample_size" in config:
            del config["FLAML_sample_size"]
        time_left = self.time_budget - self.time_from_start
        budget = (
            time_left
            if sample_size == self.data_size
            else time_left / 2 * sample_size / self.data_size
        )

        (
            trained_estimator,
            val_loss,
            metric_for_logging,
            _,
            pred_time,
        ) = compute_estimator(
            sampled_X_train,
            sampled_y_train,
            self.X_val,
            self.y_val,
            self.weight_val,
            self.groups_val,
            min(budget, self.train_time_limit),
            self.kf,
            config,
            self.task,
            estimator,
            self.eval_method,
            self.metric,
            self.best_loss,
            self.n_jobs,
            self.resources_per_trial,
            self.learner_classes.get(estimator),
            self.log_training_metric,
            self.fit_kwargs,
        )
        result = {
            "pred_time": pred_time,
            "wall_clock_time": time.time() - self._start_time_flag,
            "metric_for_logging": metric_for_logging,
            "val_loss": val_loss,
            "trained_estimator": trained_estimator,
        }
        if sampled_weight is not None:
            self.fit_kwargs["sample_weight"] = weight
        return result

    def _train_with_config(self, estimator, config_w_resource, sample_size=None):
        if not sample_size:
            sample_size = config_w_resource.get(
                "FLAML_sample_size", len(self.y_train_all)
            )
        config = config_w_resource.get("ml", config_w_resource).copy()
        if "FLAML_sample_size" in config:
            del config["FLAML_sample_size"]
        if "learner" in config:
            del config["learner"]
        (
            sampled_X_train,
            sampled_y_train,
            sampled_weight,
            groups,
        ) = self._prepare_sample_train_data(sample_size)
        if sampled_weight is not None:
            weight = self.fit_kwargs["sample_weight"]
            self.fit_kwargs["sample_weight"] = sampled_weight
        else:
            weight = None
        if groups is not None:
            self.fit_kwargs["groups"] = groups
        budget = (
            None
            if self.time_budget is None
            else self.time_budget - self.time_from_start
        )
        estimator, train_time = train_estimator(
            sampled_X_train,
            sampled_y_train,
            config,
            self.task,
            estimator,
            self.n_jobs,
            self.resources_per_trial,
            self.learner_classes.get(estimator),
            budget,
            self.fit_kwargs,
        )
        if sampled_weight is not None:
            self.fit_kwargs["sample_weight"] = weight
        return estimator, train_time


def size(state: AutoMLState, config: dict) -> float:
    """Size function

    Returns:
        The mem size in bytes for a config
    """
    config = config.get("ml", config)
    estimator = config["learner"]
    learner_class = state.learner_classes.get(estimator)
    return learner_class.size(config)


class AutoML:
    """The AutoML class

    Example:

        .. code-block:: python

            automl = AutoML()
            automl_settings = {
                "time_budget": 60,
                "metric": 'accuracy',
                "task": 'classification',
                "log_file_name": 'test/mylog.log',
            }
            automl.fit(X_train = X_train, y_train = y_train,
                **automl_settings)

    """

    from .version import __version__

    def __init__(self):
        self._track_iter = 0
        self._state = AutoMLState()
        self._state.learner_classes = {}

    @property
    def model_history(self):
        """A dictionary of iter->model, storing the models when
        the best model is updated each time.
        """
        return self._model_history

    @property
    def config_history(self):
        """A dictionary of iter->(estimator, config, time),
        storing the best estimator, config, and the time when the best
        model is updated each time.
        """
        return self._config_history

    @property
    def model(self):
        """An object with `predict()` and `predict_proba()` method (for
        classification), storing the best trained model.
        """
        return self.__dict__.get("_trained_estimator")

    def best_model_for_estimator(self, estimator_name):
        """Return the best model found for a particular estimator

        Args:
            estimator_name: a str of the estimator's name

        Returns:
            An object with `predict()` and `predict_proba()` method (for
            classification), storing the best trained model for estimator_name.
        """
        state = self._search_states.get(estimator_name)
        return state and getattr(state, "trained_estimator", None)

    @property
    def best_estimator(self):
        """A string indicating the best estimator found."""
        return self._best_estimator

    @property
    def best_iteration(self):
        """An integer of the iteration number where the best
        config is found."""
        return self._best_iteration

    @property
    def best_config(self):
        """A dictionary of the best configuration."""
        state = self._search_states.get(self._best_estimator)
        return state and getattr(state, "best_config", None)

    @property
    def best_config_per_estimator(self):
        """A dictionary of all estimators' best configuration."""
        return {
            e: e_search_state.best_config
            for e, e_search_state in self._search_states.items()
        }

    @property
    def best_loss(self):
        """A float of the best loss found"""
        return self._state.best_loss

    @property
    def best_config_train_time(self):
        """A float of the seconds taken by training the
        best config."""
        return self._search_states[self._best_estimator].best_config_train_time

    @property
    def classes_(self):
        """A list of n_classes elements for class labels."""
        attr = getattr(self, "_label_transformer", None)
        if attr:
            return attr.classes_.tolist()
        attr = getattr(self, "_trained_estimator", None)
        if attr:
            return attr.classes_.tolist()
        return None

    @property
    def time_to_find_best_model(self) -> float:
        """Time taken to find best model in seconds"""
        return self.__dict__.get("_time_taken_best_iter")

    def predict(self, X_test):
        """Predict label from features.

        Args:
            X_test: A numpy array of featurized instances, shape n * m,
                or for 'ts_forecast' task:
                    a pandas dataframe with the first column containing
                    timestamp values (datetime type) or an integer n for
                    the predict steps (only valid when the estimator is
                    arima or sarimax). Other columns in the dataframe
                    are assumed to be exogenous variables (categorical
                    or numeric).

                    .. code-block:: python

                        multivariate_X_test = pd.DataFrame({
                            'timeStamp': pd.date_range(start='1/1/2022', end='1/07/2022'),
                            'categorical_col': ['yes', 'yes', 'no', 'no', 'yes', 'no', 'yes'],
                            'continuous_col': [105, 107, 120, 118, 110, 112, 115]
                        })
                        model.predict(multivariate_X_test)

        Returns:
            A array-like of shape n * 1 - - each element is a predicted
            label for an instance.
        """
        estimator = getattr(self, "_trained_estimator", None)
        if estimator is None:
            logger.warning(
                "No estimator is trained. Please run fit with enough budget."
            )
            return None
        X_test = self._preprocess(X_test)
        y_pred = estimator.predict(X_test)
        if y_pred.ndim > 1 and isinstance(y_pred, np.ndarray):
            y_pred = y_pred.flatten()
        if self._label_transformer:
            return self._label_transformer.inverse_transform(
                pd.Series(y_pred.astype(int))
            )
        else:
            return y_pred

    def predict_proba(self, X_test):
        """Predict the probability of each class from features, only works for
        classification problems.

        Args:
            X_test: A numpy array of featurized instances, shape n * m.

        Returns:
            A numpy array of shape n * c. c is the  # classes. Each element at
            (i, j) is the probability for instance i to be in class j.
        """
        X_test = self._preprocess(X_test)
        proba = self._trained_estimator.predict_proba(X_test)
        return proba

    def _preprocess(self, X):
        if isinstance(X, int):
            return X
        if self._state.task == TS_FORECAST:
            X = pd.DataFrame(X)
        if issparse(X):
            X = X.tocsr()
        if self._transformer:
            X = self._transformer.transform(X, self._state.task)
        return X

    def _validate_data(
        self,
        X_train_all,
        y_train_all,
        dataframe,
        label,
        X_val=None,
        y_val=None,
        groups_val=None,
        groups=None,
    ):
<<<<<<< HEAD
        from .nlp.utils import _is_nlp_task

        if self._state.task == "forecast":
            if dataframe is not None and label is not None:
                dataframe = dataframe.copy()
                dataframe = dataframe.rename(columns={label[0]: "ds", label[1]: "y"})
            elif dataframe is not None:
                assert "ds" in dataframe and "y" in dataframe, (
                    "For forecasting task, dataframe must have columns "
                    '"ds" and "y" with the dates and values respectively.'
                )
            elif (X_train_all is not None) and (y_train_all is not None):
                dataframe = pd.DataFrame(X_train_all)
                dataframe = dataframe.rename(columns={dataframe.columns[0]: "ds"})
                dataframe["y"] = pd.Series(y_train_all)
                X_train_all = None
                y_train_all = None
            label = "y"

=======
>>>>>>> 519bfc2a
        if X_train_all is not None and y_train_all is not None:
            assert (
                isinstance(X_train_all, np.ndarray)
                or issparse(X_train_all)
                or isinstance(X_train_all, pd.DataFrame)
            ), (
                "X_train_all must be a numpy array, a pandas dataframe, "
                "or Scipy sparse matrix."
            )
            assert isinstance(y_train_all, np.ndarray) or isinstance(
                y_train_all, pd.Series
            ), "y_train_all must be a numpy array or a pandas series."
            assert (
                X_train_all.size != 0 and y_train_all.size != 0
            ), "Input data must not be empty."
            if isinstance(X_train_all, np.ndarray) and len(X_train_all.shape) == 1:
                X_train_all = np.reshape(X_train_all, (X_train_all.size, 1))
            if isinstance(y_train_all, np.ndarray):
                y_train_all = y_train_all.flatten()
            assert (
                X_train_all.shape[0] == y_train_all.shape[0]
            ), "# rows in X_train must match length of y_train."
            self._df = isinstance(X_train_all, pd.DataFrame)
            self._nrow, self._ndim = X_train_all.shape
            if self._state.task == TS_FORECAST:
                X_train_all = pd.DataFrame(X_train_all)
                assert X_train_all[X_train_all.columns[0]].dtype.name == 'datetime64[ns]', (
                    f"For '{TS_FORECAST}' task, the first column must contain timestamp values.")
            X, y = X_train_all, y_train_all
        elif dataframe is not None and label is not None:
            assert isinstance(
                dataframe, pd.DataFrame
            ), "dataframe must be a pandas DataFrame"
            assert label in dataframe.columns, "label must a column name in dataframe"
            self._df = True
            if self._state.task == TS_FORECAST:
                assert dataframe[dataframe.columns[0]].dtype.name == 'datetime64[ns]', (
                    f"For '{TS_FORECAST}' task, the first column must contain timestamp values.")
            X = dataframe.drop(columns=label)
            self._nrow, self._ndim = X.shape
            y = dataframe[label]
        else:
            raise ValueError("either X_train+y_train or dataframe+label are required")
<<<<<<< HEAD

        # check the validity of input dimensions under the nlp mode
        if _is_nlp_task(self._state.task):
            is_all_str = []
            is_all_list = []
            for column in X.columns:
                assert X[column].dtype.name in (
                    "object",
                    "string",
                ), "If the task is an NLP task, X can only contain text columns"
                for each_cell in X[column]:
                    if each_cell:
                        is_str = isinstance(each_cell, str)
                        is_list_of_int = isinstance(each_cell, list) and sum(
                            [isinstance(x, int) for x in each_cell]
                        ) == len(X[column])
                        assert is_str or is_list_of_int, (
                            "Each column of the input must either be str (untokenized) "
                            "or a list of integers (tokenized)"
                        )
                        is_all_str.append(is_str)
                        is_all_list.append(is_list_of_int)
                        break
            assert sum(is_all_str) == len(is_all_str) or sum(is_all_list) == len(
                is_all_list
            ), (
                "Currently FLAML only supports two modes for NLP: either all columns of X are string (non-tokenized), "
                "or all columns of X are integer ids (tokenized)"
            )

        if issparse(X_train_all) or self._state.task == "forecast":
=======
        if issparse(X_train_all):
>>>>>>> 519bfc2a
            self._transformer = self._label_transformer = False
            self._X_train_all, self._y_train_all = X, y
        else:
            from .data import DataTransformer

            self._transformer = DataTransformer()
            self._X_train_all, self._y_train_all = self._transformer.fit_transform(
                X, y, self._state.task
            )
            self._label_transformer = self._transformer.label_transformer
        self._sample_weight_full = self._state.fit_kwargs.get("sample_weight")
        if X_val is not None and y_val is not None:
            assert (
                isinstance(X_val, np.ndarray)
                or issparse(X_val)
                or isinstance(X_val, pd.DataFrame)
            ), (
                "X_val must be None, a numpy array, a pandas dataframe, "
                "or Scipy sparse matrix."
            )
            assert isinstance(y_val, np.ndarray) or isinstance(
                y_val, pd.Series
            ), "y_val must be None, a numpy array or a pandas series."
            assert X_val.size != 0 and y_val.size != 0, (
                "Validation data are expected to be nonempty. "
                "Use None for X_val and y_val if no validation data."
            )
            if isinstance(y_val, np.ndarray):
                y_val = y_val.flatten()
            assert (
                X_val.shape[0] == y_val.shape[0]
            ), "# rows in X_val must match length of y_val."
            if self._transformer:
                self._state.X_val = self._transformer.transform(X_val, self._state.task)
            else:
                self._state.X_val = X_val
            if self._label_transformer:
                self._state.y_val = self._label_transformer.transform(y_val, self._state.task)
            else:
                self._state.y_val = y_val
        else:
            self._state.X_val = self._state.y_val = None
        if groups is not None and len(groups) != self._nrow:
            # groups is given as group counts
            self._state.groups = np.concatenate([[i] * c for i, c in enumerate(groups)])
            assert (
                len(self._state.groups) == self._nrow
            ), "the sum of group counts must match the number of examples"
            self._state.groups_val = (
                np.concatenate([[i] * c for i, c in enumerate(groups_val)])
                if groups_val is not None
                else None
            )
        else:
            self._state.groups_val = groups_val
            self._state.groups = groups

    def _prepare_data(self, eval_method, split_ratio, n_splits):
        X_val, y_val = self._state.X_val, self._state.y_val
        if issparse(X_val):
            X_val = X_val.tocsr()
        X_train_all, y_train_all = self._X_train_all, self._y_train_all
        if issparse(X_train_all):
            X_train_all = X_train_all.tocsr()
        if (
            self._state.task in CLASSIFICATION
            and self._auto_augment
            and self._state.fit_kwargs.get("sample_weight") is None
            and self._split_type not in ["time", "group"]
        ):
            # logger.info(f"label {pd.unique(y_train_all)}")
            label_set, counts = np.unique(y_train_all, return_counts=True)
            # augment rare classes
            rare_threshld = 20
            rare = counts < rare_threshld
            rare_label, rare_counts = label_set[rare], counts[rare]
            for i, label in enumerate(rare_label):
                count = rare_count = rare_counts[i]
                rare_index = y_train_all == label
                n = len(y_train_all)
                while count < rare_threshld:
                    if self._df:
                        X_train_all = concat(
                            X_train_all, X_train_all.iloc[:n].loc[rare_index]
                        )
                    else:
                        X_train_all = concat(
                            X_train_all, X_train_all[:n][rare_index, :]
                        )
                    if isinstance(y_train_all, pd.Series):
                        y_train_all = concat(
                            y_train_all, y_train_all.iloc[:n].loc[rare_index]
                        )
                    else:
                        y_train_all = np.concatenate(
                            [y_train_all, y_train_all[:n][rare_index]]
                        )
                    count += rare_count
                logger.info(f"class {label} augmented from {rare_count} to {count}")
        SHUFFLE_SPLIT_TYPES = ["uniform", "stratified"]
        if self._split_type in SHUFFLE_SPLIT_TYPES:
            if self._sample_weight_full is not None:
                X_train_all, y_train_all, self._state.sample_weight_all = shuffle(
                    X_train_all,
                    y_train_all,
                    self._sample_weight_full,
                    random_state=RANDOM_SEED,
                )
                self._state.fit_kwargs["sample_weight"] = self._state.sample_weight_all
            else:
                X_train_all, y_train_all = shuffle(
                    X_train_all, y_train_all, random_state=RANDOM_SEED
                )
            if self._df:
                X_train_all.reset_index(drop=True, inplace=True)
                if isinstance(y_train_all, pd.Series):
                    y_train_all.reset_index(drop=True, inplace=True)

        X_train, y_train = X_train_all, y_train_all
        self._state.groups_all = self._state.groups
        if X_val is None and eval_method == "holdout":
            # if eval_method = holdout, make holdout data
            if self._split_type == "time":
                if self._state.task == TS_FORECAST:
                    num_samples = X_train_all.shape[0]
                    period = self._state.fit_kwargs["period"]
                    assert (
                        period < num_samples
                    ), f"period={period}>#examples={num_samples}"
                    split_idx = num_samples - period
                    X_train = X_train_all[:split_idx]
                    y_train = y_train_all[:split_idx]
                    X_val = X_train_all[split_idx:]
                    y_val = y_train_all[split_idx:]
                else:
                    if "sample_weight" in self._state.fit_kwargs:
                        (
                            X_train,
                            X_val,
                            y_train,
                            y_val,
                            self._state.fit_kwargs["sample_weight"],
                            self._state.weight_val,
                        ) = train_test_split(
                            X_train_all,
                            y_train_all,
                            self._state.fit_kwargs["sample_weight"],
                            test_size=split_ratio,
                            shuffle=False,
                        )
                    else:
                        X_train, X_val, y_train, y_val = train_test_split(
                            X_train_all,
                            y_train_all,
                            test_size=split_ratio,
                            shuffle=False,
                        )
            elif self._split_type == "group":
                gss = GroupShuffleSplit(
                    n_splits=1, test_size=split_ratio, random_state=RANDOM_SEED
                )
                for train_idx, val_idx in gss.split(
                    X_train_all, y_train_all, self._state.groups_all
                ):
                    if self._df:
                        X_train = X_train_all.iloc[train_idx]
                        X_val = X_train_all.iloc[val_idx]
                    else:
                        X_train, X_val = X_train_all[train_idx], X_train_all[val_idx]
                    y_train, y_val = y_train_all[train_idx], y_train_all[val_idx]
                    self._state.groups = self._state.groups_all[train_idx]
                    self._state.groups_val = self._state.groups_all[val_idx]
            elif self._state.task in CLASSIFICATION:
                # for classification, make sure the labels are complete in both
                # training and validation data
                label_set, first = np.unique(y_train_all, return_index=True)
                rest = []
                last = 0
                first.sort()
                for i in range(len(first)):
                    rest.extend(range(last, first[i]))
                    last = first[i] + 1
                rest.extend(range(last, len(y_train_all)))
                X_first = X_train_all.iloc[first] if self._df else X_train_all[first]
                X_rest = X_train_all.iloc[rest] if self._df else X_train_all[rest]
                y_rest = y_train_all[rest]
                stratify = y_rest if self._split_type == "stratified" else None
                if "sample_weight" in self._state.fit_kwargs:
                    (
                        X_train,
                        X_val,
                        y_train,
                        y_val,
                        weight_train,
                        weight_val,
                    ) = train_test_split(
                        X_rest,
                        y_rest,
                        self._state.fit_kwargs["sample_weight"][rest],
                        test_size=split_ratio,
                        random_state=RANDOM_SEED,
                    )
                    weight1 = self._state.fit_kwargs["sample_weight"][first]
                    self._state.weight_val = concat(weight1, weight_val)
                    self._state.fit_kwargs["sample_weight"] = concat(
                        weight1, weight_train
                    )
                else:
                    X_train, X_val, y_train, y_val = train_test_split(
                        X_rest,
                        y_rest,
                        test_size=split_ratio,
                        stratify=stratify,
                        random_state=RANDOM_SEED,
                    )
                X_train = concat(X_first, X_train)
                y_train = (
                    concat(label_set, y_train)
                    if self._df
                    else np.concatenate([label_set, y_train])
                )
                X_val = concat(X_first, X_val)
                y_val = (
                    concat(label_set, y_val)
                    if self._df
                    else np.concatenate([label_set, y_val])
                )
            elif self._state.task in REGRESSION:
                if "sample_weight" in self._state.fit_kwargs:
                    (
                        X_train,
                        X_val,
                        y_train,
                        y_val,
                        self._state.fit_kwargs["sample_weight"],
                        self._state.weight_val,
                    ) = train_test_split(
                        X_train_all,
                        y_train_all,
                        self._state.fit_kwargs["sample_weight"],
                        test_size=split_ratio,
                        random_state=RANDOM_SEED,
                    )
                else:
                    X_train, X_val, y_train, y_val = train_test_split(
                        X_train_all,
                        y_train_all,
                        test_size=split_ratio,
                        random_state=RANDOM_SEED,
                    )
        self._state.data_size = X_train.shape[0]
        self.data_size_full = len(y_train_all)
        self._state.X_train, self._state.y_train = X_train, y_train
        self._state.X_val, self._state.y_val = X_val, y_val
        self._state.X_train_all = X_train_all
        self._state.y_train_all = y_train_all
        self._state.fit_kwargs["X_val"], self._state.fit_kwargs["y_val"] = X_val, y_val
        if self._split_type == "group":
            # logger.info("Using GroupKFold")
            assert (
                len(self._state.groups_all) == y_train_all.size
            ), "the length of groups must match the number of examples"
            assert (
                len(np.unique(self._state.groups_all)) >= n_splits
            ), "the number of groups must be equal or larger than n_splits"
            self._state.kf = GroupKFold(n_splits)
            self._state.kf.groups = self._state.groups_all
        elif self._split_type == "stratified":
            # logger.info("Using StratifiedKFold")
            assert y_train_all.size >= n_splits, (
                f"{n_splits}-fold cross validation"
                f" requires input data with at least {n_splits} examples."
            )
            assert y_train_all.size >= 2 * n_splits, (
                f"{n_splits}-fold cross validation with metric=r2 "
                f"requires input data with at least {n_splits*2} examples."
            )
            self._state.kf = RepeatedStratifiedKFold(
                n_splits=n_splits, n_repeats=1, random_state=RANDOM_SEED
            )
        elif self._split_type == "time":
            # logger.info("Using TimeSeriesSplit")
            if self._state.task == TS_FORECAST:
                period = self._state.fit_kwargs["period"]
                if period * (n_splits + 1) > y_train_all.size:
                    n_splits = int(y_train_all.size / period - 1)
                    assert n_splits >= 2, (
                        f"cross validation for forecasting period={period}"
                        f" requires input data with at least {3 * period} examples."
                    )
                    logger.info(f"Using nsplits={n_splits} due to data size limit.")
                self._state.kf = TimeSeriesSplit(n_splits=n_splits, test_size=period)
            else:
                self._state.kf = TimeSeriesSplit(n_splits=n_splits)
        else:
            # logger.info("Using RepeatedKFold")
            self._state.kf = RepeatedKFold(
                n_splits=n_splits, n_repeats=1, random_state=RANDOM_SEED
            )

    def add_learner(self, learner_name, learner_class):
        """Add a customized learner

        Args:
            learner_name: A string of the learner's name
            learner_class: A subclass of flaml.model.BaseEstimator
        """
        self._state.learner_classes[learner_name] = learner_class

    def get_estimator_from_log(self, log_file_name, record_id, task):
        """Get the estimator from log file

        Args:
            log_file_name: A string of the log file name
            record_id: An integer of the record ID in the file,
                0 corresponds to the first trial
            task: A string of the task type,
                'binary', 'multi', 'regression', 'ts_forecast', 'rank'

        Returns:
            An estimator object for the given configuration
        """

        with training_log_reader(log_file_name) as reader:
            record = reader.get_record(record_id)
            estimator = record.learner
            config = record.config

        estimator, _ = train_estimator(
            None,
            None,
            config,
            task,
            estimator,
            estimator_class=self._state.learner_classes.get(estimator),
        )
        return estimator

    def retrain_from_log(
        self,
        log_file_name,
        X_train=None,
        y_train=None,
        dataframe=None,
        label=None,
        time_budget=0,
        task="classification",
        eval_method="auto",
        split_ratio=SPLIT_RATIO,
        n_splits=N_SPLITS,
        split_type=None,
        groups=None,
        n_jobs=-1,
        resources_per_trial=None,
        train_best=True,
        train_full=False,
        record_id=-1,
        auto_augment=True,
        **fit_kwargs,
    ):
        """Retrain from log file

        Args:
            log_file_name: A string of the log file name
            X_train: A numpy array of training data in shape n*m
                For 'ts_forecast' task, the first column of X_train
                must be the timestamp column (datetime type). Other
                columns in the dataframe are assumed to be exogenous
                variables (categorical or numeric).
            y_train: A numpy array of labels in shape n*1
            dataframe: A dataframe of training data including label column.
                For 'ts_forecast' task, dataframe must be specified and should
                have at least two columns: timestamp and label, where the first
                column is the timestamp column (datetime type). Other columns
                in the dataframe are assumed to be exogenous variables
                (categorical or numeric).
            label: A str of the label column name, e.g., 'label';
                Note: If X_train and y_train are provided,
                dataframe and label are ignored;
                If not, dataframe and label must be provided.
            time_budget: A float number of the time budget in seconds.
            task: A string of the task type, e.g.,
                'classification', 'regression', 'ts_forecast', 'rank'.
            eval_method: A string of resampling strategy, one of
                ['auto', 'cv', 'holdout'].
            split_ratio: A float of the validation data percentage for holdout.
            n_splits: An integer of the number of folds for cross-validation.
            split_type: str or None, default=None | the data split type.
                For classification tasks, valid choices are [
                    None, 'stratified', 'uniform', 'time', 'group']. None -> stratified.
                For regression tasks, valid choices are [None, 'uniform', 'time'].
                    None -> uniform.
                For ts_forecast tasks, must be None or 'time'.
                For ranking task, must be None or 'group'.
            groups: None or array-like | Group labels (with matching length to
                y_train) or groups counts (with sum equal to length of y_train)
                for training data.
            n_jobs: An integer of the number of threads for training. Use all
                available resources when n_jobs == -1.
            resources_per_trial: An integer of the number of gpus per trial. Only used by TransformersEstimator.
            train_best: A boolean of whether to train the best config in the
                time budget; if false, train the last config in the budget.
            train_full: A boolean of whether to train on the full data. If true,
                eval_method and sample_size in the log file will be ignored.
            record_id: the ID of the training log record from which the model will
                be retrained. By default `record_id = -1` which means this will be
                ignored. `record_id = 0` corresponds to the first trial, and
                when `record_id >= 0`, `time_budget` will be ignored.
            auto_augment: boolean, default=True | Whether to automatically
                augment rare classes.
            **fit_kwargs: Other key word arguments to pass to fit() function of
                the searched learners, such as sample_weight.
        """
        if task == FORECAST:
            self._state.task = TS_FORECAST
        else:
            self._state.task = task
        self._state.fit_kwargs = fit_kwargs
        self._validate_data(X_train, y_train, dataframe, label, groups=groups)

        logger.info("log file name {}".format(log_file_name))

        best_config = None
        best_val_loss = float("+inf")
        best_estimator = None
        sample_size = None
        time_used = 0.0
        training_duration = 0
        best = None
        with training_log_reader(log_file_name) as reader:
            if record_id >= 0:
                best = reader.get_record(record_id)
            else:
                for record in reader.records():
                    time_used = record.wall_clock_time
                    if time_used > time_budget:
                        break
                    training_duration = time_used
                    val_loss = record.validation_loss
                    if val_loss <= best_val_loss or not train_best:
                        if val_loss == best_val_loss and train_best:
                            size = record.sample_size
                            if size > sample_size:
                                best = record
                                best_val_loss = val_loss
                                sample_size = size
                        else:
                            best = record
                            size = record.sample_size
                            best_val_loss = val_loss
                            sample_size = size
                if not training_duration:
                    logger.warning(
                        f"No estimator found within time_budget={time_budget}"
                    )
                    from .model import BaseEstimator as Estimator

                    self._trained_estimator = Estimator()
                    return training_duration
        if not best:
            return
        best_estimator = best.learner
        best_config = best.config
        sample_size = len(self._y_train_all) if train_full else best.sample_size

        logger.info(
            "estimator = {}, config = {}, #training instances = {}".format(
                best_estimator, best_config, sample_size
            )
        )
        # Partially copied from fit() function
        # Initilize some attributes required for retrain_from_log
        self._state.task = task
        self._decide_split_type(split_type)
        if record_id >= 0:
            eval_method = "cv"
        elif eval_method == "auto":
            eval_method = self._decide_eval_method(time_budget)
        self.modelcount = 0
        self._auto_augment = auto_augment
        self._prepare_data(eval_method, split_ratio, n_splits)
        self._state.time_budget = None
        self._state.n_jobs = n_jobs
        self._state.resources_per_trial = resources_per_trial
        self._trained_estimator = self._state._train_with_config(
            best_estimator, best_config, sample_size
        )[0]
        logger.info("retrain from log succeeded")
        return training_duration

    def _decide_split_type(self, split_type):
        if self._state.task == "classification":
            self._state.task = get_classification_objective(
                len(np.unique(self._y_train_all))
            )
        if self._state.task in CLASSIFICATION:
            assert split_type in [None, "stratified", "uniform", "time", "group"]
            self._split_type = (
                split_type or self._state.groups is None and "stratified" or "group"
            )
        elif self._state.task in REGRESSION:
            assert split_type in [None, "uniform", "time", "group"]
            self._split_type = split_type or "uniform"
        elif self._state.task == TS_FORECAST:
            assert split_type in [None, "time"]
            self._split_type = "time"
            assert isinstance(
                self._state.fit_kwargs.get("period"), int
            ), f"missing a required integer 'period' for '{TS_FORECAST}' task."
        elif self._state.task == "rank":
            assert (
                self._state.groups is not None
            ), "groups must be specified for ranking task."
            assert split_type in [None, "group"]
            self._split_type = "group"

    def _decide_eval_method(self, time_budget):
        if self._state.X_val is not None:
            return "holdout"
        nrow, dim = self._nrow, self._ndim
        if (
            nrow * dim / 0.9 < SMALL_LARGE_THRES * (time_budget / 3600)
            and nrow < CV_HOLDOUT_THRESHOLD
        ):
            # time allows or sampling can be used and cv is necessary
            return "cv"
        else:
            return "holdout"

    @property
    def search_space(self) -> dict:
        """Search space
        Must be called after fit(...) (use max_iter=0 to prevent actual fitting)

        Returns:
            A dict of the search space
        """
        estimator_list = self.estimator_list
        if len(estimator_list) == 1:
            estimator = estimator_list[0]
            space = self._search_states[estimator].search_space.copy()
            space["learner"] = estimator
            return space
        choices = []
        for estimator in estimator_list:
            space = self._search_states[estimator].search_space.copy()
            space["learner"] = estimator
            choices.append(space)
        return {"ml": tune.choice(choices)}

    @property
    def low_cost_partial_config(self) -> dict:
        """Low cost partial config

        Returns:
            A dict.
            (a) if there is only one estimator in estimator_list, each key is a
            hyperparameter name.
            (b) otherwise, it is a nested dict with 'ml' as the key, and
            a list of the low_cost_partial_configs as the value, corresponding
            to each learner's low_cost_partial_config; the estimator index as
            an integer corresponding to the cheapest learner is appended to the
            list at the end.

        """
        if len(self.estimator_list) == 1:
            estimator = self.estimator_list[0]
            c = self._search_states[estimator].low_cost_partial_config
            return c
        else:
            configs = []
            for estimator in self.estimator_list:
                c = self._search_states[estimator].low_cost_partial_config
                configs.append(c)
            configs.append(
                np.argmin(
                    [
                        self._state.learner_classes.get(estimator).cost_relative2lgbm()
                        for estimator in self.estimator_list
                    ]
                )
            )
            config = {"ml": configs}
        return config

    @property
    def cat_hp_cost(self) -> dict:
        """Categorical hyperparameter cost

        Returns:
            A dict.
            (a) if there is only one estimator in estimator_list, each key is a
            hyperparameter name.
            (b) otherwise, it is a nested dict with 'ml' as the key, and
            a list of the cat_hp_cost's as the value, corresponding
            to each learner's cat_hp_cost; the cost relative to lgbm for each
            learner (as a list itself) is appended to the list at the end.

        """
        if len(self.estimator_list) == 1:
            estimator = self.estimator_list[0]
            c = self._search_states[estimator].cat_hp_cost
            return c
        else:
            configs = []
            for estimator in self.estimator_list:
                c = self._search_states[estimator].cat_hp_cost
                configs.append(c)
            configs.append(
                [
                    self._state.learner_classes.get(estimator).cost_relative2lgbm()
                    for estimator in self.estimator_list
                ]
            )
            config = {"ml": configs}
        return config

    @property
    def points_to_evaluate(self) -> dict:
        """Initial points to evaluate

        Returns:
            A list of dicts. Each dict is the initial point for each learner
        """
        points = []
        for estimator in self.estimator_list:
            if isinstance(self._search_states[estimator].init_config, list):
                configs = self._search_states[estimator].init_config
            else:
                configs = [self._search_states[estimator].init_config]
            for config in configs:
                config["learner"] = estimator
                if len(self.estimator_list) > 1:
                    points.append({"ml": config})
                else:
                    points.append(config)
        return points

    @property
    def prune_attr(self) -> Optional[str]:
        """Attribute for pruning

        Returns:
            A string for the sample size attribute or None
        """
        return "FLAML_sample_size" if self._sample else None

    @property
    def min_resource(self) -> Optional[float]:
        """Attribute for pruning

        Returns:
            A float for the minimal sample size or None
        """
        return self._min_sample_size if self._sample else None

    @property
    def max_resource(self) -> Optional[float]:
        """Attribute for pruning

        Returns:
            A float for the maximal sample size or None
        """
        return self._state.data_size if self._sample else None

    @property
    def trainable(self) -> Callable[[dict], Optional[float]]:
        """Training function

        Returns:
            A function that evaluates each config and returns the loss
        """
        self._state.time_from_start = 0
        for estimator in self.estimator_list:
            search_state = self._search_states[estimator]
            if not hasattr(search_state, "training_function"):
                search_state.training_function = partial(
                    AutoMLState._compute_with_config_base, self._state, estimator
                )
        states = self._search_states
        mem_res = self._mem_thres

        def train(config: dict):
            sample_size = config.get("FLAML_sample_size")
            config = config.get("ml", config).copy()
            if sample_size:
                config["FLAML_sample_size"] = sample_size
            estimator = config["learner"]
            # check memory constraints before training
            if states[estimator].learner_class.size(config) <= mem_res:
                del config["learner"]
                result = states[estimator].training_function(config)
                return result
            else:
                return {
                    "pred_time": 0,
                    "wall_clock_time": None,
                    "metric_for_logging": np.inf,
                    "val_loss": np.inf,
                    "trained_estimator": None,
                }

        return train

    @property
    def metric_constraints(self) -> list:
        """Metric constraints

        Returns:
            A list of the metric constraints
        """
        constraints = []
        if np.isfinite(self._pred_time_limit):
            constraints.append(("pred_time", "<=", self._pred_time_limit))
        return constraints

    def fit(
        self,
        X_train=None,
        y_train=None,
        dataframe=None,
        label=None,
        metric="auto",
        task="classification",
        n_jobs=-1,
        gpu_per_trial=0,
        log_file_name="flaml.log",
        estimator_list="auto",
        time_budget=60,
        max_iter=1000000,
        sample=True,
        ensemble=False,
        eval_method="auto",
        log_type="better",
        model_history=False,
        split_ratio=SPLIT_RATIO,
        n_splits=N_SPLITS,
        log_training_metric=False,
        mem_thres=MEM_THRES,
        pred_time_limit=np.inf,
        train_time_limit=np.inf,
        X_val=None,
        y_val=None,
        sample_weight_val=None,
        groups_val=None,
        groups=None,
        verbose=3,
        retrain_full=True,
        split_type=None,
        learner_selector="sample",
        hpo_method=None,
        starting_points={},
        seed=None,
        n_concurrent_trials=1,
        keep_search_state=False,
        early_stop=False,
        append_log=False,
        auto_augment=True,
        min_sample_size=MIN_SAMPLE_TRAIN,
        **fit_kwargs,
    ):
        """Find a model for a given task

        Args:
            X_train: A numpy array or a pandas dataframe of training data in
                shape (n, m). For 'ts_forecast' task, the first column of X_train
                must be the timestamp column (datetime type). Other columns in
                the dataframe are assumed to be exogenous variables (categorical or numeric).
            y_train: A numpy array or a pandas series of labels in shape (n, ).
            dataframe: A dataframe of training data including label column.
                For 'ts_forecast' task, dataframe must be specified and must have
                at least two columns, timestamp and label, where the first
                column is the timestamp column (datetime type). Other columns in
                the dataframe are assumed to be exogenous variables (categorical or numeric).
            label: A str of the label column name for, e.g., 'label';
                Note: If X_train and y_train are provided,
                dataframe and label are ignored;
                If not, dataframe and label must be provided.
            metric: A string of the metric name or a function,
                e.g., 'accuracy', 'roc_auc', 'roc_auc_ovr', 'roc_auc_ovo',
                'f1', 'micro_f1', 'macro_f1', 'log_loss', 'mae', 'mse', 'r2',
                'mape'.
                If passing a customized metric function, the function needs to
                have the follwing signature:

                .. code-block:: python

                    def custom_metric(
                        X_test, y_test, estimator, labels,
                        X_train, y_train, weight_test=None, weight_train=None,
                        config=None, groups_test=None, groups_train=None,
                    ):
                        return metric_to_minimize, metrics_to_log

                which returns a float number as the minimization objective,
                and a dictionary as the metrics to log.
            task: A string of the task type, e.g.,
                'classification', 'regression', 'ts_forecast', 'rank'.
            n_jobs: An integer of the number of threads for training.
            gpu_per_trial: An integer of the number of gpus per trial, only used by TransformersEstimator.
            log_file_name: A string of the log file name.
            estimator_list: A list of strings for estimator names, or 'auto'
                e.g.,

                .. code-block:: python

                    ['lgbm', 'xgboost', 'catboost', 'rf', 'extra_tree']

            time_budget: A float number of the time budget in seconds.
            max_iter: An integer of the maximal number of iterations.
            sample: A boolean of whether to sample the training data during
                search.
            ensemble: boolean or dict | default=False. Whether to perform
                ensemble after search. Can be a dict with keys 'passthrough'
                and 'final_estimator' to specify the passthrough and
                final_estimator in the stacker.
            eval_method: A string of resampling strategy, one of
                ['auto', 'cv', 'holdout'].
            split_ratio: A float of the valiation data percentage for holdout.
            n_splits: An integer of the number of folds for cross - validation.
            log_type: A string of the log type, one of
                ['better', 'all'].
                'better' only logs configs with better loss than previos iters
                'all' logs all the tried configs.
            model_history: A boolean of whether to keep the history of best
                models in the history property. Make sure memory is large
                enough if setting to True.
            log_training_metric: A boolean of whether to log the training
                metric for each model.
            mem_thres: A float of the memory size constraint in bytes.
            pred_time_limit: A float of the prediction latency constraint in seconds.
            train_time_limit: A float of the training time constraint in seconds.
            X_val: None or a numpy array or a pandas dataframe of validation data.
            y_val: None or a numpy array or a pandas series of validation labels.
            sample_weight_val: None or a numpy array of the sample weight of
                validation data of the same shape as y_val.
            groups_val: None or array-like | group labels (with matching length
                to y_val) or group counts (with sum equal to length of y_val)
                for validation data. Need to be consistent with groups.
            groups: None or array-like | Group labels (with matching length to
                y_train) or groups counts (with sum equal to length of y_train)
                for training data.
            verbose: int, default=3 | Controls the verbosity, higher means more
                messages.
            retrain_full: bool or str, default=True | whether to retrain the
                selected model on the full training data when using holdout.
                True - retrain only after search finishes; False - no retraining;
                'budget' - do best effort to retrain without violating the time
                budget.
            split_type: str or None, default=None | the data split type.
                For classification tasks, valid choices are [
                    None, 'stratified', 'uniform', 'time']. None -> stratified.
                For regression tasks, valid choices are [None, 'uniform', 'time'].
                    None -> uniform.
                For ts_forecast tasks, must be None or 'time'.
                For ranking task, must be None or 'group'.
            hpo_method: str or None, default=None | The hyperparameter
                optimization method. By default, CFO is used for sequential
                search and BlendSearch is used for parallel search.
                No need to set when using flaml's default search space or using
                a simple customized search space. When set to 'bs', BlendSearch
                is used. BlendSearch can be tried when the search space is
                complex, for example, containing multiple disjoint, discontinuous
                subspaces. When set to 'random', random search is used.
            starting_points: A dictionary to specify the starting hyperparameter
                config for the estimators.
                Keys are the name of the estimators, and values are the starting
                hyperparamter configurations for the corresponding estimators.
                The value can be a single hyperparamter configuration dict or a list
                of hyperparamter configuration dicts.
                In the following code example, we get starting_points from the
                automl_experiment and use them in the new_automl_experiment.
                e.g.,
                .. code-block:: python
                    from flaml import AutoML
                    automl_experiment = AutoML()
                    X_train, y_train = load_iris(return_X_y=True)
                    automl_experiment.fit(X_train, y_train)
                    starting_points = automl_experiment.best_config_per_estimator

                    new_automl_experiment = AutoML()
                    new_automl_experiment.fit(X_train, y_train,
                        starting_points=starting_points)

            seed: int or None, default=None | The random seed for np.random.
            n_concurrent_trials: [Experimental] int, default=1 | The number of
                concurrent trials. For n_concurrent_trials > 1, installation of
                ray is required: `pip install flaml[ray]`.
            keep_search_state: boolean, default=False | Whether to keep search
                state after fit(). By default the state is deleted for space
                saving.
            early_stop: boolean, default=False | Whether to stop early if the
                search is considered to converge.
            append_log: boolean, default=False | Whetehr to directly append the log
                records to the input log file if it exists.
            auto_augment: boolean, default=True | Whether to automatically
                augment rare classes.
            min_sample_size: int, default=MIN_SAMPLE_TRAIN | the minimal sample
                size when sample=True.
            **fit_kwargs: Other key word arguments to pass to fit() function of
                the searched learners, such as sample_weight. Include period as
                a key word argument for 'ts_forecast' task.
        """
        from .nlp.utils import _is_nlp_task

        self._state._start_time_flag = self._start_time_flag = time.time()
        if task == FORECAST:
            self._state.task = TS_FORECAST
        else:
            self._state.task = task
        self._state.log_training_metric = log_training_metric
        self._state.fit_kwargs = fit_kwargs
        self._state.weight_val = sample_weight_val

        self._validate_data(
            X_train, y_train, dataframe, label, X_val, y_val, groups_val, groups
        )
        self._search_states = {}  # key: estimator name; value: SearchState
        self._random = np.random.RandomState(RANDOM_SEED)
        if seed is not None:
            np.random.seed(seed)
        self._seed = seed + 19823 if seed is not None else 20
        self._learner_selector = learner_selector
        old_level = logger.getEffectiveLevel()
        self.verbose = verbose
        # if verbose == 0:
        logger.setLevel(50 - verbose * 10)
        if (not mlflow or not mlflow.active_run()) and not logger.handlers:
            # Add the console handler.
            _ch = logging.StreamHandler()
            _ch.setFormatter(logger_formatter)
            logger.addHandler(_ch)
        self._decide_split_type(split_type)
        logger.info(f"Data split method: {self._split_type}")
        if eval_method == "auto" or self._state.X_val is not None:
            eval_method = self._decide_eval_method(time_budget)
        self._state.eval_method = eval_method
        logger.info("Evaluation method: {}".format(eval_method))

        self._retrain_in_budget = retrain_full == "budget" and (
            eval_method == "holdout" and self._state.X_val is None
        )
        self._retrain_final = (
            retrain_full is True
            and (eval_method == "holdout" and self._state.X_val is None)
            or (eval_method == "cv")
        )
        self._auto_augment = auto_augment
        self._min_sample_size = min_sample_size
        self._prepare_data(eval_method, split_ratio, n_splits)
        self._sample = (
            sample
            and task != "rank"
            and eval_method != "cv"
            and (self._min_sample_size * SAMPLE_MULTIPLY_FACTOR < self._state.data_size)
        )
        if "auto" == metric:
            if "binary" in self._state.task:
                metric = "roc_auc"
            elif "multi" in self._state.task:
                metric = "log_loss"
            elif self._state.task == TS_FORECAST:
                metric = "mape"
            elif self._state.task == "rank":
                metric = "ndcg"
            else:
                metric = "r2"
        self._state.metric = metric
        if metric in [
            "r2",
            "accuracy",
            "roc_auc",
            "roc_auc_ovr",
            "roc_auc_ovo",
            "f1",
            "ap",
            "micro_f1",
            "macro_f1",
            "ndcg",
        ]:
            error_metric = f"1-{metric}"
        elif isinstance(metric, str):
            error_metric = metric
        else:
            error_metric = "customized metric"
        logger.info(f"Minimizing error metric: {error_metric}")

        if "auto" == estimator_list:
            if self._state.task == TS_FORECAST:
                try:
                    import prophet

                    estimator_list = ["prophet", "arima", "sarimax"]
                except ImportError:
                    estimator_list = ["arima", "sarimax"]
            elif self._state.task == "rank":
                estimator_list = ["lgbm", "xgboost"]
            elif _is_nlp_task(self._state.task):
                estimator_list = ["transformer"]
            else:
                try:
                    import catboost

                    estimator_list = ["lgbm", "rf", "catboost", "xgboost", "extra_tree"]
                except ImportError:
                    estimator_list = ["lgbm", "rf", "xgboost", "extra_tree"]
                if "regression" != self._state.task:
                    estimator_list += ["lrl1"]
        for estimator_name in estimator_list:
            if estimator_name not in self._state.learner_classes:
                self.add_learner(
                    estimator_name,
                    get_estimator_class(self._state.task, estimator_name),
                )
        # set up learner search space
        for estimator_name in estimator_list:
            estimator_class = self._state.learner_classes[estimator_name]
            if estimator_name == "transformer":
                estimator_class.init(
                    hpo_method=hpo_method, metric_name=metric, **self._state.fit_kwargs
                )
            else:
                estimator_class.init()
            self._search_states[estimator_name] = SearchState(
                learner_class=estimator_class,
                data_size=self._state.data_size,
                task=self._state.task,
                starting_point=starting_points.get(estimator_name),
            )
        logger.info("List of ML learners in AutoML Run: {}".format(estimator_list))
        self.estimator_list = estimator_list
        self._hpo_method = hpo_method or ("cfo" if n_concurrent_trials == 1 else "bs")
        self._state.time_budget = time_budget
        self._active_estimators = estimator_list.copy()
        self._ensemble = ensemble
        self._max_iter = max_iter
        self._mem_thres = mem_thres
        self._pred_time_limit = pred_time_limit
        self._state.train_time_limit = train_time_limit
        self._log_type = log_type
        self.split_ratio = split_ratio
        self._save_model_history = model_history
        self._state.n_jobs = n_jobs
        self._state.resources_per_trial = (
            {"cpu": max(self._state.n_jobs, 1), "gpu": gpu_per_trial}
            if (self._state.n_jobs > 1 or gpu_per_trial > 0)
            else None
        )
        self._n_concurrent_trials = n_concurrent_trials
        self._early_stop = early_stop
        if log_file_name:
            with training_log_writer(log_file_name, append_log) as save_helper:
                self._training_log = save_helper
                self._search()
        else:
            self._training_log = None
            self._search()
        if self._best_estimator:
            logger.info("fit succeeded")
            logger.info(
                f"Time taken to find the best model: {self._time_taken_best_iter}"
            )
            if (
                self._hpo_method in ("cfo", "bs")
                and (self._time_taken_best_iter >= time_budget * 0.7)
                and not all(
                    state.search_alg and state.search_alg.searcher.is_ls_ever_converged
                    for state in self._search_states.values()
                )
            ):
                logger.warning(
                    "Time taken to find the best model is {0:.0f}% of the "
                    "provided time budget and not all estimators' hyperparameter "
                    "search converged. Consider increasing the time budget.".format(
                        self._time_taken_best_iter / time_budget * 100
                    )
                )

        if not keep_search_state:
            # release space
            del self._X_train_all, self._y_train_all, self._state.kf
            del self._state.X_train, self._state.X_train_all, self._state.X_val
            del self._state.y_train, self._state.y_train_all, self._state.y_val
            del self._sample_weight_full, self._state.fit_kwargs
            del self._state.groups, self._state.groups_all, self._state.groups_val
            for state in self._search_states.values():
                if state.trained_estimator:
                    del state.trained_estimator
        # if verbose == 0:
        logger.setLevel(old_level)

    def _search_parallel(self):
        try:
            from ray import __version__ as ray_version

            assert ray_version >= "1.0.0"
            import ray
            from ray.tune.suggest import ConcurrencyLimiter
        except (ImportError, AssertionError):
            raise ImportError(
                "n_concurrent_trial > 1 requires installation of ray. "
                "Please run pip install flaml[ray]"
            )
        if self._hpo_method in ("cfo", "grid"):
            from flaml import CFO as SearchAlgo
        elif "bs" == self._hpo_method:
            from flaml import BlendSearch as SearchAlgo
        elif "random" == self._hpo_method:
            from ray.tune.suggest import BasicVariantGenerator as SearchAlgo
            from ray.tune.sample import Domain
        else:
            raise NotImplementedError(
                f"hpo_method={self._hpo_method} is not recognized. "
                "'cfo' and 'bs' are supported."
            )
        space = self.search_space
        if self._hpo_method == "random":
            # Any point in points_to_evaluate must consist of hyperparamters
            # that are tunable, which can be identified by checking whether
            # the corresponding value in the search space is an instance of
            # the 'Domain' class from flaml or ray.tune
            points_to_evaluate = self.points_to_evaluate.copy()
            to_del = []
            for k, v in space.items():
                if not isinstance(v, Domain):
                    to_del.append(k)
            for k in to_del:
                for p in points_to_evaluate:
                    if k in p:
                        del p[k]
            search_alg = SearchAlgo(
                max_concurrent=self._n_concurrent_trials,
                points_to_evaluate=points_to_evaluate,
            )
        else:
            self._state.time_from_start = time.time() - self._start_time_flag
            time_left = self._state.time_budget - self._state.time_from_start
            search_alg = SearchAlgo(
                metric="val_loss",
                space=space,
                low_cost_partial_config=self.low_cost_partial_config,
                points_to_evaluate=self.points_to_evaluate,
                cat_hp_cost=self.cat_hp_cost,
                prune_attr=self.prune_attr,
                min_resource=self.min_resource,
                max_resource=self.max_resource,
                config_constraints=[
                    (partial(size, self._state), "<=", self._mem_thres)
                ],
                metric_constraints=self.metric_constraints,
                seed=self._seed,
                time_budget_s=time_left,
            )
            search_alg = ConcurrencyLimiter(search_alg, self._n_concurrent_trials)
        resources_per_trial = self.resources_per_trial
        analysis = ray.tune.run(
            self.trainable,
            search_alg=search_alg,
            config=space,
            metric="val_loss",
            mode="min",
            resources_per_trial=resources_per_trial,
            time_budget_s=self._state.time_budget,
            num_samples=self._max_iter,
            verbose=self.verbose,
        )
        # logger.info([trial.last_result for trial in analysis.trials])
        trials = sorted(
            (
                trial
                for trial in analysis.trials
                if trial.last_result
                and trial.last_result["wall_clock_time"] is not None
            ),
            key=lambda x: x.last_result["wall_clock_time"],
        )
        for _track_iter, trial in enumerate(trials):
            result = trial.last_result
            better = False
            if result:
                config = result["config"]
                estimator = config.get("ml", config)["learner"]
                search_state = self._search_states[estimator]
                search_state.update(result, 0, self._save_model_history)
                if result["wall_clock_time"] is not None:
                    self._state.time_from_start = result["wall_clock_time"]
                if search_state.sample_size == self._state.data_size:
                    self._iter_per_learner[estimator] += 1
                    if not self._fullsize_reached:
                        self._fullsize_reached = True
                if search_state.best_loss < self._state.best_loss:
                    self._state.best_loss = search_state.best_loss
                    self._best_estimator = estimator
                    self._config_history[_track_iter] = (
                        self._best_estimator,
                        config,
                        self._time_taken_best_iter,
                    )
                    if self._save_model_history:
                        self._model_history[
                            _track_iter
                        ] = search_state.trained_estimator
                    self._trained_estimator = search_state.trained_estimator
                    self._best_iteration = _track_iter
                    self._time_taken_best_iter = self._state.time_from_start
                    better = True
                    self._search_states[estimator].best_config = config
                if (better or self._log_type == "all") and self._training_log:
                    self._training_log.append(
                        self._iter_per_learner[estimator],
                        search_state.metric_for_logging,
                        search_state.trial_time,
                        self._state.time_from_start,
                        search_state.val_loss,
                        config,
                        estimator,
                        search_state.sample_size,
                    )

    def _search_sequential(self):
        try:
            from ray import __version__ as ray_version

            assert ray_version >= "1.0.0"
            from ray.tune.suggest import ConcurrencyLimiter
        except (ImportError, AssertionError):
            from .searcher.suggestion import ConcurrencyLimiter
        if self._hpo_method in ("cfo", "grid"):
            from flaml import CFO as SearchAlgo
        elif "optuna" == self._hpo_method:
            try:
                from ray import __version__ as ray_version

                assert ray_version >= "1.0.0"
                from ray.tune.suggest.optuna import OptunaSearch as SearchAlgo
            except (ImportError, AssertionError):
                from .searcher.suggestion import OptunaSearch as SearchAlgo
        elif "bs" == self._hpo_method:
            from flaml import BlendSearch as SearchAlgo
        elif "random" == self._hpo_method:
            from flaml.searcher import RandomSearch as SearchAlgo
        elif "cfocat" == self._hpo_method:
            from flaml.searcher.cfo_cat import CFOCat as SearchAlgo
        else:
            raise NotImplementedError(
                f"hpo_method={self._hpo_method} is not recognized. "
                "'cfo' and 'bs' are supported."
            )

        est_retrain_time = next_trial_time = 0
        best_config_sig = None
        better = True  # whether we find a better model in one trial
        if self._ensemble:
            self.best_model = {}
        if self._max_iter < 2 and self.estimator_list:
            # when max_iter is 1, no need to search
            # TODO: otherwise, need to make sure SearchStates.init_config is inside search space
            self._max_iter = 0
            self._best_estimator = estimator = self.estimator_list[0]
            self._selected = state = self._search_states[estimator]
            state.best_config_sample_size = self._state.data_size
            state.best_config = (
                state.init_config
                if isinstance(state.init_config, dict)
                else state.init_config[0]
            )
        for self._track_iter in range(self._max_iter):
            if self._estimator_index is None:
                estimator = self._active_estimators[0]
            else:
                estimator = self._select_estimator(self._active_estimators)
                if not estimator:
                    break
            logger.info(f"iteration {self._track_iter}, current learner {estimator}")
            search_state = self._search_states[estimator]
            self._state.time_from_start = time.time() - self._start_time_flag
            time_left = self._state.time_budget - self._state.time_from_start
            budget_left = (
                time_left
                if not self._retrain_in_budget
                or better
                or (not self.best_estimator)
                or self._search_states[self.best_estimator].sample_size
                < self._state.data_size
                else time_left - est_retrain_time
            )
            if not search_state.search_alg:
                search_state.training_function = partial(
                    AutoMLState._compute_with_config_base, self._state, estimator
                )
                search_space = search_state.search_space
                if self._sample:
                    prune_attr = "FLAML_sample_size"
                    min_resource = self._min_sample_size
                    max_resource = self._state.data_size
                else:
                    prune_attr = min_resource = max_resource = None
                learner_class = self._state.learner_classes.get(estimator)
                if "grid" == self._hpo_method:  # for synthetic exp only
                    points_to_evaluate = []
                    space = search_space
                    keys = list(space.keys())
                    domain0, domain1 = space[keys[0]], space[keys[1]]
                    for x1 in range(domain0.lower, domain0.upper + 1):
                        for x2 in range(domain1.lower, domain1.upper + 1):
                            points_to_evaluate.append(
                                {
                                    keys[0]: x1,
                                    keys[1]: x2,
                                }
                            )
                    self._max_iter_per_learner = len(points_to_evaluate)
                    low_cost_partial_config = None
                else:
                    points_to_evaluate = (
                        search_state.init_config
                        if isinstance(search_state.init_config, list)
                        else [search_state.init_config]
                    )
                    low_cost_partial_config = search_state.low_cost_partial_config
                if self._hpo_method in ("bs", "cfo", "grid", "cfocat", "random"):
                    algo = SearchAlgo(
                        metric="val_loss",
                        mode="min",
                        space=search_space,
                        points_to_evaluate=points_to_evaluate,
                        low_cost_partial_config=low_cost_partial_config,
                        cat_hp_cost=search_state.cat_hp_cost,
                        prune_attr=prune_attr,
                        min_resource=min_resource,
                        max_resource=max_resource,
                        config_constraints=[
                            (learner_class.size, "<=", self._mem_thres)
                        ],
                        metric_constraints=self.metric_constraints,
                        seed=self._seed,
                    )
                else:
                    algo = SearchAlgo(
                        metric="val_loss",
                        mode="min",
                        space=search_space,
                        points_to_evaluate=[
                            p for p in points_to_evaluate if len(p) == len(search_space)
                        ],
                    )
                search_state.search_alg = ConcurrencyLimiter(algo, max_concurrent=1)
                # search_state.search_alg = algo
            else:
                search_space = None
                if self._hpo_method in ("bs", "cfo", "cfocat"):
                    search_state.search_alg.searcher.set_search_properties(
                        metric=None,
                        mode=None,
                        setting={
                            "metric_target": self._state.best_loss,
                        },
                    )
            start_run_time = time.time()
            analysis = tune.run(
                search_state.training_function,
                search_alg=search_state.search_alg,
                time_budget_s=min(budget_left, self._state.train_time_limit),
                verbose=max(self.verbose - 3, 0),
                use_ray=False,
            )
            time_used = time.time() - start_run_time
            better = False
            if analysis.trials:
                result = analysis.trials[-1].last_result
                search_state.update(
                    result,
                    time_used=time_used,
                    save_model_history=self._save_model_history,
                )
                if self._estimator_index is None:
                    # update init eci estimate
                    eci_base = search_state.init_eci
                    self._eci.append(search_state.estimated_cost4improvement)
                    for e in self.estimator_list[1:]:
                        self._eci.append(
                            self._search_states[e].init_eci / eci_base * self._eci[0]
                        )
                    self._estimator_index = 0
                    min_budget = max(10 * self._eci[0], sum(self._eci))
                    max_budget = 10000 * self._eci[0]
                    if search_state.sample_size:
                        ratio = search_state.data_size / search_state.sample_size
                        min_budget *= ratio
                        max_budget *= ratio
                    logger.info(
                        f"Estimated sufficient time budget={max_budget:.0f}s."
                        f" Estimated necessary time budget={min_budget:.0f}s."
                    )
                if result["wall_clock_time"] is not None:
                    self._state.time_from_start = result["wall_clock_time"]
                # logger.info(f"{self._search_states[estimator].sample_size}, {data_size}")
                if search_state.sample_size == self._state.data_size:
                    self._iter_per_learner[estimator] += 1
                    self._fullsize_reached = True
                if search_state.best_loss < self._state.best_loss:
                    best_config_sig = estimator + search_state.get_hist_config_sig(
                        self.data_size_full, search_state.best_config
                    )
                    self._state.best_loss = search_state.best_loss
                    self._best_estimator = estimator
                    est_retrain_time = (
                        search_state.est_retrain_time(self.data_size_full)
                        if (best_config_sig not in self._retrained_config)
                        else 0
                    )
                    self._config_history[self._track_iter] = (
                        estimator,
                        search_state.best_config,
                        self._state.time_from_start,
                    )
                    if self._save_model_history:
                        self._model_history[
                            self._track_iter
                        ] = search_state.trained_estimator
                    elif self._trained_estimator:
                        del self._trained_estimator
                        self._trained_estimator = None
                    self._trained_estimator = search_state.trained_estimator
                    self._best_iteration = self._track_iter
                    self._time_taken_best_iter = self._state.time_from_start
                    better = True
                    next_trial_time = search_state.time2eval_best
                if better or self._log_type == "all":
                    if self._training_log:
                        self._training_log.append(
                            self._iter_per_learner[estimator],
                            search_state.metric_for_logging,
                            search_state.trial_time,
                            self._state.time_from_start,
                            search_state.val_loss,
                            search_state.config,
                            estimator,
                            search_state.sample_size,
                        )
                    if mlflow is not None and mlflow.active_run():
                        with mlflow.start_run(nested=True):
                            mlflow.log_metric(
                                "iter_counter", self._iter_per_learner[estimator]
                            )
                            mlflow.log_param(
                                "metric_for_logging", search_state.metric_for_logging
                            )
                            mlflow.log_metric("trial_time", search_state.trial_time)
                            mlflow.log_metric(
                                "wall_clock_time", self._state.time_from_start
                            )
                            mlflow.log_metric("validation_loss", search_state.val_loss)
                            mlflow.log_param("config", search_state.config)
                            mlflow.log_param("learner", estimator)
                            mlflow.log_param("sample_size", search_state.sample_size)
                            mlflow.log_metric(
                                "best_validation_loss", search_state.best_loss
                            )
                            mlflow.log_param("best_config", search_state.best_config)
                            mlflow.log_param("best_learner", self._best_estimator)
                logger.info(
                    " at {:.1f}s,\testimator {}'s best error={:.4f},\tbest estimator {}'s best error={:.4f}".format(
                        self._state.time_from_start,
                        estimator,
                        search_state.best_loss,
                        self._best_estimator,
                        self._state.best_loss,
                    )
                )
                if (
                    self._hpo_method in ("cfo", "bs")
                    and all(
                        state.search_alg
                        and state.search_alg.searcher.is_ls_ever_converged
                        for state in self._search_states.values()
                    )
                    and (
                        self._state.time_from_start
                        > self._warn_threshold * self._time_taken_best_iter
                    )
                ):
                    logger.warning(
                        "All estimator hyperparameters local search has "
                        "converged at least once, and the total search time "
                        f"exceeds {self._warn_threshold} times the time taken "
                        "to find the best model."
                    )
                    if self._early_stop:
                        logger.warning("Stopping search as early_stop is set to True.")
                        break
                    self._warn_threshold *= 10
            else:
                logger.info(f"stop trying learner {estimator}")
                if self._estimator_index is not None:
                    self._active_estimators.remove(estimator)
                    self._estimator_index -= 1
                search_state.search_alg.searcher._is_ls_ever_converged = True
            if (
                self._retrain_in_budget
                and best_config_sig
                and est_retrain_time
                and not better
                and self._search_states[self._best_estimator].sample_size
                == self._state.data_size
                and (
                    est_retrain_time
                    <= self._state.time_budget - self._state.time_from_start
                    <= est_retrain_time + next_trial_time
                )
            ):
                state = self._search_states[self._best_estimator]
                self._trained_estimator, retrain_time = self._state._train_with_config(
                    self._best_estimator,
                    state.best_config,
                    self.data_size_full,
                )
                logger.info(
                    "retrain {} for {:.1f}s".format(self._best_estimator, retrain_time)
                )
                self._retrained_config[best_config_sig] = retrain_time
                est_retrain_time = 0
            self._state.time_from_start = time.time() - self._start_time_flag
            if (
                self._state.time_from_start >= self._state.time_budget
                or not self._active_estimators
            ):
                break
            if self._ensemble and self._best_estimator:
                time_left = self._state.time_budget - self._state.time_from_start
                time_ensemble = self._search_states[self._best_estimator].time2eval_best
                if time_left < time_ensemble < 2 * time_left:
                    break

    def _search(self):
        # initialize the search_states
        self._eci = []
        self._state.best_loss = float("+inf")
        self._state.time_from_start = 0
        self._estimator_index = None
        self._best_iteration = 0
        self._time_taken_best_iter = 0
        self._model_history = {}
        self._config_history = {}
        self._max_iter_per_learner = 1000000  # TODO
        self._iter_per_learner = dict([(e, 0) for e in self.estimator_list])
        self._fullsize_reached = False
        self._trained_estimator = None
        self._best_estimator = None
        self._retrained_config = {}
        self._warn_threshold = 10
        self._selected = None
        self.modelcount = 0

        if self._n_concurrent_trials == 1:
            self._search_sequential()
        else:
            self._search_parallel()
        # Add a checkpoint for the current best config to the log.
        if self._training_log:
            self._training_log.checkpoint()
        if self._best_estimator:
            self._selected = self._search_states[self._best_estimator]
            self.modelcount = sum(
                search_state.total_iter for search_state in self._search_states.values()
            )
            if self._trained_estimator:
                logger.info(f"selected model: {self._trained_estimator.model}")
            if self._ensemble and self._state.task in (
                "binary",
                "multi",
                "regression",
            ):
                search_states = list(
                    x for x in self._search_states.items() if x[1].trained_estimator
                )
                search_states.sort(key=lambda x: x[1].best_loss)
                estimators = [(x[0], x[1].trained_estimator) for x in search_states[:2]]
                estimators += [
                    (x[0], x[1].trained_estimator)
                    for x in search_states[2:]
                    if x[1].best_loss < 4 * self._selected.best_loss
                ]
                logger.info(estimators)
                if len(estimators) <= 1:
                    return
                if self._state.task in CLASSIFICATION:
                    from sklearn.ensemble import StackingClassifier as Stacker
                else:
                    from sklearn.ensemble import StackingRegressor as Stacker
                if isinstance(self._ensemble, dict):
                    final_estimator = self._ensemble.get(
                        "final_estimator", self._trained_estimator
                    )
                    passthrough = self._ensemble.get("passthrough", True)
                else:
                    final_estimator = self._trained_estimator
                    passthrough = True
                stacker = Stacker(
                    estimators,
                    final_estimator,
                    n_jobs=self._state.n_jobs,
                    passthrough=passthrough,
                )
                if self._sample_weight_full is not None:
                    self._state.fit_kwargs["sample_weight"] = self._sample_weight_full
                stacker.fit(
                    self._X_train_all, self._y_train_all, **self._state.fit_kwargs
                )
                logger.info(f"ensemble: {stacker}")
                self._trained_estimator = stacker
                self._trained_estimator.model = stacker
            elif self._retrain_final:
                # reset time budget for retraining
                self._state.time_from_start -= self._state.time_budget
                if self._state.task == TS_FORECAST or (
                    self._state.time_budget - self._state.time_from_start
                    > self._selected.est_retrain_time(self.data_size_full)
                    and self._selected.best_config_sample_size == self._state.data_size
                ):
                    state = self._search_states[self._best_estimator]
                    (
                        self._trained_estimator,
                        retrain_time,
                    ) = self._state._train_with_config(
                        self._best_estimator,
                        state.best_config,
                        self.data_size_full,
                    )
                    logger.info(
                        "retrain {} for {:.1f}s".format(
                            self._best_estimator, retrain_time
                        )
                    )
                    if self._trained_estimator:
                        logger.info(f"retrained model: {self._trained_estimator.model}")
                else:
                    logger.info("not retraining because the time budget is too small.")
        if self.model and mlflow is not None and mlflow.active_run():
            mlflow.sklearn.log_model(self.model, "best_model")

    def __del__(self):
        if (
            hasattr(self, "_trained_estimator")
            and self._trained_estimator
            and hasattr(self._trained_estimator, "cleanup")
        ):
            self._trained_estimator.cleanup()
            del self._trained_estimator

    def _select_estimator(self, estimator_list):
        if self._learner_selector == "roundrobin":
            self._estimator_index += 1
            if self._estimator_index == len(estimator_list):
                self._estimator_index = 0
            return estimator_list[self._estimator_index]
        min_estimated_cost, selected = np.Inf, None
        inv = []
        untried_exists = False
        for i, estimator in enumerate(estimator_list):
            if estimator in self._search_states and (
                self._search_states[estimator].sample_size
            ):  # sample_size=None meaning no result
                search_state = self._search_states[estimator]
                if (
                    self._search_states[estimator].time2eval_best
                    > self._state.time_budget - self._state.time_from_start
                    or self._iter_per_learner[estimator] >= self._max_iter_per_learner
                ):
                    inv.append(0)
                    continue
                estimated_cost = search_state.estimated_cost4improvement
                if search_state.sample_size < self._state.data_size:
                    estimated_cost = min(
                        estimated_cost,
                        search_state.time2eval_best
                        * min(
                            SAMPLE_MULTIPLY_FACTOR,
                            self._state.data_size / search_state.sample_size,
                        ),
                    )
                gap = search_state.best_loss - self._state.best_loss
                if gap > 0 and not self._ensemble:
                    delta_loss = (
                        search_state.best_loss_old - search_state.best_loss
                    ) or search_state.best_loss
                    delta_time = (
                        search_state.total_time_used - search_state.time_best_found_old
                    ) or 1e-10
                    speed = delta_loss / delta_time
                    if speed:
                        estimated_cost = max(2 * gap / speed, estimated_cost)
                estimated_cost == estimated_cost or 1e-9
                inv.append(1 / estimated_cost)
            else:
                estimated_cost = self._eci[i]
                inv.append(0)
                untried_exists = True
            if estimated_cost < min_estimated_cost:
                min_estimated_cost = estimated_cost
                selected = estimator
        if untried_exists or not selected:
            state = self._search_states.get(selected)
            if not (state and state.sample_size):
                return selected
        s = sum(inv)
        p = self._random.rand()
        q = 0
        for i in range(len(inv)):
            if inv[i]:
                q += inv[i] / s
                if p < q:
                    return estimator_list[i]<|MERGE_RESOLUTION|>--- conflicted
+++ resolved
@@ -36,11 +36,8 @@
     N_SPLITS,
     SAMPLE_MULTIPLY_FACTOR,
 )
-<<<<<<< HEAD
-from .data import concat, CLASSIFICATION, REGRESSION
-=======
-from .data import concat, CLASSIFICATION, TS_FORECAST, FORECAST
->>>>>>> 519bfc2a
+
+from .data import concat, CLASSIFICATION, TS_FORECAST, FORECAST, REGRESSION
 from . import tune
 from .training_log import training_log_reader, training_log_writer
 
@@ -509,28 +506,8 @@
         groups_val=None,
         groups=None,
     ):
-<<<<<<< HEAD
         from .nlp.utils import _is_nlp_task
 
-        if self._state.task == "forecast":
-            if dataframe is not None and label is not None:
-                dataframe = dataframe.copy()
-                dataframe = dataframe.rename(columns={label[0]: "ds", label[1]: "y"})
-            elif dataframe is not None:
-                assert "ds" in dataframe and "y" in dataframe, (
-                    "For forecasting task, dataframe must have columns "
-                    '"ds" and "y" with the dates and values respectively.'
-                )
-            elif (X_train_all is not None) and (y_train_all is not None):
-                dataframe = pd.DataFrame(X_train_all)
-                dataframe = dataframe.rename(columns={dataframe.columns[0]: "ds"})
-                dataframe["y"] = pd.Series(y_train_all)
-                X_train_all = None
-                y_train_all = None
-            label = "y"
-
-=======
->>>>>>> 519bfc2a
         if X_train_all is not None and y_train_all is not None:
             assert (
                 isinstance(X_train_all, np.ndarray)
@@ -557,8 +534,9 @@
             self._nrow, self._ndim = X_train_all.shape
             if self._state.task == TS_FORECAST:
                 X_train_all = pd.DataFrame(X_train_all)
-                assert X_train_all[X_train_all.columns[0]].dtype.name == 'datetime64[ns]', (
-                    f"For '{TS_FORECAST}' task, the first column must contain timestamp values.")
+                assert (
+                    X_train_all[X_train_all.columns[0]].dtype.name == "datetime64[ns]"
+                ), f"For '{TS_FORECAST}' task, the first column must contain timestamp values."
             X, y = X_train_all, y_train_all
         elif dataframe is not None and label is not None:
             assert isinstance(
@@ -567,14 +545,14 @@
             assert label in dataframe.columns, "label must a column name in dataframe"
             self._df = True
             if self._state.task == TS_FORECAST:
-                assert dataframe[dataframe.columns[0]].dtype.name == 'datetime64[ns]', (
-                    f"For '{TS_FORECAST}' task, the first column must contain timestamp values.")
+                assert (
+                    dataframe[dataframe.columns[0]].dtype.name == "datetime64[ns]"
+                ), f"For '{TS_FORECAST}' task, the first column must contain timestamp values."
             X = dataframe.drop(columns=label)
             self._nrow, self._ndim = X.shape
             y = dataframe[label]
         else:
             raise ValueError("either X_train+y_train or dataframe+label are required")
-<<<<<<< HEAD
 
         # check the validity of input dimensions under the nlp mode
         if _is_nlp_task(self._state.task):
@@ -605,10 +583,7 @@
                 "or all columns of X are integer ids (tokenized)"
             )
 
-        if issparse(X_train_all) or self._state.task == "forecast":
-=======
         if issparse(X_train_all):
->>>>>>> 519bfc2a
             self._transformer = self._label_transformer = False
             self._X_train_all, self._y_train_all = X, y
         else:
@@ -646,7 +621,9 @@
             else:
                 self._state.X_val = X_val
             if self._label_transformer:
-                self._state.y_val = self._label_transformer.transform(y_val, self._state.task)
+                self._state.y_val = self._label_transformer.transform(
+                    y_val, self._state.task
+                )
             else:
                 self._state.y_val = y_val
         else:

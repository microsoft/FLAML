--- conflicted
+++ resolved
@@ -272,31 +272,19 @@
     def prepare_sample_train_data(self, sample_size):
         sampled_weight = groups = None
         if sample_size <= self.data_size[0]:
-<<<<<<< HEAD
             if isinstance(self.X_train, TimeSeriesDataset):
                 sampled_X_train = copy.copy(self.X_train)
                 sampled_X_train.train_data = self.X_train.train_data.iloc[-sample_size:]
                 sampled_y_train = None
             else:
-                if isinstance(self.X_train, pd.DataFrame):
+                if isinstance(self.X_train, (pd.DataFrame, psDataFrame)):
                     sampled_X_train = self.X_train.iloc[:sample_size]
                 else:
                     sampled_X_train = self.X_train[:sample_size]
-                if isinstance(self.y_train, pd.Series):
+                if isinstance(self.y_train, (pd.Series, psSeries)):
                     sampled_y_train = self.y_train.iloc[:sample_size]
                 else:
                     sampled_y_train = self.y_train[:sample_size]
-
-=======
-            if isinstance(self.X_train, (pd.DataFrame, psDataFrame)):
-                sampled_X_train = self.X_train.iloc[:sample_size]
-            else:
-                sampled_X_train = self.X_train[:sample_size]
-            if isinstance(self.y_train, (pd.Series, psSeries)):
-                sampled_y_train = self.y_train.iloc[:sample_size]
-            else:
-                sampled_y_train = self.y_train[:sample_size]
->>>>>>> 89da8f74
             weight = self.fit_kwargs.get(
                 "sample_weight"
             )  # NOTE: _prepare_sample_train_data is before kwargs is updated to fit_kwargs_by_estimator

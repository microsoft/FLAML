--- conflicted
+++ resolved
@@ -9,12 +9,7 @@
 from flaml import tune
 from flaml.automl.logger import logger
 from flaml.automl.ml import compute_estimator, train_estimator
-<<<<<<< HEAD
 from flaml.automl.time_series.ts_data import TimeSeriesDataset
-=======
-from flaml.automl.task.task import TS_FORECAST
-
->>>>>>> 0e60ae05
 
 class SearchState:
     @property
@@ -62,28 +57,16 @@
         )
 
     def __init__(
-<<<<<<< HEAD
-            self,
-            learner_class,
-            data_size,
-            data,
+        self,
+        learner_class,
+        data_size,
+        data,
             task,
             starting_point=None,
             period=None,
             custom_hp=None,
             max_iter=None,
             budget=None,
-=======
-        self,
-        learner_class,
-        data_size,
-        task,
-        starting_point=None,
-        period=None,
-        custom_hp=None,
-        max_iter=None,
-        budget=None,
->>>>>>> 0e60ae05
     ):
         self.init_eci = learner_class.cost_relative2lgbm() if budget >= 0 else 1
         self._search_space_domain = {}
@@ -94,7 +77,7 @@
         self.ls_ever_converged = False
         self.learner_class = learner_class
         self._budget = budget
-        if task in TS_FORECAST:
+        if task.is_ts_forecast():
             search_space = learner_class.search_space(
                 data=data, task=task, pred_horizon=period
             )

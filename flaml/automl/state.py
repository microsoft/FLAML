import inspect
import copy
import time
from typing import Any

import numpy as np
import pandas as pd

from flaml import tune
from flaml.automl.logger import logger
from flaml.automl.ml import compute_estimator, train_estimator
<<<<<<< HEAD
from flaml.automl.time_series import TimeSeriesDataset
=======
from flaml.automl.task.task import TS_FORECAST
>>>>>>> d5466e1b


class SearchState:
    @property
    def search_space(self):
        return self._search_space_domain

    @property
    def estimated_cost4improvement(self):
        return max(
            self.time_best_found - self.time_best_found_old,
            self.total_time_used - self.time_best_found,
        )

    def valid_starting_point_one_dim(self, value_one_dim, domain_one_dim):
        from flaml.tune.space import sample

        """
            For each hp in the starting point, check the following 3 conditions:
            (1) If the type of the starting point does not match the required type in search space, return false
            (2) If the starting point is not in the required search space, return false
            (3) If the search space is a value instead of domain, and the value is not equal to the starting point
            Notice (2) include the case starting point not in user specified search space custom_hp
        """
        if isinstance(domain_one_dim, sample.Domain):
            renamed_type = list(
                inspect.signature(domain_one_dim.is_valid).parameters.values()
            )[0].annotation
            type_match = (
                renamed_type == Any
                or isinstance(value_one_dim, renamed_type)
                or isinstance(value_one_dim, int)
                and renamed_type is float
            )
            if not (type_match and domain_one_dim.is_valid(value_one_dim)):
                return False
        elif value_one_dim != domain_one_dim:
            return False
        return True

    def valid_starting_point(self, starting_point, search_space):
        return all(
            self.valid_starting_point_one_dim(value, search_space[name].get("domain"))
            for name, value in starting_point.items()
            if name != "FLAML_sample_size"
        )

    def __init__(
        self,
        learner_class,
        data_size,
<<<<<<< HEAD
        data,
=======
>>>>>>> d5466e1b
        task,
        starting_point=None,
        period=None,
        custom_hp=None,
        max_iter=None,
        budget=None,
    ):
        self.init_eci = learner_class.cost_relative2lgbm() if budget >= 0 else 1
        self._search_space_domain = {}
        self.init_config = None
        self.low_cost_partial_config = {}
        self.cat_hp_cost = {}
        self.data_size = data_size
        self.ls_ever_converged = False
        self.learner_class = learner_class
        self._budget = budget
        if task in TS_FORECAST:
            search_space = learner_class.search_space(
                data=data, task=task, pred_horizon=period
            )
        else:
            search_space = learner_class.search_space(data_size=data_size, task=task)

        if custom_hp is not None:
            search_space.update(custom_hp)

        if isinstance(starting_point, dict):
            starting_point = AutoMLState.sanitize(starting_point)
            if max_iter > 1 and not self.valid_starting_point(
                starting_point, search_space
            ):
                # If the number of iterations is larger than 1, remove invalid point
                logger.warning(
                    "Starting point {} removed because it is outside of the search space".format(
                        starting_point
                    )
                )
                starting_point = None
        elif isinstance(starting_point, list):
            starting_point = [AutoMLState.sanitize(x) for x in starting_point]
            if max_iter > len(starting_point):
                # If the number of starting points is no smaller than max iter, avoid the checking
                starting_point_len = len(starting_point)
                starting_point = [
                    x
                    for x in starting_point
                    if self.valid_starting_point(x, search_space)
                ]
                if starting_point_len > len(starting_point):
                    logger.warning(
                        "Starting points outside of the search space are removed. "
                        f"Remaining starting points for {learner_class}: {starting_point}"
                    )
                starting_point = starting_point or None

        for name, space in search_space.items():
            assert (
                "domain" in space
            ), f"{name}'s domain is missing in the search space spec {space}"
            if space["domain"] is None:
                # don't search this hp
                continue
            self._search_space_domain[name] = space["domain"]

            if "low_cost_init_value" in space:
                self.low_cost_partial_config[name] = space["low_cost_init_value"]
            if "cat_hp_cost" in space:
                self.cat_hp_cost[name] = space["cat_hp_cost"]
            # if a starting point is provided, set the init config to be
            # the starting point provided
            if (
                isinstance(starting_point, dict)
                and starting_point.get(name) is not None
            ):
                if self.init_config is None:
                    self.init_config = {}
                self.init_config[name] = starting_point[name]
            elif (
                not isinstance(starting_point, list)
                and "init_value" in space
                and self.valid_starting_point_one_dim(
                    space["init_value"], space["domain"]
                )
            ):
                if self.init_config is None:
                    self.init_config = {}
                self.init_config[name] = space["init_value"]

        if isinstance(starting_point, list):
            self.init_config = starting_point
        else:
            self.init_config = [] if self.init_config is None else [self.init_config]

        self._hp_names = list(self._search_space_domain.keys())
        self.search_alg = None
        self.best_config = None
        self.best_result = None
        self.best_loss = self.best_loss_old = np.inf
        self.total_time_used = 0
        self.total_iter = 0
        self.base_eci = None
        self.time_best_found = self.time_best_found_old = 0
        self.time2eval_best = 0
        self.time2eval_best_old = 0
        self.trained_estimator = None
        self.sample_size = None
        self.trial_time = 0

    def update(self, result, time_used):
        if result:
            config = result["config"]
            if config and "FLAML_sample_size" in config:
                self.sample_size = config["FLAML_sample_size"]
            else:
                self.sample_size = self.data_size[0]
            obj = result["val_loss"]
            metric_for_logging = result["metric_for_logging"]
            time2eval = result["time_total_s"]
            trained_estimator = result["trained_estimator"]
            del result["trained_estimator"]  # free up RAM
            n_iter = (
                trained_estimator
                and hasattr(trained_estimator, "ITER_HP")
                and trained_estimator.params.get(trained_estimator.ITER_HP)
            )
            if n_iter:
                if "ml" in config:
                    config["ml"][trained_estimator.ITER_HP] = n_iter
                else:
                    config[trained_estimator.ITER_HP] = n_iter
        else:
            obj, time2eval, trained_estimator = np.inf, 0.0, None
            metric_for_logging = config = None
        self.trial_time = time2eval
        self.total_time_used += time_used if self._budget >= 0 else 1
        self.total_iter += 1

        if self.base_eci is None:
            self.base_eci = time_used
        if (obj is not None) and (obj < self.best_loss):
            self.best_loss_old = self.best_loss if self.best_loss < np.inf else 2 * obj
            self.best_loss = obj
            self.best_result = result
            self.time_best_found_old = self.time_best_found
            self.time_best_found = self.total_time_used
            self.iter_best_found = self.total_iter
            self.best_config = config
            self.best_config_sample_size = self.sample_size
            self.best_config_train_time = time_used
            if time2eval:
                self.time2eval_best_old = self.time2eval_best
                self.time2eval_best = time2eval
            if (
                self.trained_estimator
                and trained_estimator
                and self.trained_estimator != trained_estimator
            ):
                self.trained_estimator.cleanup()
            if trained_estimator:
                self.trained_estimator = trained_estimator
        elif trained_estimator:
            trained_estimator.cleanup()
        self.metric_for_logging = metric_for_logging
        self.val_loss, self.config = obj, config

    def get_hist_config_sig(self, sample_size, config):
        config_values = tuple([config[k] for k in self._hp_names if k in config])
        config_sig = str(sample_size) + "_" + str(config_values)
        return config_sig

    def est_retrain_time(self, retrain_sample_size):
        assert (
            self.best_config_sample_size is not None
        ), "need to first get best_config_sample_size"
        return self.time2eval_best * retrain_sample_size / self.best_config_sample_size


class AutoMLState:
    def prepare_sample_train_data(self, sample_size):
        sampled_weight = groups = None
        if sample_size <= self.data_size[0]:
            if isinstance(self.X_train, TimeSeriesDataset):
                sampled_X_train = copy.copy(self.X_train)
                sampled_X_train.train_data = self.X_train.train_data.iloc[-sample_size:]
                sampled_y_train = None
            else:
                if isinstance(self.X_train, pd.DataFrame):
                    sampled_X_train = self.X_train.iloc[:sample_size]
                else:
                    sampled_X_train = self.X_train[:sample_size]
                if isinstance(self.y_train, pd.Series):
                    sampled_y_train = self.y_train.iloc[:sample_size]
                else:
                    sampled_y_train = self.y_train[:sample_size]

            weight = self.fit_kwargs.get(
                "sample_weight"
            )  # NOTE: _prepare_sample_train_data is before kwargs is updated to fit_kwargs_by_estimator
            if weight is not None:
                sampled_weight = (
                    weight.iloc[:sample_size]
                    if isinstance(weight, pd.Series)
                    else weight[:sample_size]
                )
            if self.groups is not None:
                groups = (
                    self.groups.iloc[:sample_size]
                    if isinstance(self.groups, pd.Series)
                    else self.groups[:sample_size]
                )
        else:
            sampled_X_train = self.X_train_all
            sampled_y_train = self.y_train_all
            if (
                "sample_weight" in self.fit_kwargs
            ):  # NOTE: _prepare_sample_train_data is before kwargs is updated to fit_kwargs_by_estimator
                sampled_weight = self.sample_weight_all
            if self.groups is not None:
                groups = self.groups_all
        return sampled_X_train, sampled_y_train, sampled_weight, groups

    @staticmethod
    def _compute_with_config_base(config_w_resource, state, estimator, is_report=True):
        if "FLAML_sample_size" in config_w_resource:
            sample_size = int(config_w_resource["FLAML_sample_size"])
        else:
            sample_size = state.data_size[0]

        this_estimator_kwargs = state.fit_kwargs_by_estimator.get(
            estimator
        ).copy()  # NOTE: _compute_with_config_base is after kwargs is updated to fit_kwargs_by_estimator
        (
            sampled_X_train,
            sampled_y_train,
            sampled_weight,
            groups,
        ) = state.task.prepare_sample_train_data(state, sample_size)
        if sampled_weight is not None:
            weight = this_estimator_kwargs["sample_weight"]
            this_estimator_kwargs["sample_weight"] = sampled_weight
        if groups is not None:
            this_estimator_kwargs["groups"] = groups
        config = config_w_resource.copy()
        if "FLAML_sample_size" in config:
            del config["FLAML_sample_size"]
        budget = (
            None
            if state.time_budget < 0
            else state.time_budget - state.time_from_start
            if sample_size == state.data_size[0]
            else (state.time_budget - state.time_from_start)
            / 2
            * sample_size
            / state.data_size[0]
        )

        (
            trained_estimator,
            val_loss,
            metric_for_logging,
            _,
            pred_time,
        ) = compute_estimator(
            sampled_X_train,
            sampled_y_train,
            state.X_val,
            state.y_val,
            state.weight_val,
            state.groups_val,
            state.train_time_limit
            if budget is None
            else min(budget, state.train_time_limit or np.inf),
            state.kf,
            config,
            state.task,
            estimator,
            state.eval_method,
            state.metric,
            state.best_loss,
            state.n_jobs,
            state.learner_classes.get(estimator),
            state.cv_score_agg_func,
            state.log_training_metric,
            this_estimator_kwargs,
            state.free_mem_ratio,
        )
        if state.retrain_final and not state.model_history:
            trained_estimator.cleanup()

        result = {
            "pred_time": pred_time,
            "wall_clock_time": time.time() - state._start_time_flag,
            "metric_for_logging": metric_for_logging,
            "val_loss": val_loss,
            "trained_estimator": trained_estimator,
        }
        if sampled_weight is not None:
            this_estimator_kwargs["sample_weight"] = weight
        if is_report is True:
            tune.report(**result)
        return result

    @classmethod
    def sanitize(cls, config: dict) -> dict:
        """Make a config ready for passing to estimator."""
        config = config.get("ml", config).copy()
        config.pop("FLAML_sample_size", None)
        config.pop("learner", None)
        config.pop("_choice_", None)
        return config

    def _train_with_config(
        self,
        estimator,
        config_w_resource,
        sample_size=None,
    ):
        if not sample_size:
            sample_size = config_w_resource.get(
                "FLAML_sample_size", len(self.y_train_all)
            )
        config = AutoMLState.sanitize(config_w_resource)

        this_estimator_kwargs = self.fit_kwargs_by_estimator.get(
            estimator
        ).copy()  # NOTE: _train_with_config is after kwargs is updated to fit_kwargs_by_estimator
        (
            sampled_X_train,
            sampled_y_train,
            sampled_weight,
            groups,
        ) = self.task.prepare_sample_train_data(self, sample_size)
        if sampled_weight is not None:
            weight = this_estimator_kwargs[
                "sample_weight"
            ]  # NOTE: _train_with_config is after kwargs is updated to fit_kwargs_by_estimator
            this_estimator_kwargs[
                "sample_weight"
            ] = sampled_weight  # NOTE: _train_with_config is after kwargs is updated to fit_kwargs_by_estimator
        if groups is not None:
            this_estimator_kwargs[
                "groups"
            ] = groups  # NOTE: _train_with_config is after kwargs is updated to fit_kwargs_by_estimator

        budget = (
            None if self.time_budget < 0 else self.time_budget - self.time_from_start
        )

        estimator, train_time = train_estimator(
            X_train=sampled_X_train,
            y_train=sampled_y_train,
            config_dic=config,
            task=self.task,
            estimator_name=estimator,
            n_jobs=self.n_jobs,
            estimator_class=self.learner_classes.get(estimator),
            budget=budget,
            fit_kwargs=this_estimator_kwargs,  # NOTE: _train_with_config is after kwargs is updated to fit_kwargs_by_estimator
            eval_metric=self.metric if hasattr(self, "metric") else "train_time",
            free_mem_ratio=self.free_mem_ratio,
        )

        if sampled_weight is not None:
            this_estimator_kwargs[
                "sample_weight"
            ] = weight  # NOTE: _train_with_config is after kwargs is updated to fit_kwargs_by_estimator

        return estimator, train_time<|MERGE_RESOLUTION|>--- conflicted
+++ resolved
@@ -9,11 +9,8 @@
 from flaml import tune
 from flaml.automl.logger import logger
 from flaml.automl.ml import compute_estimator, train_estimator
-<<<<<<< HEAD
 from flaml.automl.time_series import TimeSeriesDataset
-=======
 from flaml.automl.task.task import TS_FORECAST
->>>>>>> d5466e1b
 
 
 class SearchState:
@@ -65,10 +62,7 @@
         self,
         learner_class,
         data_size,
-<<<<<<< HEAD
         data,
-=======
->>>>>>> d5466e1b
         task,
         starting_point=None,
         period=None,

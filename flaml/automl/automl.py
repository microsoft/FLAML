--- conflicted
+++ resolved
@@ -2656,12 +2656,8 @@
         self._use_spark = use_spark
         self._use_ray = use_ray
         # use the following condition if we have an estimation of average_trial_time and average_trial_overhead
-<<<<<<< HEAD
         # self._use_ray = use_ray or n_concurrent_trials > ( average_trial_time + average_trial_overhead) / (average_trial_time)
-=======
-        # self._use_ray = use_ray or n_concurrent_trials > ( average_trail_time + average_trial_overhead) / (average_trial_time)
-
->>>>>>> f98b7555
+
         if self._use_ray is not False:
             import ray
 
@@ -2909,7 +2905,7 @@
             logger.warning(
                 "No search budget is provided via time_budget or max_iter."
                 " Training only one model per estimator."
-                " Zero-shot AutoML is used for certain tasks and estimators."                
+                " Zero-shot AutoML is used for certain tasks and estimators."
                 " To tune hyperparameters for each estimator,"
                 " please provide budget either via time_budget or max_iter."
             )

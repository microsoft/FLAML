# !
#  * Copyright (c) FLAML authors. All rights reserved.
#  * Licensed under the MIT License. See LICENSE file in the
#  * project root for license information.
from __future__ import annotations
import time
import os
import sys
from typing import Callable, Optional, List, Union, Any
import inspect
from functools import partial
import numpy as np
from scipy.sparse import issparse
from sklearn.model_selection import (
    train_test_split,
    RepeatedStratifiedKFold,
    RepeatedKFold,
    GroupKFold,
    TimeSeriesSplit,
    GroupShuffleSplit,
    StratifiedGroupKFold,
)
from sklearn.utils import shuffle
from sklearn.base import BaseEstimator
import pandas as pd
import logging
import json
from flaml.automl.ml import (
    compute_estimator,
    train_estimator,
    get_estimator_class,
    get_classification_objective,
)
from flaml.config import (
    MIN_SAMPLE_TRAIN,
    MEM_THRES,
    RANDOM_SEED,
    SMALL_LARGE_THRES,
    CV_HOLDOUT_THRESHOLD,
    SPLIT_RATIO,
    N_SPLITS,
    SAMPLE_MULTIPLY_FACTOR,
)
from flaml.automl.data import (
    concat,
    CLASSIFICATION,
    TOKENCLASSIFICATION,
    TS_FORECAST,
    TS_FORECASTREGRESSION,
    TS_FORECASTPANEL,
    TS_TIMESTAMP_COL,
    REGRESSION,
    _is_nlp_task,
    NLG_TASKS,
)
from flaml import tune
from flaml.automl.training_log import training_log_reader, training_log_writer
from flaml.default import suggest_learner
from flaml.version import __version__ as flaml_version
from flaml.tune.spark.utils import check_spark, get_broadcast_data
from flaml.automl.spark.utils import (
    train_test_split_pyspark,
    unique_pandas_on_spark,
    len_labels,
    unique_value_first_index,
)

logger = logging.getLogger(__name__)
logger_formatter = logging.Formatter(
    "[%(name)s: %(asctime)s] {%(lineno)d} %(levelname)s - %(message)s", "%m-%d %H:%M:%S"
)
logger.propagate = False

try:
    import mlflow
except ImportError:
    mlflow = None

try:
    from ray import __version__ as ray_version

    assert ray_version >= "1.10.0"

    ray_available = True
except (ImportError, AssertionError):
    ray_available = False

try:
    os.environ["PYARROW_IGNORE_TIMEZONE"] = "1"
    import pyspark.pandas as ps
    from pyspark.pandas import DataFrame as psDataFrame, Series as psSeries
    from pyspark.pandas.config import set_option, reset_option
except ImportError:
    ps = None

    class psDataFrame:
        pass

    class psSeries:
        pass


class SearchState:
    @property
    def search_space(self):
        return self._search_space_domain

    @property
    def estimated_cost4improvement(self):
        return max(
            self.time_best_found - self.time_best_found_old,
            self.total_time_used - self.time_best_found,
        )

    def valid_starting_point_one_dim(self, value_one_dim, domain_one_dim):
        from flaml.tune.space import sample

        """
            For each hp in the starting point, check the following 3 conditions:
            (1) If the type of the starting point does not match the required type in search space, return false
            (2) If the starting point is not in the required search space, return false
            (3) If the search space is a value instead of domain, and the value is not equal to the starting point
            Notice (2) include the case starting point not in user specified search space custom_hp
        """
        if isinstance(domain_one_dim, sample.Domain):
            renamed_type = list(
                inspect.signature(domain_one_dim.is_valid).parameters.values()
            )[0].annotation
            type_match = (
                renamed_type == Any
                or isinstance(value_one_dim, renamed_type)
                or isinstance(value_one_dim, int)
                and renamed_type is float
            )
            if not (type_match and domain_one_dim.is_valid(value_one_dim)):
                return False
        elif value_one_dim != domain_one_dim:
            return False
        return True

    def valid_starting_point(self, starting_point, search_space):
        return all(
            self.valid_starting_point_one_dim(value, search_space[name].get("domain"))
            for name, value in starting_point.items()
            if name != "FLAML_sample_size"
        )

    def __init__(
        self,
        learner_class,
        data_size,
        task,
        starting_point=None,
        period=None,
        custom_hp=None,
        max_iter=None,
        budget=None,
    ):
        self.init_eci = learner_class.cost_relative2lgbm() if budget >= 0 else 1
        self._search_space_domain = {}
        self.init_config = None
        self.low_cost_partial_config = {}
        self.cat_hp_cost = {}
        self.data_size = data_size
        self.ls_ever_converged = False
        self.learner_class = learner_class
        self._budget = budget
        if task in TS_FORECAST:
            search_space = learner_class.search_space(
                data_size=data_size, task=task, pred_horizon=period
            )
        else:
            search_space = learner_class.search_space(data_size=data_size, task=task)

        if custom_hp is not None:
            search_space.update(custom_hp)

        if isinstance(starting_point, dict):
            starting_point = AutoMLState.sanitize(starting_point)
            if max_iter > 1 and not self.valid_starting_point(
                starting_point, search_space
            ):
                # If the number of iterations is larger than 1, remove invalid point
                logger.warning(
                    "Starting point {} removed because it is outside of the search space".format(
                        starting_point
                    )
                )
                starting_point = None
        elif isinstance(starting_point, list):
            starting_point = [AutoMLState.sanitize(x) for x in starting_point]
            if max_iter > len(starting_point):
                # If the number of starting points is no smaller than max iter, avoid the checking
                starting_point_len = len(starting_point)
                starting_point = [
                    x
                    for x in starting_point
                    if self.valid_starting_point(x, search_space)
                ]
                if starting_point_len > len(starting_point):
                    logger.warning(
                        "Starting points outside of the search space are removed. "
                        f"Remaining starting points for {learner_class}: {starting_point}"
                    )
                starting_point = starting_point or None

        for name, space in search_space.items():
            assert (
                "domain" in space
            ), f"{name}'s domain is missing in the search space spec {space}"
            if space["domain"] is None:
                # don't search this hp
                continue
            self._search_space_domain[name] = space["domain"]

            if "low_cost_init_value" in space:
                self.low_cost_partial_config[name] = space["low_cost_init_value"]
            if "cat_hp_cost" in space:
                self.cat_hp_cost[name] = space["cat_hp_cost"]
            # if a starting point is provided, set the init config to be
            # the starting point provided
            if (
                isinstance(starting_point, dict)
                and starting_point.get(name) is not None
            ):
                if self.init_config is None:
                    self.init_config = {}
                self.init_config[name] = starting_point[name]
            elif (
                not isinstance(starting_point, list)
                and "init_value" in space
                and self.valid_starting_point_one_dim(
                    space["init_value"], space["domain"]
                )
            ):
                if self.init_config is None:
                    self.init_config = {}
                self.init_config[name] = space["init_value"]

        if isinstance(starting_point, list):
            self.init_config = starting_point
        else:
            self.init_config = [] if self.init_config is None else [self.init_config]

        self._hp_names = list(self._search_space_domain.keys())
        self.search_alg = None
        self.best_config = None
        self.best_result = None
        self.best_loss = self.best_loss_old = np.inf
        self.total_time_used = 0
        self.total_iter = 0
        self.base_eci = None
        self.time_best_found = self.time_best_found_old = 0
        self.time2eval_best = 0
        self.time2eval_best_old = 0
        self.trained_estimator = None
        self.sample_size = None
        self.trial_time = 0

    def update(self, result, time_used):
        if result:
            config = result["config"]
            if config and "FLAML_sample_size" in config:
                self.sample_size = config["FLAML_sample_size"]
            else:
                self.sample_size = self.data_size[0]
            obj = result["val_loss"]
            metric_for_logging = result["metric_for_logging"]
            time2eval = result["time_total_s"]
            trained_estimator = result["trained_estimator"]
            del result["trained_estimator"]  # free up RAM
            n_iter = (
                trained_estimator
                and hasattr(trained_estimator, "ITER_HP")
                and trained_estimator.params.get(trained_estimator.ITER_HP)
            )
            if n_iter:
                if "ml" in config:
                    config["ml"][trained_estimator.ITER_HP] = n_iter
                else:
                    config[trained_estimator.ITER_HP] = n_iter
        else:
            obj, time2eval, trained_estimator = np.inf, 0.0, None
            metric_for_logging = config = None
        self.trial_time = time2eval
        self.total_time_used += time_used if self._budget >= 0 else 1
        self.total_iter += 1

        if self.base_eci is None:
            self.base_eci = time_used
        if (obj is not None) and (obj < self.best_loss):
            self.best_loss_old = self.best_loss if self.best_loss < np.inf else 2 * obj
            self.best_loss = obj
            self.best_result = result
            self.time_best_found_old = self.time_best_found
            self.time_best_found = self.total_time_used
            self.iter_best_found = self.total_iter
            self.best_config = config
            self.best_config_sample_size = self.sample_size
            self.best_config_train_time = time_used
            if time2eval:
                self.time2eval_best_old = self.time2eval_best
                self.time2eval_best = time2eval
            if (
                self.trained_estimator
                and trained_estimator
                and self.trained_estimator != trained_estimator
            ):
                self.trained_estimator.cleanup()
            if trained_estimator:
                self.trained_estimator = trained_estimator
        elif trained_estimator:
            trained_estimator.cleanup()
        self.metric_for_logging = metric_for_logging
        self.val_loss, self.config = obj, config

    def get_hist_config_sig(self, sample_size, config):
        config_values = tuple([config[k] for k in self._hp_names if k in config])
        config_sig = str(sample_size) + "_" + str(config_values)
        return config_sig

    def est_retrain_time(self, retrain_sample_size):
        assert (
            self.best_config_sample_size is not None
        ), "need to first get best_config_sample_size"
        return self.time2eval_best * retrain_sample_size / self.best_config_sample_size


class AutoMLState:
<<<<<<< HEAD
    def _prepare_sample_train_data(self, sample_size):
        logger.debug("prepare_sample_train_data sample_size = {}".format(sample_size))
=======
    def _prepare_sample_train_data(self, sample_size: int):
>>>>>>> 8e447562
        sampled_weight = groups = None
        if sample_size <= self.data_size[0]:
            if isinstance(self.X_train, (pd.DataFrame, psDataFrame)):
                sampled_X_train = self.X_train.iloc[:sample_size]
            else:
                sampled_X_train = self.X_train[:sample_size]
            if isinstance(self.y_train, (pd.Series, psSeries)):
                sampled_y_train = self.y_train.iloc[:sample_size]
            else:
                sampled_y_train = self.y_train[:sample_size]
            weight = self.fit_kwargs.get(
                "sample_weight"
            )  # NOTE: _prepare_sample_train_data is before kwargs is updated to fit_kwargs_by_estimator
            if weight is not None:
                sampled_weight = (
                    weight.iloc[:sample_size]
                    if isinstance(weight, (pd.Series, psSeries))
                    else weight[:sample_size]
                )
            if self.groups is not None:
                groups = (
                    self.groups.iloc[:sample_size]
                    if isinstance(self.groups, (pd.Series, psSeries))
                    else self.groups[:sample_size]
                )
        else:
            sampled_X_train = self.X_train_all
            sampled_y_train = self.y_train_all
            if (
                "sample_weight" in self.fit_kwargs
            ):  # NOTE: _prepare_sample_train_data is before kwargs is updated to fit_kwargs_by_estimator
                sampled_weight = self.sample_weight_all
            if self.groups is not None:
                groups = self.groups_all
        return sampled_X_train, sampled_y_train, sampled_weight, groups

    @staticmethod
    def _compute_with_config_base(
        config_w_resource: dict, state: AutoMLState, estimator: str, is_report: bool = True
    ) -> dict:
        if "FLAML_sample_size" in config_w_resource:
            sample_size = int(config_w_resource["FLAML_sample_size"])
        else:
            sample_size = state.data_size[0]

        this_estimator_kwargs = state.fit_kwargs_by_estimator.get(
            estimator
        ).copy()  # NOTE: _compute_with_config_base is after kwargs is updated to fit_kwargs_by_estimator
        (
            sampled_X_train,
            sampled_y_train,
            sampled_weight,
            groups,
        ) = state._prepare_sample_train_data(sample_size)
        if sampled_weight is not None:
            weight = this_estimator_kwargs["sample_weight"]
            this_estimator_kwargs["sample_weight"] = sampled_weight
        if groups is not None:
            this_estimator_kwargs["groups"] = groups
        config = config_w_resource.copy()
        if "FLAML_sample_size" in config:
            del config["FLAML_sample_size"]
        budget = (
            None
            if state.time_budget < 0
            else state.time_budget - state.time_from_start
            if sample_size == state.data_size[0]
            else (state.time_budget - state.time_from_start)
            / 2
            * sample_size
            / state.data_size[0]
        )

        (
            trained_estimator,
            val_loss,
            metric_for_logging,
            _,
            pred_time,
        ) = compute_estimator(
            sampled_X_train,
            sampled_y_train,
            state.X_val,
            state.y_val,
            state.weight_val,
            state.groups_val,
            state.train_time_limit
            if budget is None
            else min(budget, state.train_time_limit or np.inf),
            state.kf,
            config,
            state.task,
            estimator,
            state.eval_method,
            state.metric,
            state.best_loss,
            state.n_jobs,
            state.learner_classes.get(estimator),
            state.cv_score_agg_func,
            state.log_training_metric,
            this_estimator_kwargs,
            state.free_mem_ratio,
        )
        if state.retrain_final and not state.model_history:
            trained_estimator.cleanup()

        result = {
            "pred_time": pred_time,
            "wall_clock_time": time.time() - state._start_time_flag,
            "metric_for_logging": metric_for_logging,
            "val_loss": val_loss,
            "trained_estimator": trained_estimator,
        }
        if sampled_weight is not None:
            this_estimator_kwargs["sample_weight"] = weight
        if is_report is True:
            tune.report(**result)
        return result

    @classmethod
    def sanitize(cls, config: dict) -> dict:
        """Make a config ready for passing to estimator."""
        config = config.get("ml", config).copy()
        config.pop("FLAML_sample_size", None)
        config.pop("learner", None)
        config.pop("_choice_", None)
        return config

    def _train_with_config(
        self,
        estimator: str,
        config_w_resource: dict,
        sample_size: Optional[int] = None,
    ):
        if not sample_size:
            sample_size = config_w_resource.get(
                "FLAML_sample_size", len(self.y_train_all)
            )
        config = AutoMLState.sanitize(config_w_resource)

        this_estimator_kwargs = self.fit_kwargs_by_estimator.get(
            estimator
        ).copy()  # NOTE: _train_with_config is after kwargs is updated to fit_kwargs_by_estimator
        (
            sampled_X_train,
            sampled_y_train,
            sampled_weight,
            groups,
        ) = self._prepare_sample_train_data(sample_size)
        if sampled_weight is not None:
            weight = this_estimator_kwargs[
                "sample_weight"
            ]  # NOTE: _train_with_config is after kwargs is updated to fit_kwargs_by_estimator
            this_estimator_kwargs[
                "sample_weight"
            ] = sampled_weight  # NOTE: _train_with_config is after kwargs is updated to fit_kwargs_by_estimator
        if groups is not None:
            this_estimator_kwargs[
                "groups"
            ] = groups  # NOTE: _train_with_config is after kwargs is updated to fit_kwargs_by_estimator

        budget = (
            None if self.time_budget < 0 else self.time_budget - self.time_from_start
        )

        estimator, train_time = train_estimator(
            X_train=sampled_X_train,
            y_train=sampled_y_train,
            config_dic=config,
            task=self.task,
            estimator_name=estimator,
            n_jobs=self.n_jobs,
            estimator_class=self.learner_classes.get(estimator),
            budget=budget,
            fit_kwargs=this_estimator_kwargs,  # NOTE: _train_with_config is after kwargs is updated to fit_kwargs_by_estimator
            eval_metric=self.metric if hasattr(self, "metric") else "train_time",
            free_mem_ratio=self.free_mem_ratio,
        )

        if sampled_weight is not None:
            this_estimator_kwargs[
                "sample_weight"
            ] = weight  # NOTE: _train_with_config is after kwargs is updated to fit_kwargs_by_estimator

        return estimator, train_time


def size(learner_classes: dict, config: dict) -> float:
    """Size function.

    Returns:
        The mem size in bytes for a config.
    """
    config = config.get("ml", config)
    estimator = config["learner"]
    learner_class = learner_classes.get(estimator)
    return learner_class.size(config)


class AutoML(BaseEstimator):
    """The AutoML class.
    Example:

    ```python
    automl = AutoML()
    automl_settings = {
        "time_budget": 60,
        "metric": 'accuracy',
        "task": 'classification',
        "log_file_name": 'mylog.log',
    }
    automl.fit(X_train = X_train, y_train = y_train, **automl_settings)
    ```

    """

    __version__ = flaml_version

    def __init__(self, **settings):
        """Constructor.

        Many settings in fit() can be passed to the constructor too.
        If an argument in fit() is provided, it will override the setting passed to the constructor.
        If an argument in fit() is not provided but provided in the constructor, the value passed to the constructor will be used.

        Args:
            metric: A string of the metric name or a function,
                e.g., 'accuracy', 'roc_auc', 'roc_auc_ovr', 'roc_auc_ovo', 'roc_auc_weighted',
                'roc_auc_ovo_weighted', 'roc_auc_ovr_weighted', 'f1', 'micro_f1', 'macro_f1',
                'log_loss', 'mae', 'mse', 'r2', 'mape'. Default is 'auto'.
                If passing a customized metric function, the function needs to
                have the following input arguments:

        ```python
        def custom_metric(
            X_test, y_test, estimator, labels,
            X_train, y_train, weight_test=None, weight_train=None,
            config=None, groups_test=None, groups_train=None,
        ):
            return metric_to_minimize, metrics_to_log
        ```
                which returns a float number as the minimization objective,
                and a dictionary as the metrics to log. E.g.,

        ```python
        def custom_metric(
            X_val, y_val, estimator, labels,
            X_train, y_train, weight_val=None, weight_train=None,
            *args,
        ):
            from sklearn.metrics import log_loss
            import time

            start = time.time()
            y_pred = estimator.predict_proba(X_val)
            pred_time = (time.time() - start) / len(X_val)
            val_loss = log_loss(y_val, y_pred, labels=labels, sample_weight=weight_val)
            y_pred = estimator.predict_proba(X_train)
            train_loss = log_loss(y_train, y_pred, labels=labels, sample_weight=weight_train)
            alpha = 0.5
            return val_loss * (1 + alpha) - alpha * train_loss, {
                "val_loss": val_loss,
                "train_loss": train_loss,
                "pred_time": pred_time,
            }
        ```
            task: A string of the task type, e.g.,
                'classification', 'regression', 'ts_forecast', 'rank',
                'seq-classification', 'seq-regression', 'summarization'.
            n_jobs: An integer of the number of threads for training | default=-1.
                Use all available resources when n_jobs == -1.
            log_file_name: A string of the log file name | default="". To disable logging,
                set it to be an empty string "".
            estimator_list: A list of strings for estimator names, or 'auto'.
                e.g., ```['lgbm', 'xgboost', 'xgb_limitdepth', 'catboost', 'rf', 'extra_tree']```.
            time_budget: A float number of the time budget in seconds.
                Use -1 if no time limit.
            max_iter: An integer of the maximal number of iterations.
            sample: A boolean of whether to sample the training data during
                search.
            ensemble: boolean or dict | default=False. Whether to perform
                ensemble after search. Can be a dict with keys 'passthrough'
                and 'final_estimator' to specify the passthrough and
                final_estimator in the stacker. The dict can also contain
                'n_jobs' as the key to specify the number of jobs for the stacker.
            eval_method: A string of resampling strategy, one of
                ['auto', 'cv', 'holdout'].
            split_ratio: A float of the valiation data percentage for holdout.
            n_splits: An integer of the number of folds for cross - validation.
            log_type: A string of the log type, one of
                ['better', 'all'].
                'better' only logs configs with better loss than previos iters
                'all' logs all the tried configs.
            model_history: A boolean of whether to keep the best
                model per estimator. Make sure memory is large enough if setting to True.
            log_training_metric: A boolean of whether to log the training
                metric for each model.
            mem_thres: A float of the memory size constraint in bytes.
            pred_time_limit: A float of the prediction latency constraint in seconds.
                It refers to the average prediction time per row in validation data.
            train_time_limit: A float of the training time constraint in seconds.
            verbose: int, default=3 | Controls the verbosity, higher means more
                messages.
            retrain_full: bool or str, default=True | whether to retrain the
                selected model on the full training data when using holdout.
                True - retrain only after search finishes; False - no retraining;
                'budget' - do best effort to retrain without violating the time
                budget.
            split_type: str or splitter object, default="auto" | the data split type.
                * A valid splitter object is an instance of a derived class of scikit-learn
                [KFold](https://scikit-learn.org/stable/modules/generated/sklearn.model_selection.KFold.html#sklearn.model_selection.KFold)
                and have ``split`` and ``get_n_splits`` methods with the same signatures.
                Set eval_method to "cv" to use the splitter object.
                * Valid str options depend on different tasks.
                For classification tasks, valid choices are
                    ["auto", 'stratified', 'uniform', 'time', 'group']. "auto" -> stratified.
                For regression tasks, valid choices are ["auto", 'uniform', 'time'].
                    "auto" -> uniform.
                For time series forecast tasks, must be "auto" or 'time'.
                For ranking task, must be "auto" or 'group'.
            hpo_method: str, default="auto" | The hyperparameter
                optimization method. By default, CFO is used for sequential
                search and BlendSearch is used for parallel search.
                No need to set when using flaml's default search space or using
                a simple customized search space. When set to 'bs', BlendSearch
                is used. BlendSearch can be tried when the search space is
                complex, for example, containing multiple disjoint, discontinuous
                subspaces. When set to 'random', random search is used.
            starting_points: A dictionary or a str to specify the starting hyperparameter
                config for the estimators | default="static".
                If str:
                    - if "data", use data-dependent defaults;
                    - if "data:path" use data-dependent defaults which are stored at path;
                    - if "static", use data-independent defaults.
                If dict, keys are the name of the estimators, and values are the starting
                hyperparamter configurations for the corresponding estimators.
                The value can be a single hyperparamter configuration dict or a list
                of hyperparamter configuration dicts.
                In the following code example, we get starting_points from the
                `automl` object and use them in the `new_automl` object.
                e.g.,

        ```python
        from flaml import AutoML
        automl = AutoML()
        X_train, y_train = load_iris(return_X_y=True)
        automl.fit(X_train, y_train)
        starting_points = automl.best_config_per_estimator

        new_automl = AutoML()
        new_automl.fit(X_train, y_train, starting_points=starting_points)
        ```

            seed: int or None, default=None | The random seed for hpo.
            n_concurrent_trials: [Experimental] int, default=1 | The number of
                concurrent trials. When n_concurrent_trials > 1, flaml performes
                [parallel tuning](../../Use-Cases/Task-Oriented-AutoML#parallel-tuning)
                and installation of ray or spark is required: `pip install flaml[ray]`
                or `pip install flaml[spark]`. Please check
                [here](https://spark.apache.org/docs/latest/api/python/getting_started/install.html)
                for more details about installing Spark.
            keep_search_state: boolean, default=False | Whether to keep data needed
                for model search after fit(). By default the state is deleted for
                space saving.
            preserve_checkpoint: boolean, default=True | Whether to preserve the saved checkpoint
                on disk when deleting automl. By default the checkpoint is preserved.
            early_stop: boolean, default=False | Whether to stop early if the
                search is considered to converge.
            append_log: boolean, default=False | Whetehr to directly append the log
                records to the input log file if it exists.
            auto_augment: boolean, default=True | Whether to automatically
                augment rare classes.
            min_sample_size: int, default=MIN_SAMPLE_TRAIN | the minimal sample
                size when sample=True.
            use_ray: boolean or dict.
                If boolean: default=False | Whether to use ray to run the training
                in separate processes. This can be used to prevent OOM for large
                datasets, but will incur more overhead in time.
                If dict: the dict contains the keywords arguments to be passed to
                [ray.tune.run](https://docs.ray.io/en/latest/tune/api_docs/execution.html).
            use_spark: boolean, default=False | Whether to use spark to run the training
                in parallel spark jobs. This can be used to accelerate training on large models
                and large datasets, but will incur more overhead in time and thus slow down
                training in some cases. GPU training is not supported yet when use_spark is True.
                For Spark clusters, by default, we will launch one trial per executor. However,
                sometimes we want to launch more trials than the number of executors (e.g., local mode).
                In this case, we can set the environment variable `FLAML_MAX_CONCURRENT` to override
                the detected `num_executors`. The final number of concurrent trials will be the minimum
                of `n_concurrent_trials` and `num_executors`.
            free_mem_ratio: float between 0 and 1, default=0. The free memory ratio to keep during training.
            metric_constraints: list, default=[] | The list of metric constraints.
                Each element in this list is a 3-tuple, which shall be expressed
                in the following format: the first element of the 3-tuple is the name of the
                metric, the second element is the inequality sign chosen from ">=" and "<=",
                and the third element is the constraint value. E.g., `('val_loss', '<=', 0.1)`.
                Note that all the metric names in metric_constraints need to be reported via
                the metrics_to_log dictionary returned by a customized metric function.
                The customized metric function shall be provided via the `metric` key word
                argument of the fit() function or the automl constructor.
                Find an example in the 4th constraint type in this [doc](../../Use-Cases/Task-Oriented-AutoML#constraint).
                If `pred_time_limit` is provided as one of keyword arguments to fit() function or
                the automl constructor, flaml will automatically (and under the hood)
                add it as an additional element in the metric_constraints. Essentially 'pred_time_limit'
                specifies a constraint about the prediction latency constraint in seconds.
            custom_hp: dict, default=None | The custom search space specified by user.
                It is a nested dict with keys being the estimator names, and values being dicts
                per estimator search space. In the per estimator search space dict,
                the keys are the hyperparameter names, and values are dicts of info ("domain",
                "init_value", and "low_cost_init_value") about the search space associated with
                the hyperparameter (i.e., per hyperparameter search space dict). When custom_hp
                is provided, the built-in search space which is also a nested dict of per estimator
                search space dict, will be updated with custom_hp. Note that during this nested dict update,
                the per hyperparameter search space dicts will be replaced (instead of updated) by the ones
                provided in custom_hp. Note that the value for "domain" can either be a constant
                or a sample.Domain object.
                e.g.,

        ```python
        custom_hp = {
             "transformer_ms": {
                 "model_path": {
                     "domain": "albert-base-v2",
                 },
                 "learning_rate": {
                     "domain": tune.choice([1e-4, 1e-5]),
                 }
             }
         }
        ```
            skip_transform: boolean, default=False | Whether to pre-process data prior to modeling.
            fit_kwargs_by_estimator: dict, default=None | The user specified keywords arguments, grouped by estimator name.
                e.g.,

        ```python
        fit_kwargs_by_estimator = {
            "transformer": {
                "output_dir": "test/data/output/",
                "fp16": False,
            }
        }
        ```

        """
        self._track_iter = 0
        self._state = AutoMLState()
        self._state.learner_classes = {}
        self._settings = settings
        # no budget by default
        settings["time_budget"] = settings.get("time_budget", -1)
        settings["task"] = settings.get("task", "classification")
        settings["n_jobs"] = settings.get("n_jobs", -1)
        settings["eval_method"] = settings.get("eval_method", "auto")
        settings["split_ratio"] = settings.get("split_ratio", SPLIT_RATIO)
        settings["n_splits"] = settings.get("n_splits", N_SPLITS)
        settings["auto_augment"] = settings.get("auto_augment", True)
        settings["metric"] = settings.get("metric", "auto")
        settings["estimator_list"] = settings.get("estimator_list", "auto")
        settings["log_file_name"] = settings.get("log_file_name", "")
        settings["max_iter"] = settings.get("max_iter")  # no budget by default
        settings["sample"] = settings.get("sample", True)
        settings["ensemble"] = settings.get("ensemble", False)
        settings["log_type"] = settings.get("log_type", "better")
        settings["model_history"] = settings.get("model_history", False)
        settings["log_training_metric"] = settings.get("log_training_metric", False)
        settings["mem_thres"] = settings.get("mem_thres", MEM_THRES)
        settings["pred_time_limit"] = settings.get("pred_time_limit", np.inf)
        settings["train_time_limit"] = settings.get("train_time_limit", None)
        settings["verbose"] = settings.get("verbose", 3)
        settings["retrain_full"] = settings.get("retrain_full", True)
        settings["split_type"] = settings.get("split_type", "auto")
        settings["hpo_method"] = settings.get("hpo_method", "auto")
        settings["learner_selector"] = settings.get("learner_selector", "sample")
        settings["starting_points"] = settings.get("starting_points", "static")
        settings["n_concurrent_trials"] = settings.get("n_concurrent_trials", 1)
        settings["keep_search_state"] = settings.get("keep_search_state", False)
        settings["preserve_checkpoint"] = settings.get("preserve_checkpoint", True)
        settings["early_stop"] = settings.get("early_stop", False)
        settings["append_log"] = settings.get("append_log", False)
        settings["min_sample_size"] = settings.get("min_sample_size", MIN_SAMPLE_TRAIN)
        settings["use_ray"] = settings.get("use_ray", False)
        settings["use_spark"] = settings.get("use_spark", False)
        if settings["use_ray"] is not False and settings["use_spark"] is not False:
            raise ValueError("use_ray and use_spark cannot be both True.")
        settings["free_mem_ratio"] = settings.get("free_mem_ratio", 0)
        settings["metric_constraints"] = settings.get("metric_constraints", [])
        settings["cv_score_agg_func"] = settings.get("cv_score_agg_func", None)
        settings["fit_kwargs_by_estimator"] = settings.get(
            "fit_kwargs_by_estimator", {}
        )
        settings["custom_hp"] = settings.get("custom_hp", {})
        settings["skip_transform"] = settings.get("skip_transform", False)

        self._estimator_type = (
            "classifier" if settings["task"] in CLASSIFICATION else "regressor"
        )

    def get_params(self, deep: bool = False) -> dict:
        return self._settings.copy()

    @property
    def config_history(self) -> dict:
        """A dictionary of iter->(estimator, config, time),
        storing the best estimator, config, and the time when the best
        model is updated each time.
        """
        return self._config_history

    @property
    def model(self):
        """An object with `predict()` and `predict_proba()` method (for
        classification), storing the best trained model.
        """
        return self.__dict__.get("_trained_estimator")

    def best_model_for_estimator(self, estimator_name: str):
        """Return the best model found for a particular estimator.

        Args:
            estimator_name: a str of the estimator's name.

        Returns:
            An object storing the best model for estimator_name.
            If `model_history` was set to False during fit(), then the returned model
            is untrained unless estimator_name is the best estimator.
            If `model_history` was set to True, then the returned model is trained.
        """
        state = self._search_states.get(estimator_name)
        return state and getattr(state, "trained_estimator", None)

    @property
    def best_estimator(self):
        """A string indicating the best estimator found."""
        return self._best_estimator

    @property
    def best_iteration(self):
        """An integer of the iteration number where the best
        config is found."""
        return self._best_iteration

    @property
    def best_config(self):
        """A dictionary of the best configuration."""
        state = self._search_states.get(self._best_estimator)
        config = state and getattr(state, "best_config", None)
        return config and AutoMLState.sanitize(config)

    @property
    def best_config_per_estimator(self):
        """A dictionary of all estimators' best configuration."""
        return {
            e: e_search_state.best_config
            and AutoMLState.sanitize(e_search_state.best_config)
            for e, e_search_state in self._search_states.items()
        }

    @property
    def best_loss_per_estimator(self):
        """A dictionary of all estimators' best loss."""
        return {
            e: e_search_state.best_loss
            for e, e_search_state in self._search_states.items()
        }

    @property
    def best_loss(self):
        """A float of the best loss found."""
        return self._state.best_loss

    @property
    def best_result(self):
        """Result dictionary for model trained with the best config."""
        state = self._search_states.get(self._best_estimator)
        return state and getattr(state, "best_result", None)

    @property
    def metrics_for_best_config(self):
        """Returns a float of the best loss, and a dictionary of the auxiliary metrics to log
        associated with the best config. These two objects correspond to the returned
        objects by the customized metric function for the config with the best loss."""
        state = self._search_states.get(self._best_estimator)
        return self._state.best_loss, state and getattr(state, "best_result", {}).get(
            "metric_for_logging"
        )

    @property
    def best_config_train_time(self):
        """A float of the seconds taken by training the best config."""
        return getattr(
            self._search_states[self._best_estimator], "best_config_train_time", None
        )

    def save_best_config(self, filename):
        best = {
            "class": self.best_estimator,
            "hyperparameters": self.best_config,
        }
        os.makedirs(os.path.dirname(filename), exist_ok=True)
        with open(filename, "w") as f:
            json.dump(best, f)

    @property
    def classes_(self):
        """A numpy array of shape (n_classes,) for class labels."""
        attr = getattr(self, "_label_transformer", None)
        if attr:
            return attr.classes_
        attr = getattr(self, "_trained_estimator", None)
        if attr:
            return attr.classes_
        return None

    @property
    def n_features_in_(self):
        return self._trained_estimator.n_features_in_

    @property
    def feature_names_in_(self):
        attr = getattr(self, "_trained_estimator", None)
        attr = attr and getattr(attr, "feature_names_in_", None)
        if attr is not None:
            return attr
        return getattr(self, "_feature_names_in_", None)

    @property
    def feature_importances_(self):
        attr = getattr(self, "_trained_estimator", None)
        attr = attr and getattr(attr, "feature_importances_", None)
        return attr

    @property
    def time_to_find_best_model(self) -> float:
        """Time taken to find best model in seconds."""
        return self.__dict__.get("_time_taken_best_iter")

    def score(self, X: pd.DataFrame, y: pd.Series, **kwargs):
        # TODO: support pyspark.pandas dataframe
        estimator = getattr(self, "_trained_estimator", None)
        if estimator is None:
            logger.warning(
                "No estimator is trained. Please run fit with enough budget."
            )
            return None
        X = self._preprocess(X)
        if self._label_transformer:
            y = self._label_transformer.transform(y)
        return estimator.score(X, y, **kwargs)

    def predict(
        self,
        X: Union[np.array, pd.DataFrame, List[str], List[List[str]]],
        **pred_kwargs,
    ):
        # TODO: support pyspark.pandas dataframe
        """Predict label from features.

        Args:
            X: A numpy array of featurized instances, shape n * m,
                or for time series forcast tasks:
                    a pandas dataframe with the first column containing
                    timestamp values (datetime type) or an integer n for
                    the predict steps (only valid when the estimator is
                    arima or sarimax). Other columns in the dataframe
                    are assumed to be exogenous variables (categorical
                    or numeric).
            **pred_kwargs: Other key word arguments to pass to predict() function of
                the searched learners, such as per_device_eval_batch_size.

        ```python
        multivariate_X_test = pd.DataFrame({
            'timeStamp': pd.date_range(start='1/1/2022', end='1/07/2022'),
            'categorical_col': ['yes', 'yes', 'no', 'no', 'yes', 'no', 'yes'],
            'continuous_col': [105, 107, 120, 118, 110, 112, 115]
        })
        model.predict(multivariate_X_test)
        ```

        Returns:
            A array-like of shape n * 1: each element is a predicted
            label for an instance.
        """
        estimator = getattr(self, "_trained_estimator", None)
        if estimator is None:
            logger.warning(
                "No estimator is trained. Please run fit with enough budget."
            )
            return None
        X = self._preprocess(X)
        y_pred = estimator.predict(X, **pred_kwargs)
        if (
            isinstance(y_pred, np.ndarray)
            and y_pred.ndim > 1
            and isinstance(y_pred, np.ndarray)
        ):
            y_pred = y_pred.flatten()
        if self._label_transformer:
            return self._label_transformer.inverse_transform(
                pd.Series(y_pred.astype(int))
            )
        else:
            return y_pred

    def predict_proba(self, X, **pred_kwargs):
        # TODO: support pyspark.pandas dataframe
        """Predict the probability of each class from features, only works for
        classification problems.

        Args:
            X: A numpy array of featurized instances, shape n * m.
            **pred_kwargs: Other key word arguments to pass to predict_proba() function of
                the searched learners, such as per_device_eval_batch_size.

        Returns:
            A numpy array of shape n * c. c is the  # classes. Each element at
            (i, j) is the probability for instance i to be in class j.
        """
        estimator = getattr(self, "_trained_estimator", None)
        if estimator is None:
            logger.warning(
                "No estimator is trained. Please run fit with enough budget."
            )
            return None
        X = self._preprocess(X)
        proba = self._trained_estimator.predict_proba(X, **pred_kwargs)
        return proba

    def _preprocess(self, X):
        # TODO: support pyspark.pandas dataframe
        if isinstance(X, List):
            try:
                if isinstance(X[0], List):
                    X = [x for x in zip(*X)]
                X = pd.DataFrame(
                    dict(
                        [
                            (self._transformer._str_columns[idx], X[idx])
                            if isinstance(X[0], List)
                            else (self._transformer._str_columns[idx], [X[idx]])
                            for idx in range(len(X))
                        ]
                    )
                )
            except IndexError:
                raise IndexError(
                    "Test data contains more columns than training data, exiting"
                )
        elif isinstance(X, int):
            return X
        elif issparse(X):
            X = X.tocsr()
        if self._state.task in TS_FORECAST:
            X = pd.DataFrame(X)
        if self._transformer:
            X = self._transformer.transform(X)
        return X

    def _validate_ts_data(
        self,
        dataframe,
        y_train_all=None,
    ):
        assert (
            dataframe[dataframe.columns[0]].dtype.name == "datetime64[ns]"
        ), f"For '{TS_FORECAST}' task, the first column must contain timestamp values."
        if y_train_all is not None:
            if isinstance(y_train_all, pd.Series):
                y_df = pd.DataFrame(y_train_all)
            elif isinstance(y_train_all, np.ndarray):
                y_df = pd.DataFrame(y_train_all, columns=["labels"])
            elif isinstance(y_train_all, (psDataFrame, psSeries)):
                # TODO: need to optimize this
                set_option("compute.ops_on_diff_frames", True)
            dataframe = dataframe.join(y_df)
        duplicates = dataframe.duplicated()
        if isinstance(dataframe, psDataFrame):
            if duplicates.any():
                logger.warning("Duplicate timestamp values found in timestamp column.")
                dataframe = dataframe.drop_duplicates()
                logger.warning("Removed duplicate rows based on all columns")
                assert (
                    dataframe[[dataframe.columns[0]]].duplicated().any() is False
                ), "Duplicate timestamp values with different values for other columns."
                ts_series = ps.to_datetime(dataframe[dataframe.columns[0]])
                inferred_freq = None  # `pd.infer_freq()` is not implemented yet.
        else:
            if any(duplicates):
                logger.warning(
                    "Duplicate timestamp values found in timestamp column. "
                    f"\n{dataframe.loc[duplicates, dataframe][dataframe.columns[0]]}"
                )
                dataframe = dataframe.drop_duplicates()
                logger.warning("Removed duplicate rows based on all columns")
                assert (
                    dataframe[[dataframe.columns[0]]].duplicated() is None
                ), "Duplicate timestamp values with different values for other columns."
            ts_series = pd.to_datetime(dataframe[dataframe.columns[0]])
            inferred_freq = pd.infer_freq(ts_series)
        if inferred_freq is None:
            logger.warning(
                "Missing timestamps detected. To avoid error with estimators, set estimator list to ['prophet']. "
            )
        if y_train_all is not None:
            return dataframe.iloc[:, :-1], dataframe.iloc[:, -1]
        return dataframe

    def _validate_data(
        self,
        X_train_all,
        y_train_all,
        dataframe,
        label,
        X_val=None,
        y_val=None,
        groups_val=None,
        groups=None,
    ):
        if X_train_all is not None and y_train_all is not None:
            assert isinstance(
                X_train_all, (np.ndarray, pd.DataFrame, psDataFrame)
            ) or issparse(X_train_all), (
                "X_train_all must be a numpy array, a pandas dataframe, "
                "a Scipy sparse matrix or a pandas_on_spark dataframe."
            )
            assert isinstance(
                y_train_all, (np.ndarray, pd.Series, psSeries)
            ), "y_train_all must be a numpy array, a pandas series or a pandas_on_spark series."
            assert (
                X_train_all.size != 0 and y_train_all.size != 0
            ), "Input data must not be empty."
            if isinstance(X_train_all, np.ndarray) and len(X_train_all.shape) == 1:
                X_train_all = np.reshape(X_train_all, (X_train_all.size, 1))
            if isinstance(y_train_all, np.ndarray):
                y_train_all = y_train_all.flatten()
            assert (
                X_train_all.shape[0] == y_train_all.shape[0]
            ), "# rows in X_train must match length of y_train."
            self._df = isinstance(X_train_all, (pd.DataFrame, psDataFrame))
            self._nrow, self._ndim = X_train_all.shape
            if self._state.task in TS_FORECAST:
                X_train_all = (
                    pd.DataFrame(X_train_all)
                    if isinstance(X_train_all, np.ndarray)
                    else X_train_all
                )
                X_train_all, y_train_all = self._validate_ts_data(
                    X_train_all, y_train_all
                )
            X, y = X_train_all, y_train_all
        elif dataframe is not None and label is not None:
            assert isinstance(
                dataframe, (pd.DataFrame, psDataFrame)
            ), "dataframe must be a pandas DataFrame or a pandas_on_spark DataFrame."
            assert label in dataframe.columns, "label must a column name in dataframe"
            self._df = True
            if self._state.task in TS_FORECAST:
                dataframe = self._validate_ts_data(dataframe)
            X = dataframe.drop(columns=label)
            self._nrow, self._ndim = X.shape
            y = dataframe[label]
        else:
            raise ValueError("either X_train+y_train or dataframe+label are required")

        # check the validity of input dimensions for NLP tasks, so need to check _is_nlp_task not estimator
        if _is_nlp_task(self._state.task):
            from .nlp.utils import is_a_list_of_str

            is_all_str = True
            is_all_list = True
            for column in X.columns:
                assert X[column].dtype.name in (
                    "object",
                    "string",
                ), "If the task is an NLP task, X can only contain text columns"
                for _, each_cell in X[column].items():
                    if each_cell is not None:
                        is_str = isinstance(each_cell, str)
                        is_list_of_int = isinstance(each_cell, list) and all(
                            isinstance(x, int) for x in each_cell
                        )
                        is_list_of_str = is_a_list_of_str(each_cell)
                        if self._state.task == TOKENCLASSIFICATION:
                            assert is_list_of_str, (
                                "For the token-classification task, the input column needs to be a list of string,"
                                "instead of string, e.g., ['EU', 'rejects','German', 'call','to','boycott','British','lamb','.',].",
                                "For more examples, please refer to test/nlp/test_autohf_tokenclassification.py",
                            )
                        else:
                            assert is_str or is_list_of_int, (
                                "Each column of the input must either be str (untokenized) "
                                "or a list of integers (tokenized)"
                            )
                        is_all_str &= is_str
                        is_all_list &= is_list_of_int or is_list_of_str
            assert is_all_str or is_all_list, (
                "Currently FLAML only supports two modes for NLP: either all columns of X are string (non-tokenized), "
                "or all columns of X are integer ids (tokenized)"
            )

        if isinstance(X, psDataFrame):
            # TODO: support pyspark.pandas dataframe in DataTransformer
            self._skip_transform = True

        if self._skip_transform or issparse(X_train_all):
            self._transformer = self._label_transformer = False
            self._X_train_all, self._y_train_all = X, y
        else:
            from .data import DataTransformer

            self._transformer = DataTransformer()

            self._X_train_all, self._y_train_all = self._transformer.fit_transform(
                X, y, self._state.task
            )
            self._label_transformer = self._transformer.label_transformer
            if self._state.task == TOKENCLASSIFICATION:
                if hasattr(self._label_transformer, "label_list"):
                    self._state.fit_kwargs.update(
                        {"label_list": self._label_transformer.label_list}
                    )
                elif "label_list" not in self._state.fit_kwargs:
                    for each_fit_kwargs in self._state.fit_kwargs_by_estimator.values():
                        assert (
                            "label_list" in each_fit_kwargs
                        ), "For the token-classification task, you must either (1) pass token labels; or (2) pass id labels and the label list. "
                        "Please refer to the documentation for more details: https://microsoft.github.io/FLAML/docs/Examples/AutoML-NLP#a-simple-token-classification-example"
            self._feature_names_in_ = (
                self._X_train_all.columns.to_list()
                if hasattr(self._X_train_all, "columns")
                else None
            )

        self._sample_weight_full = self._state.fit_kwargs.get(
            "sample_weight"
        )  # NOTE: _validate_data is before kwargs is updated to fit_kwargs_by_estimator
        if X_val is not None and y_val is not None:
            assert isinstance(
                X_val, (np.ndarray, pd.DataFrame, psDataFrame)
            ) or issparse(X_train_all), (
                "X_val must be None, a numpy array, a pandas dataframe, "
                "a Scipy sparse matrix or a pandas_on_spark dataframe."
            )
            assert isinstance(y_val, (np.ndarray, pd.Series, psSeries)), (
                "y_val must be None, a numpy array, a pandas series "
                "or a pandas_on_spark series."
            )
            assert X_val.size != 0 and y_val.size != 0, (
                "Validation data are expected to be nonempty. "
                "Use None for X_val and y_val if no validation data."
            )
            if isinstance(y_val, np.ndarray):
                y_val = y_val.flatten()
            assert (
                X_val.shape[0] == y_val.shape[0]
            ), "# rows in X_val must match length of y_val."
            if self._transformer:
                self._state.X_val = self._transformer.transform(X_val)
            else:
                self._state.X_val = X_val
            # If it's NLG_TASKS, y_val is a pandas series containing the output sequence tokens,
            # so we cannot use label_transformer.transform to process it
            if self._label_transformer:
                self._state.y_val = self._label_transformer.transform(y_val)
            else:
                self._state.y_val = y_val
        else:
            self._state.X_val = self._state.y_val = None
        if groups is not None and len(groups) != self._nrow:
            # groups is given as group counts
            self._state.groups = np.concatenate([[i] * c for i, c in enumerate(groups)])
            assert (
                len(self._state.groups) == self._nrow
            ), "the sum of group counts must match the number of examples"
            self._state.groups_val = (
                np.concatenate([[i] * c for i, c in enumerate(groups_val)])
                if groups_val is not None
                else None
            )
        else:
            self._state.groups_val = groups_val
            self._state.groups = groups

<<<<<<< HEAD
    def _split_pyspark(self, X_train_all, y_train_all, split_ratio):
        # TODO: need to optimize this
        set_option("compute.ops_on_diff_frames", True)
        df_all_in_one = X_train_all.join(y_train_all)
        startify_column = (
            ""
            if isinstance(y_train_all, np.ndarray)
            else y_train_all.columns[0]
            if isinstance(y_train_all, (psDataFrame, pd.DataFrame))
            else y_train_all.name
        )
        ret_sample_weight = False
        if (
            "sample_weight" in self._state.fit_kwargs
        ):  # NOTE: _prepare_data is before kwargs is updated to fit_kwargs_by_estimator
            # fit_kwargs["sample_weight"] is an numpy array
            ps_sample_weight = ps.DataFrame(
                self._state.fit_kwargs["sample_weight"],
                columns=["sample_weight"],
            )
            df_all_in_one = df_all_in_one.join(ps_sample_weight)
            ret_sample_weight = True

        df_all_train, df_all_val = train_test_split_pyspark(
            df_all_in_one,
            startify_column,
            test_fraction=split_ratio,
            seed=RANDOM_SEED,
        )
        X_train = df_all_train.drop([startify_column, "sample_weight"])
        X_val = df_all_val.drop([startify_column, "sample_weight"])
        y_train = df_all_train[startify_column]
        y_val = df_all_val[startify_column]

        if ret_sample_weight:
            self._state.fit_kwargs["sample_weight"] = df_all_train[
                "sample_weight"
            ].to_numpy()
            self._state.weight_val = df_all_val["sample_weight"].to_numpy()
            return (
                X_train,
                X_val,
                y_train,
                y_val,
                self._state.fit_kwargs["sample_weight"],
                self._state.weight_val,
            )
        return X_train, X_val, y_train, y_val

=======
>>>>>>> 8e447562
    def _prepare_data(self, eval_method, split_ratio, n_splits):
        X_val, y_val = self._state.X_val, self._state.y_val
        if issparse(X_val):
            X_val = X_val.tocsr()
        X_train_all, y_train_all = self._X_train_all, self._y_train_all
        if issparse(X_train_all):
            X_train_all = X_train_all.tocsr()
        if (
            self._state.task in CLASSIFICATION
            and self._auto_augment
            and self._state.fit_kwargs.get("sample_weight")
            is None  # NOTE: _prepare_data is before kwargs is updated to fit_kwargs_by_estimator
            and self._split_type in ["stratified", "uniform"]
            and self._state.task != TOKENCLASSIFICATION
        ):
            # logger.info(f"label {pd.unique(y_train_all)}")
            if not isinstance(y_train_all, (psDataFrame, psSeries)):
                label_set, counts = np.unique(y_train_all, return_counts=True)
            else:
                label_set, counts = unique_pandas_on_spark(y_train_all)
            # augment rare classes
            rare_threshld = 20
            rare = counts < rare_threshld
            rare_label, rare_counts = label_set[rare], counts[rare]
            for i, label in enumerate(rare_label.tolist()):
                count = rare_count = rare_counts[i]
                rare_index = y_train_all == label
                n = len(y_train_all)
                while count < rare_threshld:
                    if isinstance(X_train_all, (psDataFrame, psSeries)):
                        # TODO: need to optimize this
                        set_option("compute.ops_on_diff_frames", True)
                    if self._df:
                        X_train_all = concat(
                            X_train_all, X_train_all.iloc[:n].loc[rare_index]
                        )
                    else:
                        X_train_all = concat(
                            X_train_all, X_train_all[:n][rare_index, :]
                        )
                    if isinstance(y_train_all, (pd.Series, psSeries)):
                        y_train_all = concat(
                            y_train_all, y_train_all.iloc[:n].loc[rare_index]
                        )
                    else:
                        y_train_all = np.concatenate(
                            [y_train_all, y_train_all[:n][rare_index]]
                        )
                    count += rare_count
                logger.info(f"class {label} augmented from {rare_count} to {count}")
        SHUFFLE_SPLIT_TYPES = ["uniform", "stratified"]
        if isinstance(y_train_all, (psDataFrame, psSeries)):
            # no need to shuffle pyspark dataframe
            pass
        elif self._split_type in SHUFFLE_SPLIT_TYPES:
            if self._sample_weight_full is not None:
                X_train_all, y_train_all, self._state.sample_weight_all = shuffle(
                    X_train_all,
                    y_train_all,
                    self._sample_weight_full,
                    random_state=RANDOM_SEED,
                )
                self._state.fit_kwargs[
                    "sample_weight"
                ] = (
                    self._state.sample_weight_all
                )  # NOTE: _prepare_data is before kwargs is updated to fit_kwargs_by_estimator
                if isinstance(self._state.sample_weight_all, pd.Series):
                    self._state.sample_weight_all.reset_index(drop=True, inplace=True)
            else:
                X_train_all, y_train_all = shuffle(
                    X_train_all, y_train_all, random_state=RANDOM_SEED
                )
            if self._df:
                X_train_all.reset_index(drop=True, inplace=True)
            if isinstance(y_train_all, pd.Series):
                y_train_all.reset_index(drop=True, inplace=True)

        X_train, y_train = X_train_all, y_train_all
        self._state.groups_all = self._state.groups
        if X_val is None and eval_method == "holdout":
            # if eval_method = holdout, make holdout data
            if self._split_type == "time":
                if self._state.task in TS_FORECAST:
                    period = self._state.fit_kwargs[
                        "period"
                    ]  # NOTE: _prepare_data is before kwargs is updated to fit_kwargs_by_estimator
                    if self._state.task == TS_FORECASTPANEL:
                        X_train_all["time_idx"] -= X_train_all["time_idx"].min()
                        X_train_all["time_idx"] = X_train_all["time_idx"].astype("int")
                        ids = self._state.fit_kwargs["group_ids"].copy()
                        ids.append(TS_TIMESTAMP_COL)
                        ids.append("time_idx")
                        y_train_all = (
                            pd.DataFrame(y_train_all)
                            if not isinstance(y_train_all, (psDataFrame, psSeries))
                            else ps.DataFrame(y_train_all)
                            if isinstance(y_train_all, psSeries)
                            else y_train_all
                        )
                        y_train_all[ids] = X_train_all[ids]
                        X_train_all = X_train_all.sort_values(ids)
                        y_train_all = y_train_all.sort_values(ids)
                        training_cutoff = X_train_all["time_idx"].max() - period
                        X_train = X_train_all[
                            X_train_all["time_idx"] <= training_cutoff
                        ]
                        y_train = y_train_all[
                            y_train_all["time_idx"] <= training_cutoff
                        ].drop(columns=ids)
                        X_val = X_train_all[X_train_all["time_idx"] > training_cutoff]
                        y_val = y_train_all[
                            y_train_all["time_idx"] > training_cutoff
                        ].drop(columns=ids)
                    else:
                        num_samples = X_train_all.shape[0]
                        assert (
                            period < num_samples
                        ), f"period={period}>#examples={num_samples}"
                        split_idx = num_samples - period
                        X_train = X_train_all[:split_idx]
                        y_train = y_train_all[:split_idx]
                        X_val = X_train_all[split_idx:]
                        y_val = y_train_all[split_idx:]
                else:
                    if not isinstance(y_train_all, (psDataFrame, psSeries)):
                        if (
                            "sample_weight" in self._state.fit_kwargs
                        ):  # NOTE: _prepare_data is before kwargs is updated to fit_kwargs_by_estimator
                            (
                                X_train,
                                X_val,
                                y_train,
                                y_val,
                                self._state.fit_kwargs[
                                    "sample_weight"
                                ],  # NOTE: _prepare_data is before kwargs is updated to fit_kwargs_by_estimator
                                self._state.weight_val,
                            ) = train_test_split(
                                X_train_all,
                                y_train_all,
                                self._state.fit_kwargs[
                                    "sample_weight"
                                ],  # NOTE: _prepare_data is before kwargs is updated to fit_kwargs_by_estimator
                                test_size=split_ratio,
                                shuffle=False,
                            )
                        else:
                            X_train, X_val, y_train, y_val = train_test_split(
                                X_train_all,
                                y_train_all,
                                test_size=split_ratio,
                                shuffle=False,
                            )
                    else:
                        if (
                            "sample_weight" in self._state.fit_kwargs
                        ):  # NOTE: _prepare_data is before kwargs is updated to fit_kwargs_by_estimator
                            (
                                X_train,
                                X_val,
                                y_train,
                                y_val,
                                self._state.fit_kwargs[
                                    "sample_weight"
                                ],  # NOTE: _prepare_data is before kwargs is updated to fit_kwargs_by_estimator
                                self._state.weight_val,
                            ) = self._split_pyspark(
                                X_train_all, y_train_all, split_ratio
                            )
                        else:
                            X_train, X_val, y_train, y_val = self._split_pyspark(
                                X_train_all, y_train_all, split_ratio
                            )
            elif self._split_type == "group":
                gss = GroupShuffleSplit(
                    n_splits=1, test_size=split_ratio, random_state=RANDOM_SEED
                )
                for train_idx, val_idx in gss.split(
                    X_train_all, y_train_all, self._state.groups_all
                ):
                    if self._df:
                        X_train = X_train_all.iloc[train_idx]
                        X_val = X_train_all.iloc[val_idx]
                    else:
                        X_train, X_val = X_train_all[train_idx], X_train_all[val_idx]
                    y_train, y_val = y_train_all[train_idx], y_train_all[val_idx]
                    self._state.groups = self._state.groups_all[train_idx]
                    self._state.groups_val = self._state.groups_all[val_idx]
            elif self._state.task in CLASSIFICATION:
                # for classification, make sure the labels are complete in both
                # training and validation data
                label_set, first = unique_value_first_index(y_train_all)
                rest = []
                last = 0
                first.sort()
                for i in range(len(first)):
                    rest.extend(range(last, first[i]))
                    last = first[i] + 1
                rest.extend(range(last, len(y_train_all)))
                X_first = X_train_all.iloc[first] if self._df else X_train_all[first]
                X_rest = X_train_all.iloc[rest] if self._df else X_train_all[rest]
                y_rest = (
                    y_train_all[rest]
                    if isinstance(y_train_all, np.ndarray)
                    else y_train_all.iloc[rest]
                )
                if not isinstance(y_train_all, (psDataFrame, psSeries)):
                    stratify = y_rest if self._split_type == "stratified" else None
                    if (
                        "sample_weight" in self._state.fit_kwargs
                    ):  # NOTE: _prepare_data is before kwargs is updated to fit_kwargs_by_estimator
                        (
                            X_train,
                            X_val,
                            y_train,
                            y_val,
                            weight_train,
                            weight_val,
                        ) = train_test_split(
                            X_rest,
                            y_rest,
                            self._state.fit_kwargs["sample_weight"][
                                rest
                            ],  # NOTE: _prepare_data is before kwargs is updated to fit_kwargs_by_estimator
                            test_size=split_ratio,
                            stratify=stratify,
                            random_state=RANDOM_SEED,
                        )
                        weight1 = self._state.fit_kwargs["sample_weight"][
                            first
                        ]  # NOTE: _prepare_data is before kwargs is updated to fit_kwargs_by_estimator
                        self._state.weight_val = concat(weight1, weight_val)
                        self._state.fit_kwargs[
                            "sample_weight"
                        ] = concat(  # NOTE: _prepare_data is before kwargs is updated to fit_kwargs_by_estimator
                            weight1, weight_train
                        )
                    else:
                        X_train, X_val, y_train, y_val = train_test_split(
                            X_rest,
                            y_rest,
                            test_size=split_ratio,
                            stratify=stratify,
                            random_state=RANDOM_SEED,
                        )
                else:
                    if (
                        "sample_weight" in self._state.fit_kwargs
                    ):  # NOTE: _prepare_data is before kwargs is updated to fit_kwargs_by_estimator
                        (
                            X_train,
                            X_val,
                            y_train,
                            y_val,
                            self._state.fit_kwargs[
                                "sample_weight"
                            ],  # NOTE: _prepare_data is before kwargs is updated to fit_kwargs_by_estimator
                            self._state.weight_val,
                        ) = self._split_pyspark(X_train_all, y_train_all, split_ratio)
                        weight1 = self._state.fit_kwargs["sample_weight"][
                            first
                        ]  # NOTE: _prepare_data is before kwargs is updated to fit_kwargs_by_estimator
                        self._state.weight_val = concat(weight1, weight_val)
                        self._state.fit_kwargs[
                            "sample_weight"
                        ] = concat(  # NOTE: _prepare_data is before kwargs is updated to fit_kwargs_by_estimator
                            weight1, weight_train
                        )
                    else:
                        X_train, X_val, y_train, y_val = self._split_pyspark(
                            X_train_all, y_train_all, split_ratio
                        )
                X_train = concat(X_first, X_train)
                print(type(label_set), type(y_train), self._df)
                y_train = (
                    concat(label_set, y_train)
                    if self._df
                    else np.concatenate([label_set, y_train])
                )
                X_val = concat(X_first, X_val)
                y_val = (
                    concat(label_set, y_val)
                    if self._df
                    else np.concatenate([label_set, y_val])
                )
            elif self._state.task in REGRESSION:
                if not isinstance(y_train_all, (psDataFrame, psSeries)):
                    if (
                        "sample_weight" in self._state.fit_kwargs
                    ):  # NOTE: _prepare_data is before kwargs is updated to fit_kwargs_by_estimator
                        (
                            X_train,
                            X_val,
                            y_train,
                            y_val,
                            self._state.fit_kwargs[
                                "sample_weight"
                            ],  # NOTE: _prepare_data is before kwargs is updated to fit_kwargs_by_estimator
                            self._state.weight_val,
                        ) = train_test_split(
                            X_train_all,
                            y_train_all,
                            self._state.fit_kwargs[
                                "sample_weight"
                            ],  # NOTE: _prepare_data is before kwargs is updated to fit_kwargs_by_estimator
                            test_size=split_ratio,
                            random_state=RANDOM_SEED,
                        )
                    else:
                        X_train, X_val, y_train, y_val = train_test_split(
                            X_train_all,
                            y_train_all,
                            test_size=split_ratio,
                            random_state=RANDOM_SEED,
                        )
                else:
                    if (
                        "sample_weight" in self._state.fit_kwargs
                    ):  # NOTE: _prepare_data is before kwargs is updated to fit_kwargs_by_estimator
                        (
                            X_train,
                            X_val,
                            y_train,
                            y_val,
                            self._state.fit_kwargs[
                                "sample_weight"
                            ],  # NOTE: _prepare_data is before kwargs is updated to fit_kwargs_by_estimator
                            self._state.weight_val,
                        ) = self._split_pyspark(X_train_all, y_train_all, split_ratio)
                    else:
                        X_train, X_val, y_train, y_val = self._split_pyspark(
                            X_train_all, y_train_all, split_ratio
                        )
        self._state.data_size = X_train.shape
        self.data_size_full = len(y_train_all)
        self._state.X_train, self._state.y_train = X_train, y_train
        self._state.X_val, self._state.y_val = X_val, y_val
        self._state.X_train_all = X_train_all
        self._state.y_train_all = y_train_all
        if eval_method == "holdout":
            self._state.kf = None
            return
        if self._split_type == "group":
            # logger.info("Using GroupKFold")
            assert (
                len(self._state.groups_all) == y_train_all.size
            ), "the length of groups must match the number of examples"
            assert (
                len(np.unique(self._state.groups_all)) >= n_splits
            ), "the number of groups must be equal or larger than n_splits"
            self._state.kf = GroupKFold(n_splits)
        elif self._split_type == "stratified":
            # logger.info("Using StratifiedKFold")
            assert self.data_size_full >= n_splits, (
                f"{n_splits}-fold cross validation"
                f" requires input data with at least {n_splits} examples."
            )
            assert self.data_size_full >= 2 * n_splits, (
                f"{n_splits}-fold cross validation with metric=r2 "
                f"requires input data with at least {n_splits*2} examples."
            )
            self._state.kf = RepeatedStratifiedKFold(
                n_splits=n_splits, n_repeats=1, random_state=RANDOM_SEED
            )
        elif self._split_type == "time":
            # logger.info("Using TimeSeriesSplit")
            if (
                self._state.task in TS_FORECAST
                and self._state.task is not TS_FORECASTPANEL
            ):
                period = self._state.fit_kwargs[
                    "period"
                ]  # NOTE: _prepare_data is before kwargs is updated to fit_kwargs_by_estimator
                if period * (n_splits + 1) > y_train_all.size:
                    n_splits = int(y_train_all.size / period - 1)
                    assert n_splits >= 2, (
                        f"cross validation for forecasting period={period}"
                        f" requires input data with at least {3 * period} examples."
                    )
                    logger.info(f"Using nsplits={n_splits} due to data size limit.")
                self._state.kf = TimeSeriesSplit(n_splits=n_splits, test_size=period)
            elif self._state.task is TS_FORECASTPANEL:
                n_groups = len(
                    X_train.groupby(self._state.fit_kwargs.get("group_ids")).size()
                )
                period = self._state.fit_kwargs.get("period")
                self._state.kf = TimeSeriesSplit(
                    n_splits=n_splits, test_size=period * n_groups
                )
            else:
                self._state.kf = TimeSeriesSplit(n_splits=n_splits)
        elif isinstance(self._split_type, str):
            # logger.info("Using RepeatedKFold")
            self._state.kf = RepeatedKFold(
                n_splits=n_splits, n_repeats=1, random_state=RANDOM_SEED
            )
        else:
            # logger.info("Using splitter object")
            self._state.kf = self._split_type
        if isinstance(self._state.kf, (GroupKFold, StratifiedGroupKFold)):
            # self._split_type is either "group", a GroupKFold object, or a StratifiedGroupKFold object
            self._state.kf.groups = self._state.groups_all

    def add_learner(self, learner_name, learner_class):
        """Add a customized learner.

        Args:
            learner_name: A string of the learner's name.
            learner_class: A subclass of flaml.model.BaseEstimator.
        """
        self._state.learner_classes[learner_name] = learner_class

    def get_estimator_from_log(self, log_file_name: str, record_id: int, task: str):
        """Get the estimator from log file.

        Args:
            log_file_name: A string of the log file name.
            record_id: An integer of the record ID in the file,
                0 corresponds to the first trial.
            task: A string of the task type,
                'binary', 'multiclass', 'regression', 'ts_forecast', 'rank'.

        Returns:
            An estimator object for the given configuration.
        """

        with training_log_reader(log_file_name) as reader:
            record = reader.get_record(record_id)
            estimator = record.learner
            config = AutoMLState.sanitize(record.config)

        estimator, _ = train_estimator(
            X_train=None,
            y_train=None,
            config_dic=config,
            task=task,
            estimator_name=estimator,
            estimator_class=self._state.learner_classes.get(estimator),
            eval_metric="train_time",
        )
        return estimator

    def retrain_from_log(
        self,
        log_file_name,
        X_train=None,
        y_train=None,
        dataframe=None,
        label=None,
        time_budget=np.inf,
        task=None,
        eval_method=None,
        split_ratio=None,
        n_splits=None,
        split_type=None,
        groups=None,
        n_jobs=-1,
        # gpu_per_trial=0,
        train_best=True,
        train_full=False,
        record_id=-1,
        auto_augment=None,
        custom_hp=None,
        skip_transform=None,
        preserve_checkpoint=True,
        fit_kwargs_by_estimator=None,
        **fit_kwargs,
    ):
        """Retrain from log file.

        This function is intended to retrain the logged configurations.
        NOTE: In some rare case, the last config is early stopped to meet time_budget and it's the best config.
        But the logged config's ITER_HP (e.g., n_estimators) is not reduced.

        Args:
            log_file_name: A string of the log file name.
            X_train: A numpy array or dataframe of training data in shape n*m.
                For time series forecast tasks, the first column of X_train
                must be the timestamp column (datetime type). Other
                columns in the dataframe are assumed to be exogenous
                variables (categorical or numeric).
            y_train: A numpy array or series of labels in shape n*1.
            dataframe: A dataframe of training data including label column.
                For time series forecast tasks, dataframe must be specified and should
                have at least two columns: timestamp and label, where the first
                column is the timestamp column (datetime type). Other columns
                in the dataframe are assumed to be exogenous variables
                (categorical or numeric).
            label: A str of the label column name, e.g., 'label';
                Note: If X_train and y_train are provided,
                dataframe and label are ignored;
                If not, dataframe and label must be provided.
            time_budget: A float number of the time budget in seconds.
            task: A string of the task type, e.g.,
                'classification', 'regression', 'ts_forecast', 'rank',
                'seq-classification', 'seq-regression', 'summarization'.
            eval_method: A string of resampling strategy, one of
                ['auto', 'cv', 'holdout'].
            split_ratio: A float of the validation data percentage for holdout.
            n_splits: An integer of the number of folds for cross-validation.
            split_type: str or splitter object, default="auto" | the data split type.
                * A valid splitter object is an instance of a derived class of scikit-learn
                [KFold](https://scikit-learn.org/stable/modules/generated/sklearn.model_selection.KFold.html#sklearn.model_selection.KFold)
                and have ``split`` and ``get_n_splits`` methods with the same signatures.
                Set eval_method to "cv" to use the splitter object.
                * Valid str options depend on different tasks.
                For classification tasks, valid choices are
                    ["auto", 'stratified', 'uniform', 'time', 'group']. "auto" -> stratified.
                For regression tasks, valid choices are ["auto", 'uniform', 'time'].
                    "auto" -> uniform.
                For time series forecast tasks, must be "auto" or 'time'.
                For ranking task, must be "auto" or 'group'.
            groups: None or array-like | Group labels (with matching length to
                y_train) or groups counts (with sum equal to length of y_train)
                for training data.
            n_jobs: An integer of the number of threads for training | default=-1.
                Use all available resources when n_jobs == -1.
            train_best: A boolean of whether to train the best config in the
                time budget; if false, train the last config in the budget.
            train_full: A boolean of whether to train on the full data. If true,
                eval_method and sample_size in the log file will be ignored.
            record_id: the ID of the training log record from which the model will
                be retrained. By default `record_id = -1` which means this will be
                ignored. `record_id = 0` corresponds to the first trial, and
                when `record_id >= 0`, `time_budget` will be ignored.
            auto_augment: boolean, default=True | Whether to automatically
                augment rare classes.
            custom_hp: dict, default=None | The custom search space specified by user
                Each key is the estimator name, each value is a dict of the custom search space for that estimator. Notice the
                domain of the custom search space can either be a value or a sample.Domain object.

        ```python
        custom_hp = {
            "transformer_ms": {
                "model_path": {
                    "domain": "albert-base-v2",
                },
                "learning_rate": {
                    "domain": tune.choice([1e-4, 1e-5]),
                }
            }
        }
        ```
            fit_kwargs_by_estimator: dict, default=None | The user specified keywords arguments, grouped by estimator name.
                e.g.,

        ```python
        fit_kwargs_by_estimator = {
            "transformer": {
                "output_dir": "test/data/output/",
                "fp16": False,
            }
        }
        ```

            **fit_kwargs: Other key word arguments to pass to fit() function of
                the searched learners, such as sample_weight. Below are a few examples of
                estimator-specific parameters:
                    period: int | forecast horizon for all time series forecast tasks.
                    gpu_per_trial: float, default = 0 | A float of the number of gpus per trial,
                        only used by TransformersEstimator, XGBoostSklearnEstimator, and
                        TemporalFusionTransformerEstimator.
                    group_ids: list of strings of column names identifying a time series, only
                        used by TemporalFusionTransformerEstimator, required for
                        'ts_forecast_panel' task. `group_ids` is a parameter for TimeSeriesDataSet object
                        from PyTorchForecasting.
                        For other parameters to describe your dataset, refer to
                        [TimeSeriesDataSet PyTorchForecasting](https://pytorch-forecasting.readthedocs.io/en/stable/api/pytorch_forecasting.data.timeseries.TimeSeriesDataSet.html).
                        To specify your variables, use `static_categoricals`, `static_reals`,
                        `time_varying_known_categoricals`, `time_varying_known_reals`,
                        `time_varying_unknown_categoricals`, `time_varying_unknown_reals`,
                        `variable_groups`. To provide more information on your data, use
                        `max_encoder_length`, `min_encoder_length`, `lags`.
                    log_dir: str, default = "lightning_logs" | Folder into which to log results
                        for tensorboard, only used by TemporalFusionTransformerEstimator.
                    max_epochs: int, default = 20 | Maximum number of epochs to run training,
                        only used by TemporalFusionTransformerEstimator.
                    batch_size: int, default = 64 | Batch size for training model, only
                        used by TemporalFusionTransformerEstimator.
        """
        task = task or self._settings.get("task")
        eval_method = eval_method or self._settings.get("eval_method")
        split_ratio = split_ratio or self._settings.get("split_ratio")
        n_splits = n_splits or self._settings.get("n_splits")
        split_type = split_type or self._settings.get("split_type")
        auto_augment = (
            self._settings.get("auto_augment") if auto_augment is None else auto_augment
        )
        self._state.task = task
        self._estimator_type = "classifier" if task in CLASSIFICATION else "regressor"

        self._state.fit_kwargs = fit_kwargs
        self._state.custom_hp = custom_hp or self._settings.get("custom_hp")
        self._skip_transform = (
            self._settings.get("skip_transform")
            if skip_transform is None
            else skip_transform
        )
        self._state.fit_kwargs_by_estimator = (
            fit_kwargs_by_estimator or self._settings.get("fit_kwargs_by_estimator")
        )
        self.preserve_checkpoint = (
            self._settings.get("preserve_checkpoint")
            if preserve_checkpoint is None
            else preserve_checkpoint
        )
        self._validate_data(X_train, y_train, dataframe, label, groups=groups)

        logger.info("log file name {}".format(log_file_name))

        best_config = None
        best_val_loss = float("+inf")
        best_estimator = None
        sample_size = None
        time_used = 0.0
        training_duration = 0
        best = None
        with training_log_reader(log_file_name) as reader:
            if record_id >= 0:
                best = reader.get_record(record_id)
            else:
                for record in reader.records():
                    time_used = record.wall_clock_time
                    if time_used > time_budget:
                        break
                    training_duration = time_used
                    val_loss = record.validation_loss
                    if val_loss <= best_val_loss or not train_best:
                        if val_loss == best_val_loss and train_best:
                            size = record.sample_size
                            if size > sample_size:
                                best = record
                                best_val_loss = val_loss
                                sample_size = size
                        else:
                            best = record
                            size = record.sample_size
                            best_val_loss = val_loss
                            sample_size = size
                if not training_duration:
                    logger.warning(
                        f"No estimator found within time_budget={time_budget}"
                    )
                    from .model import BaseEstimator as Estimator

                    self._trained_estimator = Estimator()
                    return training_duration
        if not best:
            return
        best_estimator = best.learner
        best_config = best.config
        sample_size = len(self._y_train_all) if train_full else best.sample_size

        this_estimator_kwargs = self._state.fit_kwargs_by_estimator.get(best_estimator)
        if this_estimator_kwargs:
            this_estimator_kwargs = (
                this_estimator_kwargs.copy()
            )  # make another shallow copy of the value (a dict obj), so user's fit_kwargs_by_estimator won't be updated
            this_estimator_kwargs.update(self._state.fit_kwargs)
            self._state.fit_kwargs_by_estimator[best_estimator] = this_estimator_kwargs
        else:
            self._state.fit_kwargs_by_estimator[best_estimator] = self._state.fit_kwargs

        logger.info(
            "estimator = {}, config = {}, #training instances = {}".format(
                best_estimator, best_config, sample_size
            )
        )
        # Partially copied from fit() function
        # Initilize some attributes required for retrain_from_log
        self._decide_split_type(split_type)
        eval_method = self._decide_eval_method(eval_method, time_budget)
        self.modelcount = 0
        self._auto_augment = auto_augment
        self._prepare_data(eval_method, split_ratio, n_splits)
        self._state.time_budget = -1
        self._state.free_mem_ratio = 0
        self._state.n_jobs = n_jobs
        import os

        self._state.resources_per_trial = (
            {
                "cpu": max(1, os.cpu_count() >> 1),
                "gpu": fit_kwargs.get("gpu_per_trial", 0),
            }
            if self._state.n_jobs < 0
            else {"cpu": self._state.n_jobs, "gpu": fit_kwargs.get("gpu_per_trial", 0)}
        )
        self._trained_estimator = self._state._train_with_config(
            best_estimator,
            best_config,
            sample_size=sample_size,
        )[0]
        logger.info("retrain from log succeeded")
        return training_duration

    def _decide_split_type(self, split_type):
        if self._state.task == "classification":
            num_classes = len_labels(self._y_train_all)
            self._state.task = get_classification_objective(num_classes)
        if not isinstance(split_type, str):
            assert hasattr(split_type, "split") and hasattr(
                split_type, "get_n_splits"
            ), "split_type must be a string or a splitter object with split and get_n_splits methods."
            assert (
                not isinstance(split_type, GroupKFold) or self._state.groups is not None
            ), "GroupKFold requires groups to be provided."
            self._split_type = split_type
        elif self._state.task in CLASSIFICATION:
            assert split_type in ["auto", "stratified", "uniform", "time", "group"]
            self._split_type = (
                split_type
                if split_type != "auto"
                else self._state.groups is None and "stratified" or "group"
            )
        elif self._state.task in REGRESSION:
            assert split_type in ["auto", "uniform", "time", "group"]
            self._split_type = split_type if split_type != "auto" else "uniform"
        elif self._state.task in TS_FORECAST:
            assert split_type in ["auto", "time"]
            self._split_type = "time"
            assert isinstance(
                self._state.fit_kwargs.get("period"),
                int,  # NOTE: _decide_split_type is before kwargs is updated to fit_kwargs_by_estimator
            ), f"missing a required integer 'period' for '{TS_FORECAST}' task."
            if self._state.fit_kwargs.get("group_ids"):
                self._state.task == TS_FORECASTPANEL
                assert isinstance(
                    self._state.fit_kwargs.get("group_ids"), list
                ), f"missing a required List[str] 'group_ids' for '{TS_FORECASTPANEL}' task."
        elif self._state.task == "rank":
            assert (
                self._state.groups is not None
            ), "groups must be specified for ranking task."
            assert split_type in ["auto", "group"]
            self._split_type = "group"
        elif self._state.task in NLG_TASKS:
            assert split_type in ["auto", "uniform", "time", "group"]
            self._split_type = split_type if split_type != "auto" else "uniform"

    def _decide_eval_method(self, eval_method, time_budget):
        if not isinstance(self._split_type, str):
            assert eval_method in [
                "auto",
                "cv",
            ], "eval_method must be 'auto' or 'cv' for custom data splitter."
            assert (
                self._state.X_val is None
            ), "custom splitter and custom validation data can't be used together."
            return "cv"
        if self._state.X_val is not None:
            assert eval_method in [
                "auto",
                "holdout",
            ], "eval_method must be 'auto' or 'holdout' for custom validation data."
            return "holdout"
        if eval_method != "auto":
            assert eval_method in [
                "holdout",
                "cv",
            ], "eval_method must be 'holdout', 'cv' or 'auto'."
            return eval_method
        nrow, dim = self._nrow, self._ndim
        if (
            time_budget < 0
            or nrow * dim / 0.9 < SMALL_LARGE_THRES * (time_budget / 3600)
            and nrow < CV_HOLDOUT_THRESHOLD
        ):
            # time allows or sampling can be used and cv is necessary
            return "cv"
        else:
            return "holdout"

    @property
    def search_space(self) -> dict:
        """Search space.

        Must be called after fit(...)
        (use max_iter=0 and retrain_final=False to prevent actual fitting).

        Returns:
            A dict of the search space.
        """
        estimator_list = self.estimator_list
        if len(estimator_list) == 1:
            estimator = estimator_list[0]
            space = self._search_states[estimator].search_space.copy()
            space["learner"] = estimator
            return space
        choices = []
        for estimator in estimator_list:
            space = self._search_states[estimator].search_space.copy()
            space["learner"] = estimator
            choices.append(space)
        return {"ml": tune.choice(choices)}

    @property
    def low_cost_partial_config(self) -> dict:
        """Low cost partial config.

        Returns:
            A dict.
            (a) if there is only one estimator in estimator_list, each key is a
            hyperparameter name.
            (b) otherwise, it is a nested dict with 'ml' as the key, and
            a list of the low_cost_partial_configs as the value, corresponding
            to each learner's low_cost_partial_config; the estimator index as
            an integer corresponding to the cheapest learner is appended to the
            list at the end.
        """
        if len(self.estimator_list) == 1:
            estimator = self.estimator_list[0]
            c = self._search_states[estimator].low_cost_partial_config
            return c
        else:
            configs = []
            for estimator in self.estimator_list:
                c = self._search_states[estimator].low_cost_partial_config
                configs.append(c)
            configs.append(
                np.argmin(
                    [
                        self._state.learner_classes.get(estimator).cost_relative2lgbm()
                        for estimator in self.estimator_list
                    ]
                )
            )
            config = {"ml": configs}
        return config

    @property
    def cat_hp_cost(self) -> dict:
        """Categorical hyperparameter cost

        Returns:
            A dict.
            (a) if there is only one estimator in estimator_list, each key is a
            hyperparameter name.
            (b) otherwise, it is a nested dict with 'ml' as the key, and
            a list of the cat_hp_cost's as the value, corresponding
            to each learner's cat_hp_cost; the cost relative to lgbm for each
            learner (as a list itself) is appended to the list at the end.
        """
        if len(self.estimator_list) == 1:
            estimator = self.estimator_list[0]
            c = self._search_states[estimator].cat_hp_cost
            return c
        else:
            configs = []
            for estimator in self.estimator_list:
                c = self._search_states[estimator].cat_hp_cost
                configs.append(c)
            configs.append(
                [
                    self._state.learner_classes.get(estimator).cost_relative2lgbm()
                    for estimator in self.estimator_list
                ]
            )
            config = {"ml": configs}
        return config

    @property
    def points_to_evaluate(self) -> dict:
        """Initial points to evaluate.

        Returns:
            A list of dicts. Each dict is the initial point for each learner.
        """
        points = []
        for estimator in self.estimator_list:
            configs = self._search_states[estimator].init_config
            for config in configs:
                config["learner"] = estimator
                if len(self.estimator_list) > 1:
                    points.append({"ml": config})
                else:
                    points.append(config)
        return points

    @property
    def resource_attr(self) -> Optional[str]:
        """Attribute of the resource dimension.

        Returns:
            A string for the sample size attribute
            (the resource attribute in AutoML) or None.
        """
        return "FLAML_sample_size" if self._sample else None

    @property
    def min_resource(self) -> Optional[float]:
        """Attribute for pruning.

        Returns:
            A float for the minimal sample size or None.
        """
        return self._min_sample_size if self._sample else None

    @property
    def max_resource(self) -> Optional[float]:
        """Attribute for pruning.

        Returns:
            A float for the maximal sample size or None.
        """
        return self._state.data_size[0] if self._sample else None

    def pickle(self, output_file_name):
        import pickle

        estimator_to_training_function = {}
        for estimator in self.estimator_list:
            search_state = self._search_states[estimator]
            if hasattr(search_state, "training_function"):
                estimator_to_training_function[
                    estimator
                ] = search_state.training_function
                del search_state.training_function

        with open(output_file_name, "wb") as f:
            pickle.dump(self, f, pickle.HIGHEST_PROTOCOL)

    @property
    def trainable(self) -> Callable[[dict], Optional[float]]:
        """Training function.
        Returns:
            A function that evaluates each config and returns the loss.
        """
        self._state.time_from_start = 0
        states = self._search_states
        mem_res = self._mem_thres

        def train(config: dict, state, is_report=True):
            # handle spark broadcast variables
            state = get_broadcast_data(state)
            is_report = get_broadcast_data(is_report)
            sample_size = config.get("FLAML_sample_size")
            config = config.get("ml", config).copy()
            if sample_size:
                config["FLAML_sample_size"] = sample_size
            estimator = config["learner"]
            # check memory constraints before training
            if states[estimator].learner_class.size(config) <= mem_res:
                del config["learner"]
                config.pop("_choice_", None)
                result = AutoMLState._compute_with_config_base(
                    config, state=state, estimator=estimator, is_report=is_report
                )
            else:
                # If search algorithm is not in flaml, it does not handle the config constraint, should also tune.report before return
                result = {
                    "pred_time": 0,
                    "wall_clock_time": None,
                    "metric_for_logging": np.inf,
                    "val_loss": np.inf,
                    "trained_estimator": None,
                }
            if is_report is True:
                tune.report(**result)
            return result

        if self._use_ray is not False:
            from ray.tune import with_parameters

            return with_parameters(
                train,
                state=self._state,
            )
        elif self._use_spark:
            from flaml.tune.spark.utils import with_parameters

            return with_parameters(train, state=self._state, is_report=False)
        else:
            return partial(
                train,
                state=self._state,
            )

    @property
    def metric_constraints(self) -> list:
        """Metric constraints.

        Returns:
            A list of the metric constraints.
        """
        return self._metric_constraints

    def fit(
        self,
        X_train=None,
        y_train=None,
        dataframe=None,
        label=None,
        metric=None,
        task=None,
        n_jobs=None,
        # gpu_per_trial=0,
        log_file_name=None,
        estimator_list=None,
        time_budget=None,
        max_iter=None,
        sample=None,
        ensemble=None,
        eval_method=None,
        log_type=None,
        model_history=None,
        split_ratio=None,
        n_splits=None,
        log_training_metric=None,
        mem_thres=None,
        pred_time_limit=None,
        train_time_limit=None,
        X_val=None,
        y_val=None,
        sample_weight_val=None,
        groups_val=None,
        groups=None,
        verbose=None,
        retrain_full=None,
        split_type=None,
        learner_selector=None,
        hpo_method=None,
        starting_points=None,
        seed=None,
        n_concurrent_trials=None,
        keep_search_state=None,
        preserve_checkpoint=True,
        early_stop=None,
        append_log=None,
        auto_augment=None,
        min_sample_size=None,
        use_ray=None,
        use_spark=None,
        free_mem_ratio=0,
        metric_constraints=None,
        custom_hp=None,
        cv_score_agg_func=None,
        skip_transform=None,
        fit_kwargs_by_estimator=None,
        **fit_kwargs,
    ):
        """Find a model for a given task.

        Args:
            X_train: A numpy array or a pandas dataframe of training data in
                shape (n, m). For time series forecsat tasks, the first column of X_train
                must be the timestamp column (datetime type). Other columns in
                the dataframe are assumed to be exogenous variables (categorical or numeric).
                When using ray, X_train can be a ray.ObjectRef.
            y_train: A numpy array or a pandas series of labels in shape (n, ).
            dataframe: A dataframe of training data including label column.
                For time series forecast tasks, dataframe must be specified and must have
                at least two columns, timestamp and label, where the first
                column is the timestamp column (datetime type). Other columns in
                the dataframe are assumed to be exogenous variables (categorical or numeric).
                When using ray, dataframe can be a ray.ObjectRef.
            label: A str of the label column name for, e.g., 'label';
                Note: If X_train and y_train are provided,
                dataframe and label are ignored;
                If not, dataframe and label must be provided.
            metric: A string of the metric name or a function,
                e.g., 'accuracy', 'roc_auc', 'roc_auc_ovr', 'roc_auc_ovo', 'roc_auc_weighted',
                'roc_auc_ovo_weighted', 'roc_auc_ovr_weighted', 'f1', 'micro_f1', 'macro_f1',
                'log_loss', 'mae', 'mse', 'r2', 'mape'. Default is 'auto'.
                If passing a customized metric function, the function needs to
                have the following input arguments:

        ```python
        def custom_metric(
            X_test, y_test, estimator, labels,
            X_train, y_train, weight_test=None, weight_train=None,
            config=None, groups_test=None, groups_train=None,
        ):
            return metric_to_minimize, metrics_to_log
        ```
                which returns a float number as the minimization objective,
                and a dictionary as the metrics to log. E.g.,

        ```python
        def custom_metric(
            X_val, y_val, estimator, labels,
            X_train, y_train, weight_val=None, weight_train=None,
            *args,
        ):
            from sklearn.metrics import log_loss
            import time

            start = time.time()
            y_pred = estimator.predict_proba(X_val)
            pred_time = (time.time() - start) / len(X_val)
            val_loss = log_loss(y_val, y_pred, labels=labels, sample_weight=weight_val)
            y_pred = estimator.predict_proba(X_train)
            train_loss = log_loss(y_train, y_pred, labels=labels, sample_weight=weight_train)
            alpha = 0.5
            return val_loss * (1 + alpha) - alpha * train_loss, {
                "val_loss": val_loss,
                "train_loss": train_loss,
                "pred_time": pred_time,
            }
        ```
            task: A string of the task type, e.g.,
                'classification', 'regression', 'ts_forecast_regression',
                'ts_forecast_classification', 'rank', 'seq-classification',
                'seq-regression', 'summarization'.
            n_jobs: An integer of the number of threads for training | default=-1.
                Use all available resources when n_jobs == -1.
            log_file_name: A string of the log file name | default="". To disable logging,
                set it to be an empty string "".
            estimator_list: A list of strings for estimator names, or 'auto'.
                e.g., ```['lgbm', 'xgboost', 'xgb_limitdepth', 'catboost', 'rf', 'extra_tree']```.
            time_budget: A float number of the time budget in seconds.
                Use -1 if no time limit.
            max_iter: An integer of the maximal number of iterations.
                NOTE: when both time_budget and max_iter are unspecified,
                only one model will be trained per estimator.
            sample: A boolean of whether to sample the training data during
                search.
            ensemble: boolean or dict | default=False. Whether to perform
                ensemble after search. Can be a dict with keys 'passthrough'
                and 'final_estimator' to specify the passthrough and
                final_estimator in the stacker. The dict can also contain
                'n_jobs' as the key to specify the number of jobs for the stacker.
            eval_method: A string of resampling strategy, one of
                ['auto', 'cv', 'holdout'].
            split_ratio: A float of the valiation data percentage for holdout.
            n_splits: An integer of the number of folds for cross - validation.
            log_type: A string of the log type, one of
                ['better', 'all'].
                'better' only logs configs with better loss than previos iters
                'all' logs all the tried configs.
            model_history: A boolean of whether to keep the trained best
                model per estimator. Make sure memory is large enough if setting to True.
                Default value is False: best_model_for_estimator would return a
                untrained model for non-best learner.
            log_training_metric: A boolean of whether to log the training
                metric for each model.
            mem_thres: A float of the memory size constraint in bytes.
            pred_time_limit: A float of the prediction latency constraint in seconds.
                It refers to the average prediction time per row in validation data.
            train_time_limit: None or a float of the training time constraint in seconds.
            X_val: None or a numpy array or a pandas dataframe of validation data.
            y_val: None or a numpy array or a pandas series of validation labels.
            sample_weight_val: None or a numpy array of the sample weight of
                validation data of the same shape as y_val.
            groups_val: None or array-like | group labels (with matching length
                to y_val) or group counts (with sum equal to length of y_val)
                for validation data. Need to be consistent with groups.
            groups: None or array-like | Group labels (with matching length to
                y_train) or groups counts (with sum equal to length of y_train)
                for training data.
            verbose: int, default=3 | Controls the verbosity, higher means more
                messages.
            retrain_full: bool or str, default=True | whether to retrain the
                selected model on the full training data when using holdout.
                True - retrain only after search finishes; False - no retraining;
                'budget' - do best effort to retrain without violating the time
                budget.
            split_type: str or splitter object, default="auto" | the data split type.
                * A valid splitter object is an instance of a derived class of scikit-learn
                [KFold](https://scikit-learn.org/stable/modules/generated/sklearn.model_selection.KFold.html#sklearn.model_selection.KFold)
                and have ``split`` and ``get_n_splits`` methods with the same signatures.
                Set eval_method to "cv" to use the splitter object.
                * Valid str options depend on different tasks.
                For classification tasks, valid choices are
                    ["auto", 'stratified', 'uniform', 'time', 'group']. "auto" -> stratified.
                For regression tasks, valid choices are ["auto", 'uniform', 'time'].
                    "auto" -> uniform.
                For time series forecast tasks, must be "auto" or 'time'.
                For ranking task, must be "auto" or 'group'.
            hpo_method: str, default="auto" | The hyperparameter
                optimization method. By default, CFO is used for sequential
                search and BlendSearch is used for parallel search.
                No need to set when using flaml's default search space or using
                a simple customized search space. When set to 'bs', BlendSearch
                is used. BlendSearch can be tried when the search space is
                complex, for example, containing multiple disjoint, discontinuous
                subspaces. When set to 'random', random search is used.
            starting_points: A dictionary or a str to specify the starting hyperparameter
                config for the estimators | default="data".
                If str:
                    - if "data", use data-dependent defaults;
                    - if "data:path" use data-dependent defaults which are stored at path;
                    - if "static", use data-independent defaults.
                If dict, keys are the name of the estimators, and values are the starting
                hyperparamter configurations for the corresponding estimators.
                The value can be a single hyperparamter configuration dict or a list
                of hyperparamter configuration dicts.
                In the following code example, we get starting_points from the
                `automl` object and use them in the `new_automl` object.
                e.g.,

        ```python
        from flaml import AutoML
        automl = AutoML()
        X_train, y_train = load_iris(return_X_y=True)
        automl.fit(X_train, y_train)
        starting_points = automl.best_config_per_estimator

        new_automl = AutoML()
        new_automl.fit(X_train, y_train, starting_points=starting_points)
        ```

            seed: int or None, default=None | The random seed for hpo.
            n_concurrent_trials: [Experimental] int, default=1 | The number of
                concurrent trials. When n_concurrent_trials > 1, flaml performes
                [parallel tuning](../../Use-Cases/Task-Oriented-AutoML#parallel-tuning)
                and installation of ray or spark is required: `pip install flaml[ray]`
                or `pip install flaml[spark]`. Please check
                [here](https://spark.apache.org/docs/latest/api/python/getting_started/install.html)
                for more details about installing Spark.
            keep_search_state: boolean, default=False | Whether to keep data needed
                for model search after fit(). By default the state is deleted for
                space saving.
            preserve_checkpoint: boolean, default=True | Whether to preserve the saved checkpoint
                on disk when deleting automl. By default the checkpoint is preserved.
            early_stop: boolean, default=False | Whether to stop early if the
                search is considered to converge.
            append_log: boolean, default=False | Whetehr to directly append the log
                records to the input log file if it exists.
            auto_augment: boolean, default=True | Whether to automatically
                augment rare classes.
            min_sample_size: int, default=MIN_SAMPLE_TRAIN | the minimal sample
                size when sample=True.
            use_ray: boolean or dict.
                If boolean: default=False | Whether to use ray to run the training
                in separate processes. This can be used to prevent OOM for large
                datasets, but will incur more overhead in time.
                If dict: the dict contains the keywords arguments to be passed to
                [ray.tune.run](https://docs.ray.io/en/latest/tune/api_docs/execution.html).
            use_spark: boolean, default=False | Whether to use spark to run the training
                in parallel spark jobs. This can be used to accelerate training on large models
                and large datasets, but will incur more overhead in time and thus slow down
                training in some cases.
            free_mem_ratio: float between 0 and 1, default=0. The free memory ratio to keep during training.
            metric_constraints: list, default=[] | The list of metric constraints.
                Each element in this list is a 3-tuple, which shall be expressed
                in the following format: the first element of the 3-tuple is the name of the
                metric, the second element is the inequality sign chosen from ">=" and "<=",
                and the third element is the constraint value. E.g., `('precision', '>=', 0.9)`.
                Note that all the metric names in metric_constraints need to be reported via
                the metrics_to_log dictionary returned by a customized metric function.
                The customized metric function shall be provided via the `metric` key word argument
                of the fit() function or the automl constructor.
                Find examples in this [test](https://github.com/microsoft/FLAML/tree/main/test/automl/test_constraints.py).
                If `pred_time_limit` is provided as one of keyword arguments to fit() function or
                the automl constructor, flaml will automatically (and under the hood)
                add it as an additional element in the metric_constraints. Essentially 'pred_time_limit'
                specifies a constraint about the prediction latency constraint in seconds.
            custom_hp: dict, default=None | The custom search space specified by user
                Each key is the estimator name, each value is a dict of the custom search space for that estimator. Notice the
                domain of the custom search space can either be a value of a sample.Domain object.



        ```python
        custom_hp = {
            "transformer_ms": {
                "model_path": {
                    "domain": "albert-base-v2",
                },
                "learning_rate": {
                    "domain": tune.choice([1e-4, 1e-5]),
                }
            }
        }
        ```

            cv_score_agg_func: customized cross-validation scores aggregate function. Default to average metrics across folds. If specificed, this function needs to
                have the following input arguments:

                * val_loss_folds: list of floats, the loss scores of each fold;
                * log_metrics_folds: list of dicts/floats, the metrics of each fold to log.

                This function should return the final aggregate result of all folds. A float number of the minimization objective, and a dictionary as the metrics to log or None.
                    E.g.,

        ```python
        def cv_score_agg_func(val_loss_folds, log_metrics_folds):
            metric_to_minimize = sum(val_loss_folds)/len(val_loss_folds)
            metrics_to_log = None
            for single_fold in log_metrics_folds:
                if metrics_to_log is None:
                    metrics_to_log = single_fold
                elif isinstance(metrics_to_log, dict):
                    metrics_to_log = {k: metrics_to_log[k] + v for k, v in single_fold.items()}
                else:
                    metrics_to_log += single_fold
            if metrics_to_log:
                n = len(val_loss_folds)
                metrics_to_log = (
                    {k: v / n for k, v in metrics_to_log.items()}
                    if isinstance(metrics_to_log, dict)
                    else metrics_to_log / n
                )
            return metric_to_minimize, metrics_to_log
        ```

            skip_transform: boolean, default=False | Whether to pre-process data prior to modeling.
            fit_kwargs_by_estimator: dict, default=None | The user specified keywords arguments, grouped by estimator name.
                For TransformersEstimator, available fit_kwargs can be found from
                [TrainingArgumentsForAuto](nlp/huggingface/training_args).
                e.g.,

        ```python
        fit_kwargs_by_estimator = {
            "transformer": {
                "output_dir": "test/data/output/",
                "fp16": False,
            },
            "tft": {
                "max_encoder_length": 1,
                "min_encoder_length": 1,
                "static_categoricals": [],
                "static_reals": [],
                "time_varying_known_categoricals": [],
                "time_varying_known_reals": [],
                "time_varying_unknown_categoricals": [],
                "time_varying_unknown_reals": [],
                "variable_groups": {},
                "lags": {},
            }
        }
        ```

            **fit_kwargs: Other key word arguments to pass to fit() function of
                the searched learners, such as sample_weight. Below are a few examples of
                estimator-specific parameters:
                    period: int | forecast horizon for all time series forecast tasks.
                    gpu_per_trial: float, default = 0 | A float of the number of gpus per trial,
                        only used by TransformersEstimator, XGBoostSklearnEstimator, and
                        TemporalFusionTransformerEstimator.
                    group_ids: list of strings of column names identifying a time series, only
                        used by TemporalFusionTransformerEstimator, required for
                        'ts_forecast_panel' task. `group_ids` is a parameter for TimeSeriesDataSet object
                        from PyTorchForecasting.
                        For other parameters to describe your dataset, refer to
                        [TimeSeriesDataSet PyTorchForecasting](https://pytorch-forecasting.readthedocs.io/en/stable/api/pytorch_forecasting.data.timeseries.TimeSeriesDataSet.html).
                        To specify your variables, use `static_categoricals`, `static_reals`,
                        `time_varying_known_categoricals`, `time_varying_known_reals`,
                        `time_varying_unknown_categoricals`, `time_varying_unknown_reals`,
                        `variable_groups`. To provide more information on your data, use
                        `max_encoder_length`, `min_encoder_length`, `lags`.
                    log_dir: str, default = "lightning_logs" | Folder into which to log results
                        for tensorboard, only used by TemporalFusionTransformerEstimator.
                    max_epochs: int, default = 20 | Maximum number of epochs to run training,
                        only used by TemporalFusionTransformerEstimator.
                    batch_size: int, default = 64 | Batch size for training model, only
                        used by TemporalFusionTransformerEstimator.
        """

        self._state._start_time_flag = self._start_time_flag = time.time()
        task = task or self._settings.get("task")
        self._estimator_type = "classifier" if task in CLASSIFICATION else "regressor"
        time_budget = time_budget or self._settings.get("time_budget")
        n_jobs = n_jobs or self._settings.get("n_jobs")
        gpu_per_trial = fit_kwargs.get("gpu_per_trial", 0)
        eval_method = eval_method or self._settings.get("eval_method")
        split_ratio = split_ratio or self._settings.get("split_ratio")
        n_splits = n_splits or self._settings.get("n_splits")
        auto_augment = (
            self._settings.get("auto_augment") if auto_augment is None else auto_augment
        )
        metric = metric or self._settings.get("metric")
        estimator_list = estimator_list or self._settings.get("estimator_list")
        log_file_name = (
            self._settings.get("log_file_name")
            if log_file_name is None
            else log_file_name
        )
        max_iter = self._settings.get("max_iter") if max_iter is None else max_iter
        sample_is_none = sample is None
        if sample_is_none:
            sample = self._settings.get("sample")
        ensemble = self._settings.get("ensemble") if ensemble is None else ensemble
        log_type = log_type or self._settings.get("log_type")
        model_history = (
            self._settings.get("model_history")
            if model_history is None
            else model_history
        )
        log_training_metric = (
            self._settings.get("log_training_metric")
            if log_training_metric is None
            else log_training_metric
        )
        mem_thres = mem_thres or self._settings.get("mem_thres")
        pred_time_limit = pred_time_limit or self._settings.get("pred_time_limit")
        train_time_limit = train_time_limit or self._settings.get("train_time_limit")
        self._metric_constraints = metric_constraints or self._settings.get(
            "metric_constraints"
        )
        if np.isfinite(pred_time_limit):
            self._metric_constraints.append(("pred_time", "<=", pred_time_limit))
        verbose = self._settings.get("verbose") if verbose is None else verbose
        retrain_full = (
            self._settings.get("retrain_full") if retrain_full is None else retrain_full
        )
        split_type = split_type or self._settings.get("split_type")
        hpo_method = hpo_method or self._settings.get("hpo_method")
        learner_selector = learner_selector or self._settings.get("learner_selector")
        no_starting_points = starting_points is None
        if no_starting_points:
            starting_points = self._settings.get("starting_points")
        n_concurrent_trials = n_concurrent_trials or self._settings.get(
            "n_concurrent_trials"
        )
        keep_search_state = (
            self._settings.get("keep_search_state")
            if keep_search_state is None
            else keep_search_state
        )
        self.preserve_checkpoint = (
            self._settings.get("preserve_checkpoint")
            if preserve_checkpoint is None
            else preserve_checkpoint
        )
        early_stop = (
            self._settings.get("early_stop") if early_stop is None else early_stop
        )
        # no search budget is provided?
        no_budget = time_budget < 0 and max_iter is None and not early_stop
        append_log = (
            self._settings.get("append_log") if append_log is None else append_log
        )
        min_sample_size = min_sample_size or self._settings.get("min_sample_size")
        use_ray = self._settings.get("use_ray") if use_ray is None else use_ray
        use_spark = self._settings.get("use_spark") if use_spark is None else use_spark
        if use_spark and use_ray is not False:
            raise ValueError("use_spark and use_ray cannot be both True.")
        elif use_spark:
            spark_available, spark_error_msg = check_spark()
            if not spark_available:
                raise spark_error_msg

        old_level = logger.getEffectiveLevel()
        self.verbose = verbose
        logger.setLevel(50 - verbose * 10)
        if not logger.handlers:
            # Add the console handler.
            _ch = logging.StreamHandler(stream=sys.stdout)
            _ch.setFormatter(logger_formatter)
            logger.addHandler(_ch)

        if not use_ray and not use_spark and n_concurrent_trials > 1:
            if ray_available:
                logger.warning(
                    "n_concurrent_trials > 1 is only supported when using Ray or Spark. "
                    "Ray installed, setting use_ray to True. If you want to use Spark, set use_spark to True."
                )
                use_ray = True
            else:
                spark_available, _ = check_spark()
                if spark_available:
                    logger.warning(
                        "n_concurrent_trials > 1 is only supported when using Ray or Spark. "
                        "Spark installed, setting use_spark to True. If you want to use Ray, set use_ray to True."
                    )
                    use_spark = True
                else:
                    logger.warning(
                        "n_concurrent_trials > 1 is only supported when using Ray or Spark. "
                        "Neither Ray nor Spark installed, setting n_concurrent_trials to 1."
                    )
                    n_concurrent_trials = 1

        self._state.n_jobs = n_jobs
        self._n_concurrent_trials = n_concurrent_trials
        self._early_stop = early_stop
        self._use_spark = use_spark
        self._use_ray = use_ray
        # use the following condition if we have an estimation of average_trial_time and average_trial_overhead
        # self._use_ray = use_ray or n_concurrent_trials > ( average_trial_time + average_trial_overhead) / (average_trial_time)

        if self._use_ray is not False:
            import ray

            n_cpus = (
                ray.is_initialized()
                and ray.available_resources()["CPU"]
                or os.cpu_count()
            )

            self._state.resources_per_trial = (
                # when using gpu, default cpu is 1 per job; otherwise, default cpu is n_cpus / n_concurrent_trials
                (
                    {
                        "cpu": max(int((n_cpus - 2) / 2 / n_concurrent_trials), 1),
                        "gpu": gpu_per_trial,
                    }
                    if gpu_per_trial == 0
                    else {"cpu": 1, "gpu": gpu_per_trial}
                )
                if n_jobs < 0
                else {"cpu": n_jobs, "gpu": gpu_per_trial}
            )

            if isinstance(X_train, ray.ObjectRef):
                X_train = ray.get(X_train)
            elif isinstance(dataframe, ray.ObjectRef):
                dataframe = ray.get(dataframe)
        else:
            # TODO: Integrate with Spark
            self._state.resources_per_trial = (
                {"cpu": n_jobs} if n_jobs > 0 else {"cpu": 1}
            )
        self._state.free_mem_ratio = (
            self._settings.get("free_mem_ratio")
            if free_mem_ratio is None
            else free_mem_ratio
        )
        self._state.task = task
        self._state.log_training_metric = log_training_metric

        self._state.fit_kwargs = fit_kwargs
        custom_hp = custom_hp or self._settings.get("custom_hp")
        self._skip_transform = (
            self._settings.get("skip_transform")
            if skip_transform is None
            else skip_transform
        )
        fit_kwargs_by_estimator = fit_kwargs_by_estimator or self._settings.get(
            "fit_kwargs_by_estimator"
        )
        self._state.fit_kwargs_by_estimator = (
            fit_kwargs_by_estimator.copy()
        )  # shallow copy of fit_kwargs_by_estimator
        self._state.weight_val = sample_weight_val

        self._validate_data(
            X_train, y_train, dataframe, label, X_val, y_val, groups_val, groups
        )
        self._search_states = {}  # key: estimator name; value: SearchState
        self._random = np.random.RandomState(RANDOM_SEED)
        self._seed = seed if seed is not None else 20
        self._learner_selector = learner_selector
        logger.info(f"task = {task}")
        self._decide_split_type(split_type)
        logger.info(f"Data split method: {self._split_type}")
        eval_method = self._decide_eval_method(eval_method, time_budget)
        self._state.eval_method = eval_method
        logger.info("Evaluation method: {}".format(eval_method))
        self._state.cv_score_agg_func = cv_score_agg_func or self._settings.get(
            "cv_score_agg_func"
        )

        self._retrain_in_budget = retrain_full == "budget" and (
            eval_method == "holdout" and self._state.X_val is None
        )
        self._auto_augment = auto_augment

        _sample_size_from_starting_points = {}
        if isinstance(starting_points, dict):
            for _estimator, _point_per_estimator in starting_points.items():
                sample_size = (
                    _point_per_estimator
                    and isinstance(_point_per_estimator, dict)
                    and _point_per_estimator.get("FLAML_sample_size")
                )
                if sample_size:
                    _sample_size_from_starting_points[_estimator] = sample_size
                elif _point_per_estimator and isinstance(_point_per_estimator, list):
                    _sample_size_set = set(
                        [
                            config["FLAML_sample_size"]
                            for config in _point_per_estimator
                            if "FLAML_sample_size" in config
                        ]
                    )
                    if _sample_size_set:
                        _sample_size_from_starting_points[_estimator] = min(
                            _sample_size_set
                        )
                    if len(_sample_size_set) > 1:
                        logger.warning(
                            "Using the min FLAML_sample_size of all the provided starting points for estimator {}. (Provided FLAML_sample_size are: {})".format(
                                _estimator, _sample_size_set
                            )
                        )

        if not sample and isinstance(starting_points, dict):
            assert (
                not _sample_size_from_starting_points
            ), "When subsampling is disabled, do not include FLAML_sample_size in the starting point."
        self._min_sample_size = _sample_size_from_starting_points or min_sample_size
        self._min_sample_size_input = min_sample_size
        self._prepare_data(eval_method, split_ratio, n_splits)

        if isinstance(self._min_sample_size, dict):
            self._sample = {
                (
                    k,
                    sample
                    and task != "rank"
                    and eval_method != "cv"
                    and (
                        self._min_sample_size[k] * SAMPLE_MULTIPLY_FACTOR
                        < self._state.data_size[0]
                    ),
                )
                for k in self._min_sample_size.keys()
            }
        else:
            self._sample = (
                sample
                and task != "rank"
                and eval_method != "cv"
                and (
                    self._min_sample_size * SAMPLE_MULTIPLY_FACTOR
                    < self._state.data_size[0]
                )
            )
        if "auto" == metric:
            if _is_nlp_task(self._state.task):
                from flaml.automl.nlp.utils import (
                    load_default_huggingface_metric_for_task,
                )

                metric = load_default_huggingface_metric_for_task(self._state.task)
            elif "binary" in self._state.task:
                metric = "roc_auc"
            elif "multiclass" in self._state.task:
                metric = "log_loss"
            elif self._state.task in TS_FORECAST:
                metric = "mape"
            elif self._state.task == "rank":
                metric = "ndcg"
            else:
                metric = "r2"

        self._state.metric = metric

        def is_to_reverse_metric(metric, task):
            if metric.startswith("ndcg"):
                return True, f"1-{metric}"
            if metric in [
                "r2",
                "accuracy",
                "roc_auc",
                "roc_auc_ovr",
                "roc_auc_ovo",
                "roc_auc_weighted",
                "roc_auc_ovr_weighted",
                "roc_auc_ovo_weighted",
                "f1",
                "ap",
                "micro_f1",
                "macro_f1",
            ]:
                return True, f"1-{metric}"
            if _is_nlp_task(task):
                from flaml.automl.ml import huggingface_metric_to_mode

                if (
                    metric in huggingface_metric_to_mode
                    and huggingface_metric_to_mode[metric] == "max"
                ):
                    return True, f"-{metric}"
            return False, None

        if isinstance(metric, str):
            is_reverse, reverse_metric = is_to_reverse_metric(metric, task)
            if is_reverse:
                error_metric = reverse_metric
            else:
                error_metric = metric
        else:
            error_metric = "customized metric"
        logger.info(f"Minimizing error metric: {error_metric}")

        # TODO: estimator_list == auto_spark
        if "auto" == estimator_list:
            if self._state.task == "rank":
                estimator_list = ["lgbm", "xgboost", "xgb_limitdepth"]
            elif _is_nlp_task(self._state.task):
                estimator_list = ["transformer"]
            elif self._state.task == TS_FORECASTPANEL:
                estimator_list = ["tft"]
            else:
                try:
                    import catboost

                    estimator_list = [
                        "lgbm",
                        "rf",
                        "catboost",
                        "xgboost",
                        "extra_tree",
                        "xgb_limitdepth",
                    ]
                except ImportError:
                    estimator_list = [
                        "lgbm",
                        "rf",
                        "xgboost",
                        "extra_tree",
                        "xgb_limitdepth",
                    ]
                if self._state.task in TS_FORECAST:
                    # catboost is removed because it has a `name` parameter, making it incompatible with hcrystalball
                    if "catboost" in estimator_list:
                        estimator_list.remove("catboost")
                    if self._state.task in TS_FORECASTREGRESSION:
                        try:
                            import prophet

                            estimator_list += ["prophet", "arima", "sarimax"]
                        except ImportError:
                            estimator_list += ["arima", "sarimax"]
                elif "regression" != self._state.task:
                    estimator_list += ["lrl1"]
        # When no search budget is specified
        if no_budget:
            max_iter = len(estimator_list)
            self._learner_selector = "roundrobin"
            if sample_is_none:
                self._sample = False
            if no_starting_points:
                starting_points = "data"
            logger.warning(
                "No search budget is provided via time_budget or max_iter."
                " Training only one model per estimator."
                " Zero-shot AutoML is used for certain tasks and estimators."
                " To tune hyperparameters for each estimator,"
                " please provide budget either via time_budget or max_iter."
            )
        elif max_iter is None:
            # set to a large number
            max_iter = 1000000
        self._state.retrain_final = (
            retrain_full is True
            and eval_method == "holdout"
            and (X_val is None or self._use_ray is not False)
            or eval_method == "cv"
            and (max_iter > 0 or retrain_full is True)
            or max_iter == 1
        )
        # add custom learner
        for estimator_name in estimator_list:
            if estimator_name not in self._state.learner_classes:
                self.add_learner(
                    estimator_name,
                    get_estimator_class(self._state.task, estimator_name),
                )
        # set up learner search space
        if isinstance(starting_points, str) and starting_points.startswith("data"):
            from flaml.default import suggest_config

            location = starting_points[5:]
            starting_points = {}
            for estimator_name in estimator_list:
                try:
                    configs = suggest_config(
                        self._state.task,
                        self._X_train_all,
                        self._y_train_all,
                        estimator_name,
                        location,
                        k=1,
                    )
                    starting_points[estimator_name] = [
                        x["hyperparameters"] for x in configs
                    ]
                except FileNotFoundError:
                    pass
            try:
                learner = suggest_learner(
                    self._state.task,
                    self._X_train_all,
                    self._y_train_all,
                    estimator_list=estimator_list,
                    location=location,
                )
                if learner != estimator_list[0]:
                    estimator_list.remove(learner)
                    estimator_list.insert(0, learner)
            except FileNotFoundError:
                pass

        self._state.time_budget = time_budget
        starting_points = {} if starting_points == "static" else starting_points
        for estimator_name in estimator_list:
            estimator_class = self._state.learner_classes[estimator_name]
            estimator_class.init()
            this_estimator_kwargs = self._state.fit_kwargs_by_estimator.get(
                estimator_name
            )
            if this_estimator_kwargs:
                # make another shallow copy of the value (a dict obj), so user's fit_kwargs_by_estimator won't be updated
                this_estimator_kwargs = this_estimator_kwargs.copy()
                this_estimator_kwargs.update(
                    self._state.fit_kwargs
                )  # update the shallow copy of fit_kwargs to fit_kwargs_by_estimator
                self._state.fit_kwargs_by_estimator[
                    estimator_name
                ] = this_estimator_kwargs  # set self._state.fit_kwargs_by_estimator[estimator_name] to the update, so only self._state.fit_kwargs_by_estimator will be updated
            else:
                self._state.fit_kwargs_by_estimator[
                    estimator_name
                ] = self._state.fit_kwargs

            self._search_states[estimator_name] = SearchState(
                learner_class=estimator_class,
                data_size=self._state.data_size,
                task=self._state.task,
                starting_point=starting_points.get(estimator_name),
                period=self._state.fit_kwargs.get(
                    "period"
                ),  # NOTE: this is after kwargs is updated to fit_kwargs_by_estimator
                custom_hp=custom_hp and custom_hp.get(estimator_name),
                max_iter=max_iter / len(estimator_list)
                if self._learner_selector == "roundrobin"
                else max_iter,
                budget=self._state.time_budget,
            )
        logger.info("List of ML learners in AutoML Run: {}".format(estimator_list))
        self.estimator_list = estimator_list
        self._active_estimators = estimator_list.copy()
        self._ensemble = ensemble
        self._max_iter = max_iter
        self._mem_thres = mem_thres
        self._pred_time_limit = pred_time_limit
        self._state.train_time_limit = train_time_limit
        self._log_type = log_type
        self.split_ratio = split_ratio
        self._state.model_history = model_history
        self._hpo_method = (
            hpo_method
            if hpo_method != "auto"
            else (
                "bs"
                if n_concurrent_trials > 1
                or (self._use_ray is not False or self._use_spark)
                and len(estimator_list) > 1
                else "cfo"
            )
        )
        if log_file_name:
            with training_log_writer(log_file_name, append_log) as save_helper:
                self._training_log = save_helper
                self._search()
        else:
            self._training_log = None
            self._search()
        if self._best_estimator:
            logger.info("fit succeeded")
            logger.info(
                f"Time taken to find the best model: {self._time_taken_best_iter}"
            )
            if (
                self._hpo_method in ("cfo", "bs")
                and self._state.time_budget > 0
                and (self._time_taken_best_iter >= self._state.time_budget * 0.7)
                and not all(
                    state.search_alg and state.search_alg.searcher.is_ls_ever_converged
                    for state in self._search_states.values()
                )
            ):
                logger.warning(
                    "Time taken to find the best model is {0:.0f}% of the "
                    "provided time budget and not all estimators' hyperparameter "
                    "search converged. Consider increasing the time budget.".format(
                        self._time_taken_best_iter / self._state.time_budget * 100
                    )
                )

        if not keep_search_state:
            # release space
            del self._X_train_all, self._y_train_all, self._state.kf
            del self._state.X_train, self._state.X_train_all, self._state.X_val
            del self._state.y_train, self._state.y_train_all, self._state.y_val
            del (
                self._sample_weight_full,
                self._state.fit_kwargs_by_estimator,
                self._state.fit_kwargs,
            )  # NOTE: this is after kwargs is updated to fit_kwargs_by_estimator
            del self._state.groups, self._state.groups_all, self._state.groups_val
        logger.setLevel(old_level)

    def _search_parallel(self):
        if self._use_ray is not False:
            try:
                from ray import __version__ as ray_version

                assert ray_version >= "1.10.0"
                if ray_version.startswith("1."):
                    from ray.tune.suggest import ConcurrencyLimiter
                else:
                    from ray.tune.search import ConcurrencyLimiter
                import ray
            except (ImportError, AssertionError):
                raise ImportError(
                    "use_ray=True requires installation of ray. "
                    "Please run pip install flaml[ray]"
                )
        else:
            from flaml.tune.searcher.suggestion import ConcurrencyLimiter

        if self._hpo_method in ("cfo", "grid"):
            from flaml import CFO as SearchAlgo
        elif "bs" == self._hpo_method:
            from flaml import BlendSearch as SearchAlgo
        elif "random" == self._hpo_method:
            from flaml import RandomSearch as SearchAlgo
        elif "optuna" == self._hpo_method:
            if self._use_ray is not False:
                try:
                    from ray import __version__ as ray_version

                    assert ray_version >= "1.10.0"
                    if ray_version.startswith("1."):
                        from ray.tune.suggest.optuna import OptunaSearch as SearchAlgo
                    else:
                        from ray.tune.search.optuna import OptunaSearch as SearchAlgo
                except (ImportError, AssertionError):
                    from flaml.tune.searcher.suggestion import (
                        OptunaSearch as SearchAlgo,
                    )
            else:
                from flaml.tune.searcher.suggestion import OptunaSearch as SearchAlgo
        else:
            raise NotImplementedError(
                f"hpo_method={self._hpo_method} is not recognized. "
                "'auto', 'cfo' and 'bs' are supported."
            )
        space = self.search_space
        self._state.time_from_start = time.time() - self._start_time_flag
        time_budget_s = (
            self._state.time_budget - self._state.time_from_start
            if self._state.time_budget >= 0
            else None
        )
        if self._hpo_method != "optuna":
            min_resource = self.min_resource
            if isinstance(min_resource, dict):
                _min_resource_set = set(min_resource.values())
                min_resource_all_estimator = min(_min_resource_set)
                if len(_min_resource_set) > 1:
                    logger.warning(
                        "Using the min FLAML_sample_size of all the provided starting points as the starting sample size in the case of parallel search."
                    )
            else:
                min_resource_all_estimator = min_resource
            search_alg = SearchAlgo(
                metric="val_loss",
                space=space,
                low_cost_partial_config=self.low_cost_partial_config,
                points_to_evaluate=self.points_to_evaluate,
                cat_hp_cost=self.cat_hp_cost,
                resource_attr=self.resource_attr,
                min_resource=min_resource_all_estimator,
                max_resource=self.max_resource,
                config_constraints=[
                    (partial(size, self._state.learner_classes), "<=", self._mem_thres)
                ],
                metric_constraints=self.metric_constraints,
                seed=self._seed,
                time_budget_s=time_budget_s,
                num_samples=self._max_iter,
                allow_empty_config=True,
            )
        else:
            # if self._hpo_method is optuna, sometimes the search space and the initial config dimension do not match
            # need to remove the extra keys from the search space to be consistent with the initial config
            converted_space = SearchAlgo.convert_search_space(space)

            removed_keys = set(space.keys()).difference(converted_space.keys())
            new_points_to_evaluate = []
            for idx in range(len(self.points_to_evaluate)):
                r = self.points_to_evaluate[idx].copy()
                for each_key in removed_keys:
                    r.pop(each_key)
                new_points_to_evaluate.append(r)

            search_alg = SearchAlgo(
                metric="val_loss",
                mode="min",
                points_to_evaluate=[
                    p for p in new_points_to_evaluate if len(p) == len(converted_space)
                ],
            )
        search_alg = ConcurrencyLimiter(search_alg, self._n_concurrent_trials)
        resources_per_trial = self._state.resources_per_trial

        if self._use_spark:
            # use spark as parallel backend
            analysis = tune.run(
                self.trainable,
                search_alg=search_alg,
                config=space,
                metric="val_loss",
                mode="min",
                time_budget_s=time_budget_s,
                num_samples=self._max_iter,
                verbose=max(self.verbose - 2, 0),
                use_ray=False,
                use_spark=True,
                # raise_on_failed_trial=False,
                # keep_checkpoints_num=1,
                # checkpoint_score_attr="min-val_loss",
            )
        else:
            # use ray as parallel backend
            analysis = ray.tune.run(
                self.trainable,
                search_alg=search_alg,
                config=space,
                metric="val_loss",
                mode="min",
                resources_per_trial=resources_per_trial,
                time_budget_s=time_budget_s,
                num_samples=self._max_iter,
                verbose=max(self.verbose - 2, 0),
                raise_on_failed_trial=False,
                keep_checkpoints_num=1,
                checkpoint_score_attr="min-val_loss",
                **self._use_ray if isinstance(self._use_ray, dict) else {},
            )
        # logger.info([trial.last_result for trial in analysis.trials])
        trials = sorted(
            (
                trial
                for trial in analysis.trials
                if trial.last_result
                and trial.last_result.get("wall_clock_time") is not None
            ),
            key=lambda x: x.last_result["wall_clock_time"],
        )
        for self._track_iter, trial in enumerate(trials):
            result = trial.last_result
            better = False
            if result:
                config = result["config"]
                estimator = config.get("ml", config)["learner"]
                search_state = self._search_states[estimator]
                search_state.update(result, 0)
                wall_time = result.get("wall_clock_time")
                if wall_time is not None:
                    self._state.time_from_start = wall_time
                self._iter_per_learner[estimator] += 1
                if search_state.sample_size == self._state.data_size[0]:
                    if not self._fullsize_reached:
                        self._fullsize_reached = True
                if search_state.best_loss < self._state.best_loss:
                    self._state.best_loss = search_state.best_loss
                    self._best_estimator = estimator
                    self._config_history[self._track_iter] = (
                        self._best_estimator,
                        config,
                        self._time_taken_best_iter,
                    )
                    self._trained_estimator = search_state.trained_estimator
                    self._best_iteration = self._track_iter
                    self._time_taken_best_iter = self._state.time_from_start
                    better = True
                    self._search_states[estimator].best_config = config
                if better or self._log_type == "all":
                    self._log_trial(search_state, estimator)

    def _log_trial(self, search_state, estimator):
        if self._training_log:
            self._training_log.append(
                self._iter_per_learner[estimator],
                search_state.metric_for_logging,
                search_state.trial_time,
                self._state.time_from_start,
                search_state.val_loss,
                search_state.config,
                estimator,
                search_state.sample_size,
            )
        if mlflow is not None and mlflow.active_run():
            with mlflow.start_run(nested=True):
                mlflow.log_metric("iter_counter", self._track_iter)
                if (search_state.metric_for_logging is not None) and (
                    "intermediate_results" in search_state.metric_for_logging
                ):
                    for each_entry in search_state.metric_for_logging[
                        "intermediate_results"
                    ]:
                        with mlflow.start_run(nested=True):
                            mlflow.log_metrics(each_entry)
                            mlflow.log_metric(
                                "iter_counter", self._iter_per_learner[estimator]
                            )
                    del search_state.metric_for_logging["intermediate_results"]
                if search_state.metric_for_logging:
                    mlflow.log_metrics(search_state.metric_for_logging)
                mlflow.log_metric("trial_time", search_state.trial_time)
                mlflow.log_metric("wall_clock_time", self._state.time_from_start)
                mlflow.log_metric("validation_loss", search_state.val_loss)
                mlflow.log_params(search_state.config)
                mlflow.log_param("learner", estimator)
                mlflow.log_param("sample_size", search_state.sample_size)
                mlflow.log_metric("best_validation_loss", search_state.best_loss)
                mlflow.log_param("best_config", search_state.best_config)
                mlflow.log_param("best_learner", self._best_estimator)

    def _search_sequential(self):
        try:
            from ray import __version__ as ray_version

            assert ray_version >= "1.10.0"
            if ray_version.startswith("1."):
                from ray.tune.suggest import ConcurrencyLimiter
            else:
                from ray.tune.search import ConcurrencyLimiter
        except (ImportError, AssertionError):
            from flaml.tune.searcher.suggestion import ConcurrencyLimiter
        if self._hpo_method in ("cfo", "grid"):
            from flaml import CFO as SearchAlgo
        elif "optuna" == self._hpo_method:
            try:
                from ray import __version__ as ray_version

                assert ray_version >= "1.10.0"
                if ray_version.startswith("1."):
                    from ray.tune.suggest.optuna import OptunaSearch as SearchAlgo
                else:
                    from ray.tune.search.optuna import OptunaSearch as SearchAlgo
            except (ImportError, AssertionError):
                from flaml.tune.searcher.suggestion import OptunaSearch as SearchAlgo
        elif "bs" == self._hpo_method:
            from flaml import BlendSearch as SearchAlgo
        elif "random" == self._hpo_method:
            from flaml.tune.searcher import RandomSearch as SearchAlgo
        elif "cfocat" == self._hpo_method:
            from flaml.tune.searcher.cfo_cat import CFOCat as SearchAlgo
        else:
            raise NotImplementedError(
                f"hpo_method={self._hpo_method} is not recognized. "
                "'cfo' and 'bs' are supported."
            )

        est_retrain_time = next_trial_time = 0
        best_config_sig = None
        better = True  # whether we find a better model in one trial
        for self._track_iter in range(self._max_iter):
            if self._estimator_index is None:
                estimator = self._active_estimators[0]
            else:
                estimator = self._select_estimator(self._active_estimators)
                if not estimator:
                    break
            logger.info(f"iteration {self._track_iter}, current learner {estimator}")
            search_state = self._search_states[estimator]
            self._state.time_from_start = time.time() - self._start_time_flag
            time_left = self._state.time_budget - self._state.time_from_start
            budget_left = (
                time_left
                if not self._retrain_in_budget
                or better
                or (not self.best_estimator)
                or self._search_states[self.best_estimator].sample_size
                < self._state.data_size[0]
                else time_left - est_retrain_time
            )
            if not search_state.search_alg:
                search_state.training_function = partial(
                    AutoMLState._compute_with_config_base,
                    state=self._state,
                    estimator=estimator,
                )
                search_space = search_state.search_space
                if self._sample:
                    resource_attr = "FLAML_sample_size"
                    min_resource = (
                        self._min_sample_size[estimator]
                        if isinstance(self._min_sample_size, dict)
                        and estimator in self._min_sample_size
                        else self._min_sample_size_input
                    )
                    max_resource = self._state.data_size[0]
                else:
                    resource_attr = min_resource = max_resource = None
                learner_class = self._state.learner_classes.get(estimator)
                if "grid" == self._hpo_method:  # for synthetic exp only
                    points_to_evaluate = []
                    space = search_space
                    keys = list(space.keys())
                    domain0, domain1 = space[keys[0]], space[keys[1]]
                    for x1 in range(domain0.lower, domain0.upper + 1):
                        for x2 in range(domain1.lower, domain1.upper + 1):
                            points_to_evaluate.append(
                                {
                                    keys[0]: x1,
                                    keys[1]: x2,
                                }
                            )
                    self._max_iter_per_learner = len(points_to_evaluate)
                    low_cost_partial_config = None
                else:
                    points_to_evaluate = search_state.init_config.copy()

                    low_cost_partial_config = search_state.low_cost_partial_config
                time_budget_s = (
                    min(budget_left, self._state.train_time_limit or np.inf)
                    if self._state.time_budget >= 0
                    else None
                )
                if self._hpo_method in ("bs", "cfo", "grid", "cfocat", "random"):
                    algo = SearchAlgo(
                        metric="val_loss",
                        mode="min",
                        space=search_space,
                        points_to_evaluate=points_to_evaluate,
                        low_cost_partial_config=low_cost_partial_config,
                        cat_hp_cost=search_state.cat_hp_cost,
                        resource_attr=resource_attr,
                        min_resource=min_resource,
                        max_resource=max_resource,
                        config_constraints=[
                            (learner_class.size, "<=", self._mem_thres)
                        ],
                        metric_constraints=self.metric_constraints,
                        seed=self._seed,
                        allow_empty_config=True,
                        time_budget_s=time_budget_s,
                        num_samples=self._max_iter,
                    )
                else:
                    # if self._hpo_method is optuna, sometimes the search space and the initial config dimension do not match
                    # need to remove the extra keys from the search space to be consistent with the initial config
                    converted_space = SearchAlgo.convert_search_space(search_space)
                    removed_keys = set(search_space.keys()).difference(
                        converted_space.keys()
                    )
                    new_points_to_evaluate = []
                    for idx in range(len(points_to_evaluate)):
                        r = points_to_evaluate[idx].copy()
                        for each_key in removed_keys:
                            r.pop(each_key)
                        new_points_to_evaluate.append(r)
                    points_to_evaluate = new_points_to_evaluate

                    algo = SearchAlgo(
                        metric="val_loss",
                        mode="min",
                        space=search_space,
                        points_to_evaluate=[
                            p for p in points_to_evaluate if len(p) == len(search_space)
                        ],
                    )
                search_state.search_alg = ConcurrencyLimiter(algo, max_concurrent=1)
                # search_state.search_alg = algo
            else:
                search_space = None
                if self._hpo_method in ("bs", "cfo", "cfocat"):
                    search_state.search_alg.searcher.set_search_properties(
                        metric=None,
                        mode=None,
                        metric_target=self._state.best_loss,
                    )
            start_run_time = time.time()
            analysis = tune.run(
                search_state.training_function,
                search_alg=search_state.search_alg,
                time_budget_s=time_budget_s,
                verbose=max(self.verbose - 3, 0),
                use_ray=False,
                use_spark=False,
            )
            time_used = time.time() - start_run_time
            better = False
            if analysis.trials:
                result = analysis.trials[-1].last_result
                search_state.update(result, time_used=time_used)
                if self._estimator_index is None:
                    # update init eci estimate
                    eci_base = search_state.init_eci
                    self._eci.append(search_state.estimated_cost4improvement)
                    for e in self.estimator_list[1:]:
                        self._eci.append(
                            self._search_states[e].init_eci / eci_base * self._eci[0]
                        )
                    self._estimator_index = 0
                    min_budget = max(10 * self._eci[0], sum(self._eci))
                    max_budget = 10000 * self._eci[0]
                    if search_state.sample_size:
                        ratio = search_state.data_size[0] / search_state.sample_size
                        min_budget *= ratio
                        max_budget *= ratio
                    logger.info(
                        f"Estimated sufficient time budget={max_budget:.0f}s."
                        f" Estimated necessary time budget={min_budget:.0f}s."
                    )
                wall_time = result.get("wall_clock_time")
                if wall_time is not None:
                    self._state.time_from_start = wall_time
                # logger.info(f"{self._search_states[estimator].sample_size}, {data_size}")
                if search_state.sample_size == self._state.data_size[0]:
                    self._iter_per_learner_fullsize[estimator] += 1
                    self._fullsize_reached = True
                self._iter_per_learner[estimator] += 1
                if search_state.best_loss < self._state.best_loss:
                    best_config_sig = estimator + search_state.get_hist_config_sig(
                        self.data_size_full, search_state.best_config
                    )
                    self._state.best_loss = search_state.best_loss
                    self._best_estimator = estimator
                    est_retrain_time = (
                        search_state.est_retrain_time(self.data_size_full)
                        if (best_config_sig not in self._retrained_config)
                        else 0
                    )
                    self._config_history[self._track_iter] = (
                        estimator,
                        search_state.best_config,
                        self._state.time_from_start,
                    )
                    if self._trained_estimator:
                        self._trained_estimator.cleanup()
                        del self._trained_estimator
                        self._trained_estimator = None
                    if not self._state.retrain_final:
                        self._trained_estimator = search_state.trained_estimator
                    self._best_iteration = self._track_iter
                    self._time_taken_best_iter = self._state.time_from_start
                    better = True
                    next_trial_time = search_state.time2eval_best
                if (
                    search_state.trained_estimator
                    and not self._state.model_history
                    and search_state.trained_estimator != self._trained_estimator
                ):
                    search_state.trained_estimator.cleanup()
                if better or self._log_type == "all":
                    self._log_trial(search_state, estimator)

                logger.info(
                    " at {:.1f}s,\testimator {}'s best error={:.4f},\tbest estimator {}'s best error={:.4f}".format(
                        self._state.time_from_start,
                        estimator,
                        search_state.best_loss,
                        self._best_estimator,
                        self._state.best_loss,
                    )
                )
                if (
                    self._hpo_method in ("cfo", "bs")
                    and all(
                        state.search_alg
                        and state.search_alg.searcher.is_ls_ever_converged
                        for state in self._search_states.values()
                    )
                    and (
                        self._state.time_from_start
                        > self._warn_threshold * self._time_taken_best_iter
                    )
                ):
                    logger.warning(
                        "All estimator hyperparameters local search has "
                        "converged at least once, and the total search time "
                        f"exceeds {self._warn_threshold} times the time taken "
                        "to find the best model."
                    )
                    if self._early_stop:
                        logger.warning("Stopping search as early_stop is set to True.")
                        break
                    self._warn_threshold *= 10
            else:
                logger.info(f"stop trying learner {estimator}")
                if self._estimator_index is not None:
                    self._active_estimators.remove(estimator)
                    self._estimator_index -= 1
                search_state.search_alg.searcher._is_ls_ever_converged = True
            if (
                self._retrain_in_budget
                and best_config_sig
                and est_retrain_time
                and not better
                and self._search_states[self._best_estimator].sample_size
                == self._state.data_size[0]
                and (
                    est_retrain_time
                    <= self._state.time_budget - self._state.time_from_start
                    <= est_retrain_time + next_trial_time
                )
            ):
                state = self._search_states[self._best_estimator]
                self._trained_estimator, retrain_time = self._state._train_with_config(
                    self._best_estimator,
                    state.best_config,
                    self.data_size_full,
                )
                logger.info(
                    "retrain {} for {:.1f}s".format(self._best_estimator, retrain_time)
                )
                self._retrained_config[
                    best_config_sig
                ] = state.best_config_train_time = retrain_time
                est_retrain_time = 0
            self._state.time_from_start = time.time() - self._start_time_flag
            if (
                self._state.time_from_start >= self._state.time_budget >= 0
                or not self._active_estimators
            ):
                break
            if self._ensemble and self._best_estimator:
                time_left = self._state.time_budget - self._state.time_from_start
                time_ensemble = self._search_states[self._best_estimator].time2eval_best
                if time_left < time_ensemble < 2 * time_left:
                    break

    def _search(self):
        # initialize the search_states
        self._eci = []
        self._state.best_loss = float("+inf")
        self._state.time_from_start = 0
        self._estimator_index = None
        self._best_iteration = 0
        self._time_taken_best_iter = 0
        self._config_history = {}
        self._max_iter_per_learner = 10000
        self._iter_per_learner = dict([(e, 0) for e in self.estimator_list])
        self._iter_per_learner_fullsize = dict([(e, 0) for e in self.estimator_list])
        self._fullsize_reached = False
        self._trained_estimator = None
        self._best_estimator = None
        self._retrained_config = {}
        self._warn_threshold = 10
        self._selected = None
        self.modelcount = 0
        if self._max_iter < 2 and self.estimator_list and self._state.retrain_final:
            # when max_iter is 1, no need to search
            self.modelcount = self._max_iter
            self._max_iter = 0
            self._best_estimator = estimator = self.estimator_list[0]
            self._selected = state = self._search_states[estimator]
            state.best_config_sample_size = self._state.data_size[0]
            state.best_config = state.init_config[0] if state.init_config else {}
        elif self._use_ray is False and self._use_spark is False:
            self._search_sequential()
        else:
            self._search_parallel()
        # Add a checkpoint for the current best config to the log.
        if self._training_log:
            self._training_log.checkpoint()
        self._state.time_from_start = time.time() - self._start_time_flag
        if self._best_estimator:
            self._selected = self._search_states[self._best_estimator]
            self.modelcount = sum(
                search_state.total_iter for search_state in self._search_states.values()
            )
            if self._trained_estimator:
                logger.info(f"selected model: {self._trained_estimator.model}")
            estimators = []
            if self._ensemble and self._state.task in (
                "binary",
                "multiclass",
                "regression",
            ):
                search_states = list(
                    x for x in self._search_states.items() if x[1].best_config
                )
                search_states.sort(key=lambda x: x[1].best_loss)
                estimators = [
                    (
                        x[0],
                        x[1].learner_class(
                            task=self._state.task,
                            n_jobs=self._state.n_jobs,
                            **AutoMLState.sanitize(x[1].best_config),
                        ),
                    )
                    for x in search_states[:2]
                ]
                estimators += [
                    (
                        x[0],
                        x[1].learner_class(
                            task=self._state.task,
                            n_jobs=self._state.n_jobs,
                            **AutoMLState.sanitize(x[1].best_config),
                        ),
                    )
                    for x in search_states[2:]
                    if x[1].best_loss < 4 * self._selected.best_loss
                ]
                logger.info(
                    [(estimator[0], estimator[1].params) for estimator in estimators]
                )
            if len(estimators) > 1:
                if self._state.task in CLASSIFICATION:
                    from sklearn.ensemble import StackingClassifier as Stacker
                else:
                    from sklearn.ensemble import StackingRegressor as Stacker
                if self._use_ray is not False:
                    import ray

                    n_cpus = (
                        ray.is_initialized()
                        and ray.available_resources()["CPU"]
                        or os.cpu_count()
                    )
                elif self._use_spark:
                    from flaml.tune.spark.utils import get_n_cpus

                    n_cpus = get_n_cpus()
                else:
                    n_cpus = os.cpu_count()
                ensemble_n_jobs = (
                    -self._state.n_jobs  # maximize total parallelization degree
                    if abs(self._state.n_jobs)
                    == 1  # 1 and -1 correspond to min/max parallelization
                    else max(1, int(n_cpus / 2 / self._state.n_jobs))
                    # the total degree of parallelization = parallelization degree per estimator * parallelization degree of ensemble
                )
                if isinstance(self._ensemble, dict):
                    final_estimator = self._ensemble.get(
                        "final_estimator", self._trained_estimator
                    )
                    passthrough = self._ensemble.get("passthrough", True)
                    ensemble_n_jobs = self._ensemble.get("n_jobs", ensemble_n_jobs)
                else:
                    final_estimator = self._trained_estimator
                    passthrough = True
                stacker = Stacker(
                    estimators,
                    final_estimator,
                    n_jobs=ensemble_n_jobs,
                    passthrough=passthrough,
                )
                sample_weight_dict = (
                    (self._sample_weight_full is not None)
                    and {"sample_weight": self._sample_weight_full}
                    or {}
                )
                for e in estimators:
                    e[1].__class__.init()
                import joblib

                try:
                    logger.info("Building ensemble with tuned estimators")
                    stacker.fit(
                        self._X_train_all,
                        self._y_train_all,
                        **sample_weight_dict,  # NOTE: _search is after kwargs is updated to fit_kwargs_by_estimator
                    )
                    logger.info(f"ensemble: {stacker}")
                    self._trained_estimator = stacker
                    self._trained_estimator.model = stacker
                except ValueError as e:
                    if passthrough:
                        logger.warning(
                            "Using passthrough=False for ensemble because the data contain categorical features."
                        )
                        stacker = Stacker(
                            estimators,
                            final_estimator,
                            n_jobs=self._state.n_jobs,
                            passthrough=False,
                        )
                        stacker.fit(
                            self._X_train_all,
                            self._y_train_all,
                            **sample_weight_dict,  # NOTE: _search is after kwargs is updated to fit_kwargs_by_estimator
                        )
                        logger.info(f"ensemble: {stacker}")
                        self._trained_estimator = stacker
                        self._trained_estimator.model = stacker
                    else:
                        raise e
                except joblib.externals.loky.process_executor.TerminatedWorkerError:
                    logger.error(
                        "No enough memory to build the ensemble."
                        " Please try increasing available RAM, decreasing n_jobs for ensemble, or disabling ensemble."
                    )
            elif self._state.retrain_final:
                # reset time budget for retraining
                if self._max_iter > 1:
                    self._state.time_budget = -1
                if (
                    self._state.task in TS_FORECAST
                    or self._trained_estimator is None
                    or self._trained_estimator.model is None
                    or (
                        self._state.time_budget < 0
                        or self._state.time_budget - self._state.time_from_start
                        > self._selected.est_retrain_time(self.data_size_full)
                    )
                    and self._selected.best_config_sample_size
                    == self._state.data_size[0]
                ):
                    state = self._search_states[self._best_estimator]
                    (
                        self._trained_estimator,
                        retrain_time,
                    ) = self._state._train_with_config(
                        self._best_estimator,
                        state.best_config,
                        self.data_size_full,
                    )
                    logger.info(
                        "retrain {} for {:.1f}s".format(
                            self._best_estimator, retrain_time
                        )
                    )
                    state.best_config_train_time = retrain_time
                    if self._trained_estimator:
                        logger.info(f"retrained model: {self._trained_estimator.model}")
                else:
                    logger.info("not retraining because the time budget is too small.")

    def __del__(self):
        if (
            hasattr(self, "_trained_estimator")
            and self._trained_estimator
            and hasattr(self._trained_estimator, "cleanup")
        ):
            if self.preserve_checkpoint is False:
                self._trained_estimator.cleanup()
            del self._trained_estimator

    def _select_estimator(self, estimator_list):
        if self._learner_selector == "roundrobin":
            self._estimator_index += 1
            if self._estimator_index == len(estimator_list):
                self._estimator_index = 0
            return estimator_list[self._estimator_index]
        min_estimated_cost, selected = np.Inf, None
        inv = []
        untried_exists = False
        for i, estimator in enumerate(estimator_list):
            if estimator in self._search_states and (
                self._search_states[estimator].sample_size
            ):  # sample_size=None meaning no result
                search_state = self._search_states[estimator]
                if (
                    self._state.time_budget >= 0
                    and self._search_states[estimator].time2eval_best
                    > self._state.time_budget - self._state.time_from_start
                    or self._iter_per_learner_fullsize[estimator]
                    >= self._max_iter_per_learner
                ):
                    inv.append(0)
                    continue
                estimated_cost = search_state.estimated_cost4improvement
                if (
                    search_state.sample_size < self._state.data_size[0]
                    and self._state.time_budget >= 0
                ):
                    estimated_cost = min(
                        estimated_cost,
                        search_state.time2eval_best
                        * min(
                            SAMPLE_MULTIPLY_FACTOR,
                            self._state.data_size[0] / search_state.sample_size,
                        ),
                    )
                gap = search_state.best_loss - self._state.best_loss
                if gap > 0 and not self._ensemble:
                    delta_loss = (
                        search_state.best_loss_old - search_state.best_loss
                    ) or search_state.best_loss
                    delta_time = (
                        search_state.total_time_used - search_state.time_best_found_old
                    ) or 1e-10
                    speed = delta_loss / delta_time
                    if speed:
                        estimated_cost = max(2 * gap / speed, estimated_cost)
                estimated_cost = estimated_cost or 1e-9
                inv.append(1 / estimated_cost)
            else:
                estimated_cost = self._eci[i]
                inv.append(0)
                untried_exists = True
            if estimated_cost < min_estimated_cost:
                min_estimated_cost = estimated_cost
                selected = estimator
        if untried_exists or not selected:
            state = self._search_states.get(selected)
            if not (state and state.sample_size):
                return selected
        s = sum(inv)
        p = self._random.rand()
        q = 0
        for i in range(len(inv)):
            if inv[i]:
                q += inv[i] / s
                if p < q:
                    return estimator_list[i]<|MERGE_RESOLUTION|>--- conflicted
+++ resolved
@@ -327,12 +327,8 @@
 
 
 class AutoMLState:
-<<<<<<< HEAD
-    def _prepare_sample_train_data(self, sample_size):
+    def _prepare_sample_train_data(self, sample_size: int):
         logger.debug("prepare_sample_train_data sample_size = {}".format(sample_size))
-=======
-    def _prepare_sample_train_data(self, sample_size: int):
->>>>>>> 8e447562
         sampled_weight = groups = None
         if sample_size <= self.data_size[0]:
             if isinstance(self.X_train, (pd.DataFrame, psDataFrame)):
@@ -371,7 +367,10 @@
 
     @staticmethod
     def _compute_with_config_base(
-        config_w_resource: dict, state: AutoMLState, estimator: str, is_report: bool = True
+        config_w_resource: dict,
+        state: AutoMLState,
+        estimator: str,
+        is_report: bool = True,
     ) -> dict:
         if "FLAML_sample_size" in config_w_resource:
             sample_size = int(config_w_resource["FLAML_sample_size"])
@@ -1314,7 +1313,6 @@
             self._state.groups_val = groups_val
             self._state.groups = groups
 
-<<<<<<< HEAD
     def _split_pyspark(self, X_train_all, y_train_all, split_ratio):
         # TODO: need to optimize this
         set_option("compute.ops_on_diff_frames", True)
@@ -1337,7 +1335,6 @@
             )
             df_all_in_one = df_all_in_one.join(ps_sample_weight)
             ret_sample_weight = True
-
         df_all_train, df_all_val = train_test_split_pyspark(
             df_all_in_one,
             startify_column,
@@ -1364,8 +1361,6 @@
             )
         return X_train, X_val, y_train, y_val
 
-=======
->>>>>>> 8e447562
     def _prepare_data(self, eval_method, split_ratio, n_splits):
         X_val, y_val = self._state.X_val, self._state.y_val
         if issparse(X_val):

--- conflicted
+++ resolved
@@ -562,49 +562,7 @@
             )
         elif split_type == "time":
             # logger.info("Using TimeSeriesSplit")
-<<<<<<< HEAD
-            # if self.is_ts_forecast() and not self.is_ts_forecastpanel():
-            #     period = state.fit_kwargs[
-            #         "period"
-            #     ]  # NOTE: _prepare_data is before kwargs is updated to fit_kwargs_by_estimator
-            #     if period * (n_splits + 1) > y_train_all.size:
-            #         n_splits = int(y_train_all.size / period - 1)
-            #         assert n_splits >= 2, (
-            #             f"cross validation for forecasting period={period}"
-            #             f" requires input data with at least {3 * period} examples."
-            #         )
-            #         logger.info(f"Using nsplits={n_splits} due to data size limit.")
-            #     state.kf = TimeSeriesSplit(n_splits=n_splits, test_size=period)
-            # elif self.is_ts_forecastpanel():
-            #     n_groups = X_train.groupby(state.fit_kwargs.get("group_ids")).ngroups
-            #     period = state.fit_kwargs.get("period")
-            #     state.kf = TimeSeriesSplit(
-            #         n_splits=n_splits, test_size=period * n_groups
-            #     )
-            # else:
             state.kf = TimeSeriesSplit(n_splits=n_splits)
-=======
-            if self.is_ts_forecast() and not self.is_ts_forecastpanel():
-                period = state.fit_kwargs[
-                    "period"
-                ]  # NOTE: _prepare_data is before kwargs is updated to fit_kwargs_by_estimator
-                if period * (n_splits + 1) > y_train_all.size:
-                    n_splits = int(y_train_all.size / period - 1)
-                    assert n_splits >= 2, (
-                        f"cross validation for forecasting period={period}"
-                        f" requires input data with at least {3 * period} examples."
-                    )
-                    logger.info(f"Using nsplits={n_splits} due to data size limit.")
-                state.kf = TimeSeriesSplit(n_splits=n_splits, test_size=period)
-            elif self.is_ts_forecastpanel():
-                n_groups = X_train.groupby(state.fit_kwargs.get("group_ids")).ngroups
-                period = state.fit_kwargs.get("period")
-                state.kf = TimeSeriesSplit(
-                    n_splits=n_splits, test_size=period * n_groups
-                )
-            else:
-                state.kf = TimeSeriesSplit(n_splits=n_splits)
->>>>>>> a44184c8
         elif isinstance(split_type, str):
             # logger.info("Using RepeatedKFold")
             state.kf = RepeatedKFold(

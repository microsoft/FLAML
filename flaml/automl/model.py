--- conflicted
+++ resolved
@@ -1,2732 +1,2055 @@
-# !
-#  * Copyright (c) FLAML authors. All rights reserved.
-#  * Licensed under the MIT License. See LICENSE file in the
-#  * project root for license information.
-from contextlib import contextmanager
-from functools import partial
-import signal
-import os
-from typing import Callable, List, Union
-import numpy as np
-import time
-from sklearn.ensemble import RandomForestRegressor, RandomForestClassifier
-from sklearn.ensemble import ExtraTreesRegressor, ExtraTreesClassifier
-from sklearn.linear_model import LogisticRegression
-from sklearn.dummy import DummyClassifier, DummyRegressor
-from scipy.sparse import issparse
-import logging
-import shutil
-from pandas import DataFrame, Series
-import sys
-import math
-from flaml import tune
-from flaml.automl.data import (
-    group_counts,
-)
-from flaml.automl.task.task import (
-    Task,
-    SEQCLASSIFICATION,
-    SEQREGRESSION,
-    TOKENCLASSIFICATION,
-    SUMMARIZATION,
-    NLG_TASKS,
-)
-from flaml.automl.task.factory import task_factory
-
-try:
-    from flaml.automl.spark.utils import len_labels, to_pandas_on_spark
-except ImportError:
-    from flaml.automl.utils import len_labels
-
-    to_pandas_on_spark = None
-from flaml.automl.spark.configs import (
-    ParamList_LightGBM_Classifier,
-    ParamList_LightGBM_Regressor,
-    ParamList_LightGBM_Ranker,
-)
-
-try:
-    os.environ["PYARROW_IGNORE_TIMEZONE"] = "1"
-    from pyspark.sql.dataframe import DataFrame as sparkDataFrame
-    from pyspark.sql import SparkSession
-    from pyspark.pandas import DataFrame as psDataFrame, Series as psSeries
-
-    _have_spark = True
-except ImportError:
-    _have_spark = False
-
-    class psDataFrame:
-        pass
-
-    class psSeries:
-        pass
-
-    class sparkDataFrame:
-        pass
-
-
-try:
-    import psutil
-except ImportError:
-    psutil = None
-try:
-    import resource
-except ImportError:
-    resource = None
-
-logger = logging.getLogger("flaml.automl")
-# FREE_MEM_RATIO = 0.2
-
-
-def TimeoutHandler(sig, frame):
-    raise TimeoutError(sig, frame)
-
-
-@contextmanager
-def limit_resource(memory_limit, time_limit):
-    if memory_limit > 0:
-        soft, hard = resource.getrlimit(resource.RLIMIT_AS)
-        if soft < 0 and (hard < 0 or memory_limit <= hard) or memory_limit < soft:
-            try:
-                resource.setrlimit(resource.RLIMIT_AS, (int(memory_limit), hard))
-            except ValueError:
-                # According to https://bugs.python.org/issue40518, it's a mac-specific error.
-                pass
-    main_thread = False
-    if time_limit is not None:
-        try:
-            signal.signal(signal.SIGALRM, TimeoutHandler)
-            signal.alarm(int(time_limit) or 1)
-            main_thread = True
-        except ValueError:
-            pass
-    try:
-        yield
-    finally:
-        if main_thread:
-            signal.alarm(0)
-        if memory_limit > 0:
-            resource.setrlimit(resource.RLIMIT_AS, (soft, hard))
-
-
-class BaseEstimator:
-    """The abstract class for all learners.
-
-    Typical examples:
-    * XGBoostEstimator: for regression.
-    * XGBoostSklearnEstimator: for classification.
-    * LGBMEstimator, RandomForestEstimator, LRL1Classifier, LRL2Classifier:
-        for both regression and classification.
-    """
-
-    def __init__(self, task="binary", **config):
-        """Constructor.
-
-        Args:
-            task: A string of the task type, one of
-                'binary', 'multiclass', 'regression', 'rank', 'seq-classification',
-                'seq-regression', 'token-classification', 'multichoice-classification',
-                'summarization', 'ts_forecast', 'ts_forecast_classification'.
-            config: A dictionary containing the hyperparameter names, 'n_jobs' as keys.
-                n_jobs is the number of parallel threads.
-        """
-        self._task = task if isinstance(task, Task) else task_factory(task, None, None)
-        self.params = self.config2params(config)
-        self.estimator_class = self._model = None
-        if "_estimator_type" in config:
-            self._estimator_type = self.params.pop("_estimator_type")
-        else:
-<<<<<<< HEAD
-            self._estimator_type = (
-                "classifier" if self._task.is_classification() else "regressor"
-            )
-=======
-            self._estimator_type = "classifier" if task in CLASSIFICATION else "regressor"
->>>>>>> c780d790
-
-    def get_params(self, deep=False):
-        params = self.params.copy()
-        params["task"] = self._task
-        if hasattr(self, "_estimator_type"):
-            params["_estimator_type"] = self._estimator_type
-        return params
-
-    @property
-    def classes_(self):
-        return self._model.classes_
-
-    @property
-    def n_features_in_(self):
-        return self._model.n_features_in_
-
-    @property
-    def model(self):
-        """Trained model after fit() is called, or None before fit() is called."""
-        return self._model
-
-    @property
-    def estimator(self):
-        """Trained model after fit() is called, or None before fit() is called."""
-        return self._model
-
-    @property
-    def feature_names_in_(self):
-        """
-        if self._model has attribute feature_names_in_, return it.
-        otherwise, if self._model has attribute feature_name_, return it.
-        otherwise, if self._model has attribute feature_names, return it.
-        otherwise, if self._model has method get_booster, return the feature names.
-        otherwise, return None.
-        """
-        if hasattr(self._model, "feature_names_in_"):  # for sklearn, xgboost>=1.6
-            return self._model.feature_names_in_
-        if hasattr(self._model, "feature_name_"):  # for lightgbm
-            return self._model.feature_name_
-        if hasattr(self._model, "feature_names"):  # for XGBoostEstimator
-            return self._model.feature_names
-        if hasattr(self._model, "get_booster"):
-            # get feature names for xgboost<1.6
-            # https://xgboost.readthedocs.io/en/latest/python/python_api.html#xgboost.Booster.feature_names
-            booster = self._model.get_booster()
-            return booster.feature_names
-        return None
-
-    @property
-    def feature_importances_(self):
-        """
-        if self._model has attribute feature_importances_, return it.
-        otherwise, if self._model has attribute coef_, return it.
-        otherwise, return None.
-        """
-        if hasattr(self._model, "feature_importances_"):
-            # for sklearn, lightgbm, catboost, xgboost
-            return self._model.feature_importances_
-        elif hasattr(self._model, "coef_"):  # for linear models
-            return self._model.coef_
-        else:
-            return None
-
-    def _preprocess(self, X):
-        return X
-
-    def _fit(self, X_train, y_train, **kwargs):
-        current_time = time.time()
-        if "groups" in kwargs:
-            kwargs = kwargs.copy()
-            groups = kwargs.pop("groups")
-            if self._task == "rank":
-                kwargs["group"] = group_counts(groups)
-                # groups_val = kwargs.get('groups_val')
-                # if groups_val is not None:
-                #     kwargs['eval_group'] = [group_counts(groups_val)]
-                #     kwargs['eval_set'] = [
-                #         (kwargs['X_val'], kwargs['y_val'])]
-                #     kwargs['verbose'] = False
-                #     del kwargs['groups_val'], kwargs['X_val'], kwargs['y_val']
-        X_train = self._preprocess(X_train)
-        model = self.estimator_class(**self.params)
-        if logger.level == logging.DEBUG:
-            # xgboost 1.6 doesn't display all the params in the model str
-            logger.debug(f"flaml.model - {model} fit started with params {self.params}")
-        model.fit(X_train, y_train, **kwargs)
-        if logger.level == logging.DEBUG:
-            logger.debug(f"flaml.model - {model} fit finished")
-        train_time = time.time() - current_time
-        self._model = model
-        return train_time
-
-    def fit(self, X_train, y_train, budget=None, free_mem_ratio=0, **kwargs):
-        """Train the model from given training data.
-
-        Args:
-            X_train: A numpy array or a dataframe of training data in shape n*m.
-            y_train: A numpy array or a series of labels in shape n*1.
-            budget: A float of the time budget in seconds.
-            free_mem_ratio: A float between 0 and 1 for the free memory ratio to keep during training.
-
-        Returns:
-            train_time: A float of the training time in seconds.
-        """
-        if (
-            getattr(self, "limit_resource", None)
-            and resource is not None
-            and (budget is not None or psutil is not None)
-        ):
-            start_time = time.time()
-            mem = psutil.virtual_memory() if psutil is not None else None
-            try:
-                with limit_resource(
-                    mem.available * (1 - free_mem_ratio) + psutil.Process(os.getpid()).memory_info().rss
-                    if mem is not None
-                    else -1,
-                    budget,
-                ):
-                    train_time = self._fit(X_train, y_train, **kwargs)
-            except (MemoryError, TimeoutError) as e:
-                logger.warning(f"{e.__class__} {e}")
-                if self._task.is_classification():
-                    model = DummyClassifier()
-                else:
-                    model = DummyRegressor()
-                X_train = self._preprocess(X_train)
-                model.fit(X_train, y_train)
-                self._model = model
-                train_time = time.time() - start_time
-        else:
-            train_time = self._fit(X_train, y_train, **kwargs)
-        return train_time
-
-    def predict(self, X, **kwargs):
-        """Predict label from features.
-
-        Args:
-            X: A numpy array or a dataframe of featurized instances, shape n*m.
-
-        Returns:
-            A numpy array of shape n*1.
-            Each element is the label for a instance.
-        """
-        if self._model is not None:
-            X = self._preprocess(X)
-            return self._model.predict(X, **kwargs)
-        else:
-            logger.warning("Estimator is not fit yet. Please run fit() before predict().")
-            return np.ones(X.shape[0])
-
-    def predict_proba(self, X, **kwargs):
-        """Predict the probability of each class from features.
-
-        Only works for classification problems
-
-        Args:
-            X: A numpy array of featurized instances, shape n*m.
-
-        Returns:
-            A numpy array of shape n*c. c is the # classes.
-            Each element at (i,j) is the probability for instance i to be in
-                class j.
-        """
-        assert (
-            self._task.is_classification()
-        ), "predict_proba() only for classification."
-
-        X = self._preprocess(X)
-        return self._model.predict_proba(X, **kwargs)
-
-    def score(self, X_val: DataFrame, y_val: Series, **kwargs):
-        """Report the evaluation score of a trained estimator.
-
-
-        Args:
-            X_val: A pandas dataframe of the validation input data.
-            y_val: A pandas series of the validation label.
-            kwargs: keyword argument of the evaluation function, for example:
-                - metric: A string of the metric name or a function
-                e.g., 'accuracy', 'roc_auc', 'roc_auc_ovr', 'roc_auc_ovo',
-                'f1', 'micro_f1', 'macro_f1', 'log_loss', 'mae', 'mse', 'r2',
-                'mape'. Default is 'auto'.
-                If metric is given, the score will report the user specified metric.
-                If metric is not given, the metric is set to accuracy for classification and r2
-                for regression.
-                You can also pass a customized metric function, for examples on how to pass a
-                customized metric function, please check
-                [test/nlp/test_autohf_custom_metric.py](https://github.com/microsoft/FLAML/blob/main/test/nlp/test_autohf_custom_metric.py) and
-                [test/automl/test_multiclass.py](https://github.com/microsoft/FLAML/blob/main/test/automl/test_multiclass.py).
-
-        Returns:
-            The evaluation score on the validation dataset.
-        """
-        from .ml import metric_loss_score
-        from .ml import is_min_metric
-
-        if self._model is not None:
-            if self._task == "rank":
-                raise NotImplementedError("AutoML.score() is not implemented for ranking")
-            else:
-                X_val = self._preprocess(X_val)
-                metric = kwargs.pop("metric", None)
-                if metric:
-                    y_pred = self.predict(X_val, **kwargs)
-                    if is_min_metric(metric):
-                        return metric_loss_score(metric, y_pred, y_val)
-                    else:
-                        return 1.0 - metric_loss_score(metric, y_pred, y_val)
-                else:
-                    return self._model.score(X_val, y_val, **kwargs)
-        else:
-            logger.warning("Estimator is not fit yet. Please run fit() before predict().")
-            return 0.0
-
-    def cleanup(self):
-        del self._model
-        self._model = None
-
-    @classmethod
-    def search_space(cls, data_size, task, **params):
-        """[required method] search space.
-
-        Args:
-            data_size: A tuple of two integers, number of rows and columns.
-            task: A str of the task type, e.g., "binary", "multiclass", "regression".
-
-        Returns:
-            A dictionary of the search space.
-            Each key is the name of a hyperparameter, and value is a dict with
-                its domain (required) and low_cost_init_value, init_value,
-                cat_hp_cost (if applicable).
-                e.g., ```{'domain': tune.randint(lower=1, upper=10), 'init_value': 1}```.
-        """
-        return {}
-
-    @classmethod
-    def size(cls, config: dict) -> float:
-        """[optional method] memory size of the estimator in bytes.
-
-        Args:
-            config: A dict of the hyperparameter config.
-
-        Returns:
-            A float of the memory size required by the estimator to train the
-            given config.
-        """
-        return 1.0
-
-    @classmethod
-    def cost_relative2lgbm(cls) -> float:
-        """[optional method] relative cost compared to lightgbm."""
-        return 1.0
-
-    @classmethod
-    def init(cls):
-        """[optional method] initialize the class."""
-        pass
-
-    def config2params(self, config: dict) -> dict:
-        """[optional method] config dict to params dict
-
-        Args:
-            config: A dict of the hyperparameter config.
-
-        Returns:
-            A dict that will be passed to self.estimator_class's constructor.
-        """
-        params = config.copy()
-        if "FLAML_sample_size" in params:
-            params.pop("FLAML_sample_size")
-        return params
-
-
-class SparkEstimator(BaseEstimator):
-    """The base class for fine-tuning spark models, using pyspark.ml and SynapseML API."""
-
-    def __init__(self, task="binary", **config):
-        if not _have_spark:
-            raise ImportError("pyspark is not installed. Try `pip install flaml[spark]`.")
-        super().__init__(task, **config)
-        self.df_train = None
-
-    def _preprocess(
-        self,
-        X_train: Union[psDataFrame, sparkDataFrame],
-        y_train: psSeries = None,
-        index_col: str = "tmp_index_col",
-    ):
-        # TODO: optimize this, support pyspark.sql.DataFrame
-        if y_train is not None:
-            self.df_train = X_train.join(y_train)
-        else:
-            self.df_train = X_train
-        if isinstance(self.df_train, psDataFrame):
-            self.df_train = self.df_train.to_spark(index_col=index_col)
-        return self.df_train
-
-    def fit(
-        self,
-        X_train: psDataFrame,
-        y_train: psSeries = None,
-        budget=None,
-        free_mem_ratio=0,
-        index_col: str = "tmp_index_col",
-        **kwargs,
-    ):
-        """Train the model from given training data.
-        Args:
-            X_train: A pyspark.pandas DataFrame of training data in shape n*m.
-            y_train: A pyspark.pandas Series in shape n*1. None if X_train is a pyspark.pandas
-                Dataframe contains y_train.
-            budget: A float of the time budget in seconds.
-            free_mem_ratio: A float between 0 and 1 for the free memory ratio to keep during training.
-        Returns:
-            train_time: A float of the training time in seconds.
-        """
-        df_train = self._preprocess(X_train, y_train, index_col=index_col)
-        train_time = self._fit(df_train, **kwargs)
-        return train_time
-
-    def _fit(self, df_train: sparkDataFrame, **kwargs):
-        current_time = time.time()
-        pipeline_model = self.estimator_class(**self.params, **kwargs)
-        if logger.level == logging.DEBUG:
-            logger.debug(f"flaml.model - {pipeline_model} fit started with params {self.params}")
-        pipeline_model.fit(df_train)
-        if logger.level == logging.DEBUG:
-            logger.debug(f"flaml.model - {pipeline_model} fit finished")
-        train_time = time.time() - current_time
-        self._model = pipeline_model
-        return train_time
-
-    def predict(self, X, index_col="tmp_index_col", return_all=False, **kwargs):
-        """Predict label from features.
-        Args:
-            X: A pyspark or pyspark.pandas dataframe of featurized instances, shape n*m.
-            index_col: A str of the index column name. Default to "tmp_index_col".
-            return_all: A bool of whether to return all the prediction results. Default to False.
-        Returns:
-            A pyspark.pandas series of shape n*1 if return_all is False. Otherwise, a pyspark.pandas dataframe.
-        """
-        if self._model is not None:
-            X = self._preprocess(X, index_col=index_col)
-            predictions = to_pandas_on_spark(self._model.transform(X), index_col=index_col)
-            predictions.index.name = None
-            pred_y = predictions["prediction"]
-            if return_all:
-                return predictions
-            else:
-                return pred_y
-        else:
-            logger.warning("Estimator is not fit yet. Please run fit() before predict().")
-            return np.ones(X.shape[0])
-
-    def predict_proba(self, X, index_col="tmp_index_col", return_all=False, **kwargs):
-        """Predict the probability of each class from features.
-        Only works for classification problems
-        Args:
-            X: A pyspark or pyspark.pandas dataframe of featurized instances, shape n*m.
-            index_col: A str of the index column name. Default to "tmp_index_col".
-            return_all: A bool of whether to return all the prediction results. Default to False.
-        Returns:
-            A pyspark.pandas dataframe of shape n*c. c is the # classes.
-            Each element at (i,j) is the probability for instance i to be in
-                class j.
-        """
-        assert (
-            self._task.is_classification()
-        ), "predict_proba() only for classification."
-        if self._model is not None:
-            X = self._preprocess(X, index_col=index_col)
-            predictions = to_pandas_on_spark(self._model.transform(X), index_col=index_col)
-            predictions.index.name = None
-            pred_y = predictions["probability"]
-
-            if return_all:
-                return predictions
-            else:
-                return pred_y
-        else:
-            logger.warning("Estimator is not fit yet. Please run fit() before predict().")
-            return np.ones(X.shape[0])
-
-
-class SparkLGBMEstimator(SparkEstimator):
-    """The class for fine-tuning spark version lightgbm models, using SynapseML API."""
-
-    """The class for tuning LGBM, using sklearn API."""
-
-    ITER_HP = "numIterations"
-    DEFAULT_ITER = 100
-
-    @classmethod
-    def search_space(cls, data_size, **params):
-        upper = max(5, min(32768, int(data_size[0])))  # upper must be larger than lower
-        # https://github.com/microsoft/SynapseML/blob/master/lightgbm/src/main/scala/com/microsoft/azure/synapse/ml/lightgbm/LightGBMBase.scala
-        return {
-            "numIterations": {
-                "domain": tune.lograndint(lower=4, upper=upper),
-                "init_value": 4,
-                "low_cost_init_value": 4,
-            },
-            "numLeaves": {
-                "domain": tune.lograndint(lower=4, upper=upper),
-                "init_value": 4,
-                "low_cost_init_value": 4,
-            },
-            "minDataInLeaf": {
-                "domain": tune.lograndint(lower=2, upper=2**7 + 1),
-                "init_value": 20,
-            },
-            "learningRate": {
-                "domain": tune.loguniform(lower=1 / 1024, upper=1.0),
-                "init_value": 0.1,
-            },
-            "log_max_bin": {  # log transformed with base 2
-                "domain": tune.lograndint(lower=3, upper=11),
-                "init_value": 8,
-            },
-            "featureFraction": {
-                "domain": tune.uniform(lower=0.01, upper=1.0),
-                "init_value": 1.0,
-            },
-            "lambdaL1": {
-                "domain": tune.loguniform(lower=1 / 1024, upper=1024),
-                "init_value": 1 / 1024,
-            },
-            "lambdaL2": {
-                "domain": tune.loguniform(lower=1 / 1024, upper=1024),
-                "init_value": 1.0,
-            },
-        }
-
-    def config2params(self, config: dict) -> dict:
-        params = super().config2params(config)
-        if "n_jobs" in params:
-            params.pop("n_jobs")
-        if "log_max_bin" in params:
-            params["maxBin"] = (1 << params.pop("log_max_bin")) - 1
-        return params
-
-    @classmethod
-    def size(cls, config):
-        num_leaves = int(round(config.get("numLeaves") or 1 << config.get("maxDepth", 16)))
-        n_estimators = int(round(config["numIterations"]))
-        return (num_leaves * 3 + (num_leaves - 1) * 4 + 1.0) * n_estimators * 8
-
-    def __init__(self, task="binary", **config):
-        super().__init__(task, **config)
-        err_msg = (
-            "SynapseML is not installed. Please refer to [SynapseML]"
-            + "(https://github.com/microsoft/SynapseML) for installation instructions."
-        )
-        if "regression" == task:
-            try:
-                from synapse.ml.lightgbm import LightGBMRegressor
-            except ImportError:
-                raise ImportError(err_msg)
-
-            self.estimator_class = LightGBMRegressor
-            self.estimator_params = ParamList_LightGBM_Regressor
-        elif "rank" == task:
-            try:
-                from synapse.ml.lightgbm import LightGBMRanker
-            except ImportError:
-                raise ImportError(err_msg)
-
-            self.estimator_class = LightGBMRanker
-            self.estimator_params = ParamList_LightGBM_Ranker
-        else:
-            try:
-                from synapse.ml.lightgbm import LightGBMClassifier
-            except ImportError:
-                raise ImportError(err_msg)
-
-            self.estimator_class = LightGBMClassifier
-            self.estimator_params = ParamList_LightGBM_Classifier
-        self._time_per_iter = None
-        self._train_size = 0
-        self._mem_per_iter = -1
-        self.model_classes_ = None
-        self.model_n_classes_ = None
-
-    def fit(
-        self,
-        X_train,
-        y_train=None,
-        budget=None,
-        free_mem_ratio=0,
-        index_col="tmp_index_col",
-        **kwargs,
-    ):
-        start_time = time.time()
-        if self.model_n_classes_ is None and self._task not in ["regression", "rank"]:
-            self.model_n_classes_, self.model_classes_ = len_labels(y_train, return_labels=True)
-        df_train = self._preprocess(X_train, y_train, index_col=index_col)
-        # n_iter = self.params.get(self.ITER_HP, self.DEFAULT_ITER)
-        # trained = False
-        # mem0 = psutil.virtual_memory().available if psutil is not None else 1
-        _kwargs = kwargs.copy()
-        if self._task not in ["regression", "rank"] and "objective" not in _kwargs:
-            _kwargs["objective"] = "binary" if self.model_n_classes_ == 2 else "multiclass"
-        for k in list(_kwargs.keys()):
-            if k not in self.estimator_params:
-                logger.warning(f"[SparkLGBMEstimator] [Warning] Ignored unknown parameter: {k}")
-                _kwargs.pop(k)
-        # TODO: find a better estimation of early stopping
-        # if (
-        #     (not self._time_per_iter or abs(self._train_size - df_train.count()) > 4)
-        #     and budget is not None
-        #     or self._mem_per_iter < 0
-        #     and psutil is not None
-        # ) and n_iter > 1:
-        #     self.params[self.ITER_HP] = 1
-        #     self._t1 = self._fit(df_train, **_kwargs)
-        #     if budget is not None and self._t1 >= budget or n_iter == 1:
-        #         return self._t1
-        #     mem1 = psutil.virtual_memory().available if psutil is not None else 1
-        #     self._mem1 = mem0 - mem1
-        #     self.params[self.ITER_HP] = min(n_iter, 4)
-        #     self._t2 = self._fit(df_train, **_kwargs)
-        #     mem2 = psutil.virtual_memory().available if psutil is not None else 1
-        #     self._mem2 = max(mem0 - mem2, self._mem1)
-        #     self._mem_per_iter = min(self._mem1, self._mem2 / self.params[self.ITER_HP])
-        #     self._time_per_iter = (
-        #         (self._t2 - self._t1) / (self.params[self.ITER_HP] - 1)
-        #         if self._t2 > self._t1
-        #         else self._t1
-        #         if self._t1
-        #         else 0.001
-        #     )
-        #     self._train_size = df_train.count()
-        #     if (
-        #         budget is not None
-        #         and self._t1 + self._t2 >= budget
-        #         or n_iter == self.params[self.ITER_HP]
-        #     ):
-        #         # self.params[self.ITER_HP] = n_iter
-        #         return time.time() - start_time
-        #     trained = True
-        # if n_iter > 1:
-        #     max_iter = min(
-        #         n_iter,
-        #         int(
-        #             (budget - time.time() + start_time - self._t1) / self._time_per_iter
-        #             + 1
-        #         )
-        #         if budget is not None
-        #         else n_iter,
-        #     )
-        #     if trained and max_iter <= self.params[self.ITER_HP]:
-        #         return time.time() - start_time
-        #     # when not trained, train at least one iter
-        #     self.params[self.ITER_HP] = max(max_iter, 1)
-        self._fit(df_train, **_kwargs)
-        train_time = time.time() - start_time
-        return train_time
-
-    def _fit(self, df_train: sparkDataFrame, **kwargs):
-        current_time = time.time()
-        model = self.estimator_class(**self.params, **kwargs)
-        if logger.level == logging.DEBUG:
-            logger.debug(f"flaml.model - {model} fit started with params {self.params}")
-        self._model = model.fit(df_train)
-        self._model.classes_ = self.model_classes_
-        self._model.n_classes_ = self.model_n_classes_
-        if logger.level == logging.DEBUG:
-            logger.debug(f"flaml.model - {model} fit finished")
-        train_time = time.time() - current_time
-        return train_time
-
-
-class TransformersEstimator(BaseEstimator):
-    """The class for fine-tuning language models, using huggingface transformers API."""
-
-    ITER_HP = "global_max_steps"
-
-    def __init__(self, task="seq-classification", **config):
-        super().__init__(task, **config)
-        import uuid
-
-        self.trial_id = str(uuid.uuid1().hex)[:8]
-        if task not in NLG_TASKS:  # TODO: not in NLG_TASKS
-            from .nlp.huggingface.training_args import (
-                TrainingArgumentsForAuto as TrainingArguments,
-            )
-        else:
-            from .nlp.huggingface.training_args import (
-                Seq2SeqTrainingArgumentsForAuto as TrainingArguments,
-            )
-        self._TrainingArguments = TrainingArguments
-
-    @classmethod
-    def search_space(cls, data_size, task, **params):
-        search_space_dict = {
-            "learning_rate": {
-                "domain": tune.loguniform(1e-6, 1e-4),
-                "init_value": 1e-5,
-            },
-            "num_train_epochs": {
-                "domain": tune.choice([1, 2, 3, 4, 5]),
-                "init_value": 3,  # to be consistent with roberta
-                "low_cost_init_value": 1,
-            },
-            "per_device_train_batch_size": {
-                "domain": tune.choice([4, 8, 16, 32, 64]),
-                "init_value": 32,
-                "low_cost_init_value": 64,
-            },
-            "seed": {
-                "domain": tune.choice(range(1, 40)),
-                "init_value": 20,
-            },
-            "global_max_steps": {
-                "domain": sys.maxsize,
-                "init_value": sys.maxsize,
-            },
-        }
-
-        return search_space_dict
-
-    @property
-    def fp16(self):
-        return self._kwargs.get("gpu_per_trial") and self._training_args.fp16
-
-    @property
-    def no_cuda(self):
-        return not self._kwargs.get("gpu_per_trial")
-
-    def _set_training_args(self, **kwargs):
-        from .nlp.utils import date_str, Counter
-
-        for key, val in kwargs.items():
-            assert key not in self.params, (
-                "Since {} is in the search space, it cannot exist in 'custom_fit_kwargs' at the same time."
-                "If you need to fix the value of {} to {}, the only way is to add a single-value domain in the search "
-                "space by adding:\n '{}': {{ 'domain': {} }} to 'custom_hp'. For example:"
-                'automl_settings["custom_hp"] = {{ "transformer": {{ "model_path": {{ "domain" : '
-                '"google/electra-small-discriminator" }} }} }}'.format(key, key, val, key, val)
-            )
-
-        """
-            If use has specified any custom args for TrainingArguments, update these arguments
-        """
-        self._training_args = self._TrainingArguments(**kwargs)
-
-        """
-            Update the attributes in TrainingArguments with self.params values
-        """
-        for key, val in self.params.items():
-            if hasattr(self._training_args, key):
-                setattr(self._training_args, key, val)
-
-        """
-            Update the attributes in TrainingArguments that depends on the values of self.params
-        """
-        local_dir = os.path.join(self._training_args.output_dir, "train_{}".format(date_str()))
-        if self._use_ray is True:
-            import ray
-
-            self._training_args.output_dir = ray.tune.get_trial_dir()
-        else:
-            self._training_args.output_dir = Counter.get_trial_fold_name(local_dir, self.params, self.trial_id)
-
-        self._training_args.fp16 = self.fp16
-        self._training_args.no_cuda = self.no_cuda
-
-        if self._task == TOKENCLASSIFICATION and self._training_args.max_seq_length is not None:
-            logger.warning(
-                "For token classification task, FLAML currently does not support customizing the max_seq_length, max_seq_length will be reset to None."
-            )
-            setattr(self._training_args, "max_seq_length", None)
-
-    def _tokenize_text(self, X, y=None, **kwargs):
-        from .nlp.huggingface.utils import tokenize_text
-        from .nlp.utils import is_a_list_of_str
-
-        is_str = str(X.dtypes[0]) in ("string", "str")
-        is_list_of_str = is_a_list_of_str(X[list(X.keys())[0]].to_list()[0])
-
-        if is_str or is_list_of_str:
-            return tokenize_text(
-                X=X,
-                Y=y,
-                task=self._task,
-                hf_args=self._training_args,
-                tokenizer=self.tokenizer,
-            )
-        else:
-            return X, y
-
-    def _model_init(self):
-        from .nlp.huggingface.utils import load_model
-
-        this_model = load_model(
-            checkpoint_path=self._training_args.model_path,
-            task=self._task,
-            num_labels=self.num_labels,
-        )
-        return this_model
-
-    def _preprocess_data(self, X, y):
-        from datasets import Dataset
-
-        processed_X, processed_y_df = self._tokenize_text(X=X, y=y, **self._kwargs)
-        # convert y from pd.DataFrame back to pd.Series
-        processed_y = processed_y_df.iloc[:, 0]
-
-        processed_dataset = Dataset.from_pandas(processed_X.join(processed_y_df))
-
-        return processed_dataset, processed_X, processed_y
-
-    @property
-    def num_labels(self):
-        if self._task == SEQREGRESSION:
-            return 1
-        elif self._task == SEQCLASSIFICATION:
-            return len(set(self._y_train))
-        elif self._task == TOKENCLASSIFICATION:
-            return len(self._training_args.label_list)
-        else:
-            return None
-
-    @property
-    def tokenizer(self):
-        from transformers import AutoTokenizer
-
-        if self._task == SUMMARIZATION:
-            return AutoTokenizer.from_pretrained(
-                pretrained_model_name_or_path=self._training_args.model_path,
-                cache_dir=None,
-                use_fast=True,
-                revision="main",
-                use_auth_token=None,
-            )
-        else:
-            return AutoTokenizer.from_pretrained(
-                self._training_args.model_path,
-                use_fast=True,
-                add_prefix_space=self._add_prefix_space,
-            )
-
-    @property
-    def data_collator(self):
-        from flaml.automl.task.task import Task
-        from flaml.automl.nlp.huggingface.data_collator import (
-            task_to_datacollator_class,
-        )
-
-        data_collator_class = task_to_datacollator_class.get(
-            self._task.name if isinstance(self._task, Task) else self._task
-        )
-
-        if data_collator_class:
-            kwargs = {
-                "model": self._model_init(),
-                # need to set model, or there's ValueError: Expected input batch_size (..) to match target batch_size (..)
-                "label_pad_token_id": -100,  # pad with token id -100
-                "pad_to_multiple_of": 8,
-                # pad to multiple of 8 because quote Transformers: "This is especially useful to enable the use of Tensor Cores on NVIDIA hardware with compute capability >= 7.5 (Volta)"
-                "tokenizer": self.tokenizer,
-            }
-
-            for key in list(kwargs.keys()):
-                if key not in data_collator_class.__dict__.keys() and key != "tokenizer":
-                    del kwargs[key]
-            return data_collator_class(**kwargs)
-        else:
-            return None
-
-    def fit(
-        self,
-        X_train: DataFrame,
-        y_train: Series,
-        budget=None,
-        free_mem_ratio=0,
-        X_val=None,
-        y_val=None,
-        gpu_per_trial=None,
-        metric=None,
-        **kwargs,
-    ):
-        import transformers
-
-        transformers.logging.set_verbosity_error()
-
-        from transformers import TrainerCallback
-        from transformers.trainer_utils import set_seed
-        from .nlp.huggingface.trainer import TrainerForAuto
-
-        try:
-            from ray.tune import is_session_enabled
-
-            self._use_ray = is_session_enabled()
-        except ImportError:
-            self._use_ray = False
-
-        this_params = self.params
-        self._kwargs = kwargs
-
-        self._X_train, self._y_train = X_train, y_train
-        self._set_training_args(**kwargs)
-        self._add_prefix_space = (
-            "roberta" in self._training_args.model_path
-        )  # If using roberta model, must set add_prefix_space to True to avoid the assertion error at
-        # https://github.com/huggingface/transformers/blob/main/src/transformers/models/roberta/tokenization_roberta_fast.py#L249
-
-        train_dataset, self._X_train, self._y_train = self._preprocess_data(X_train, y_train)
-        if X_val is not None:
-            eval_dataset, self._X_val, self._y_val = self._preprocess_data(X_val, y_val)
-        else:
-            eval_dataset, self._X_val, self._y_val = None, None, None
-
-        set_seed(self.params.get("seed", self._training_args.seed))
-        self._metric = metric
-
-        class EarlyStoppingCallbackForAuto(TrainerCallback):
-            def on_train_begin(self, args, state, control, **callback_kwargs):
-                self.train_begin_time = time.time()
-
-            def on_step_begin(self, args, state, control, **callback_kwargs):
-                self.step_begin_time = time.time()
-
-            def on_step_end(self, args, state, control, **callback_kwargs):
-                if state.global_step == 1:
-                    self.time_per_iter = time.time() - self.step_begin_time
-                if (
-                    budget
-                    and (time.time() + self.time_per_iter > self.train_begin_time + budget)
-                    or state.global_step >= this_params[TransformersEstimator.ITER_HP]
-                ):
-                    control.should_training_stop = True
-                    control.should_save = True
-                    control.should_evaluate = True
-                return control
-
-            def on_epoch_end(self, args, state, control, **callback_kwargs):
-                if control.should_training_stop or state.epoch + 1 >= args.num_train_epochs:
-                    control.should_save = True
-                    control.should_evaluate = True
-
-        self._trainer = TrainerForAuto(
-            args=self._training_args,
-            model_init=self._model_init,
-            train_dataset=train_dataset,
-            eval_dataset=eval_dataset,
-            tokenizer=self.tokenizer,
-            data_collator=self.data_collator,
-            compute_metrics=self._compute_metrics_by_dataset_name,
-            callbacks=[EarlyStoppingCallbackForAuto],
-        )
-
-        if self._task in NLG_TASKS:
-            setattr(self._trainer, "_is_seq2seq", True)
-
-        """
-            When not using ray for tuning, set the limit of CUDA_VISIBLE_DEVICES to math.ceil(gpu_per_trial),
-            so each estimator does not see all the GPUs
-        """
-        if gpu_per_trial is not None:
-            tmp_cuda_visible_devices = os.environ.get("CUDA_VISIBLE_DEVICES", "")
-            self._trainer.args._n_gpu = gpu_per_trial
-
-            # if gpu_per_trial == 0:
-            #     os.environ["CUDA_VISIBLE_DEVICES"] = ""
-            if tmp_cuda_visible_devices.count(",") != math.ceil(gpu_per_trial) - 1:
-                os.environ["CUDA_VISIBLE_DEVICES"] = ",".join([str(x) for x in range(math.ceil(gpu_per_trial))])
-
-        import time
-
-        start_time = time.time()
-        self._trainer.train()
-
-        if gpu_per_trial is not None:
-            os.environ["CUDA_VISIBLE_DEVICES"] = tmp_cuda_visible_devices
-
-        self.params[self.ITER_HP] = self._trainer.state.global_step
-
-        self._checkpoint_path = self._select_checkpoint(self._trainer)
-        self._ckpt_remains = list(self._trainer.ckpt_to_metric.keys())
-
-        if hasattr(self._trainer, "intermediate_results"):
-            self.intermediate_results = [
-                x[1] for x in sorted(self._trainer.intermediate_results.items(), key=lambda x: x[0])
-            ]
-        self._trainer = None
-
-        return time.time() - start_time
-
-    def _delete_one_ckpt(self, ckpt_location):
-        if self._use_ray is False:
-            if os.path.exists(ckpt_location):
-                shutil.rmtree(ckpt_location)
-
-    def cleanup(self):
-        super().cleanup()
-        if hasattr(self, "_ckpt_remains"):
-            for each_ckpt in self._ckpt_remains:
-                self._delete_one_ckpt(each_ckpt)
-
-    def _select_checkpoint(self, trainer):
-        from transformers.trainer_utils import PREFIX_CHECKPOINT_DIR
-
-        if trainer.ckpt_to_metric:
-            best_ckpt, _ = min(trainer.ckpt_to_metric.items(), key=lambda x: x[1]["eval_automl_metric"])
-            best_ckpt_global_step = trainer.ckpt_to_global_step[best_ckpt]
-            for each_ckpt in list(trainer.ckpt_to_metric):
-                if each_ckpt != best_ckpt:
-                    del trainer.ckpt_to_metric[each_ckpt]
-                    del trainer.ckpt_to_global_step[each_ckpt]
-                    self._delete_one_ckpt(each_ckpt)
-        else:
-            best_ckpt_global_step = trainer.state.global_step
-            best_ckpt = os.path.join(
-                trainer.args.output_dir,
-                f"{PREFIX_CHECKPOINT_DIR}-{best_ckpt_global_step}",
-            )
-        self.params[self.ITER_HP] = best_ckpt_global_step
-        logger.debug(trainer.state.global_step)
-        logger.debug(trainer.ckpt_to_global_step)
-        return best_ckpt
-
-    def _compute_metrics_by_dataset_name(self, eval_pred):
-        # TODO: call self._metric(eval_pred, self)
-        if isinstance(self._metric, str):
-            from .ml import metric_loss_score
-            from .nlp.huggingface.utils import postprocess_prediction_and_true
-
-            predictions, y_true = eval_pred
-            # postprocess the matrix prediction and ground truth into user readable format, e.g., for summarization, decode into text
-            processed_predictions, processed_y_true = postprocess_prediction_and_true(
-                task=self._task,
-                y_pred=predictions,
-                tokenizer=self.tokenizer,
-                hf_args=self._training_args,
-                y_true=y_true,
-            )
-            metric_dict = {
-                "automl_metric": metric_loss_score(
-                    metric_name=self._metric,
-                    y_processed_predict=processed_predictions,
-                    y_processed_true=processed_y_true,
-                    labels=self._training_args.label_list,
-                )
-            }
-        else:
-            # TODO: debug to see how custom metric can take both tokenized (here) and untokenized input (ml.py)
-            loss, metric_dict = self._metric(
-                X_test=self._X_val,
-                y_test=self._y_val,
-                estimator=self,
-                labels=None,
-                X_train=self._X_train,
-                y_train=self._y_train,
-            )
-            metric_dict["automl_metric"] = loss
-
-        return metric_dict
-
-    def _init_model_for_predict(self):
-        from .nlp.huggingface.trainer import TrainerForAuto
-
-        """
-            Need to reinit training_args because of a bug in deepspeed: if not reinit, the deepspeed config will be inconsistent
-            with HF config https://github.com/huggingface/transformers/blob/main/src/transformers/training_args.py#L947
-        """
-        training_args = self._TrainingArguments(local_rank=-1, model_path=self._checkpoint_path, fp16=self.fp16)
-        for key, val in self._training_args.__dict__.items():
-            if key not in ("local_rank", "model_path", "fp16"):
-                setattr(training_args, key, val)
-        self._training_args = training_args
-
-        new_trainer = TrainerForAuto(
-            model=self._model_init(),
-            args=self._training_args,
-            data_collator=self.data_collator,
-            compute_metrics=self._compute_metrics_by_dataset_name,
-        )
-        if self._task in NLG_TASKS:
-            setattr(new_trainer, "_is_seq2seq", True)
-        return new_trainer
-
-    def predict_proba(self, X, **pred_kwargs):
-        from datasets import Dataset
-
-        if pred_kwargs:
-            for key, val in pred_kwargs.items():
-                setattr(self._training_args, key, val)
-
-<<<<<<< HEAD
-        assert (
-            self._task.is_classification()
-        ), "predict_proba() only for classification tasks."
-=======
-        assert self._task in CLASSIFICATION, "predict_proba() only for classification tasks."
->>>>>>> c780d790
-
-        X_test, _ = self._tokenize_text(X, **self._kwargs)
-        test_dataset = Dataset.from_pandas(X_test)
-
-        new_trainer = self._init_model_for_predict()
-        try:
-            predictions = new_trainer.predict(test_dataset).predictions
-        except ZeroDivisionError:
-            logger.warning("Zero division error appeared in HuggingFace Transformers.")
-            predictions = np.array([-0.05] * len(test_dataset))
-        else:
-            return predictions
-
-    def score(self, X_val: DataFrame, y_val: Series, **kwargs):
-        import transformers
-
-        transformers.logging.set_verbosity_error()
-
-        self._metric = kwargs["metric"]
-
-        eval_dataset, X_val, y_val = self._preprocess_data(X_val, y_val)
-
-        new_trainer = self._init_model_for_predict()
-        return new_trainer.evaluate(eval_dataset)
-
-    def predict(self, X, **pred_kwargs):
-        import transformers
-        from datasets import Dataset
-        from .nlp.huggingface.utils import postprocess_prediction_and_true
-
-        transformers.logging.set_verbosity_error()
-
-        if pred_kwargs:
-            for key, val in pred_kwargs.items():
-                setattr(self._training_args, key, val)
-
-        X_test, _ = self._tokenize_text(X, **self._kwargs)
-        test_dataset = Dataset.from_pandas(X_test)
-
-        new_trainer = self._init_model_for_predict()
-
-        kwargs = {} if self._task not in NLG_TASKS else {"metric_key_prefix": "predict"}
-        try:
-            predictions = new_trainer.predict(test_dataset, **kwargs)
-        except ZeroDivisionError:
-            logger.warning("Zero division error appeared in HuggingFace Transformers.")
-            predictions = np.array([0] * len(test_dataset))
-
-        post_y_pred, _ = postprocess_prediction_and_true(
-            task=self._task,
-            y_pred=predictions.predictions,
-            tokenizer=self.tokenizer,
-            hf_args=self._training_args,
-            X=X,
-        )
-        return post_y_pred
-
-    def config2params(self, config: dict) -> dict:
-        params = super().config2params(config)
-        params[TransformersEstimator.ITER_HP] = params.get(TransformersEstimator.ITER_HP, sys.maxsize)
-        return params
-
-
-class TransformersEstimatorModelSelection(TransformersEstimator):
-    def __init__(self, task="seq-classification", **config):
-        super().__init__(task, **config)
-
-    @classmethod
-    def search_space(cls, data_size, task, **params):
-        search_space_dict = TransformersEstimator.search_space(data_size, task, **params)
-
-        """
-            For model selection, use the same search space regardless of memory constraint
-            If OOM, user should change the search space themselves
-        """
-
-        search_space_dict["model_path"] = {
-            "domain": tune.choice(
-                [
-                    "google/electra-base-discriminator",
-                    "bert-base-uncased",
-                    "roberta-base",
-                    "facebook/muppet-roberta-base",
-                    "google/electra-small-discriminator",
-                ]
-            ),
-            "init_value": "facebook/muppet-roberta-base",
-        }
-        return search_space_dict
-
-
-class SKLearnEstimator(BaseEstimator):
-    """
-    The base class for tuning scikit-learn estimators.
-
-    Subclasses can modify the function signature of ``__init__`` to
-    ignore the values in ``config`` that are not relevant to the constructor
-    of their underlying estimator. For example, some regressors in ``scikit-learn``
-    don't accept the ``n_jobs`` parameter contained in ``config``. For these,
-    one can add ``n_jobs=None,`` before ``**config`` to make sure ``config`` doesn't
-    contain an ``n_jobs`` key.
-    """
-
-    def __init__(self, task="binary", **config):
-        super().__init__(task, **config)
-
-    def _preprocess(self, X):
-        if isinstance(X, DataFrame):
-            cat_columns = X.select_dtypes(include=["category"]).columns
-            if not cat_columns.empty:
-                X = X.copy()
-                X[cat_columns] = X[cat_columns].apply(lambda x: x.cat.codes)
-        elif isinstance(X, np.ndarray) and X.dtype.kind not in "buif":
-            # numpy array is not of numeric dtype
-            X = DataFrame(X)
-            for col in X.columns:
-                if isinstance(X[col][0], str):
-                    X[col] = X[col].astype("category").cat.codes
-            X = X.to_numpy()
-        return X
-
-
-class LGBMEstimator(BaseEstimator):
-    """The class for tuning LGBM, using sklearn API."""
-
-    ITER_HP = "n_estimators"
-    HAS_CALLBACK = True
-    DEFAULT_ITER = 100
-
-    @classmethod
-    def search_space(cls, data_size, **params):
-        upper = max(5, min(32768, int(data_size[0])))  # upper must be larger than lower
-        return {
-            "n_estimators": {
-                "domain": tune.lograndint(lower=4, upper=upper),
-                "init_value": 4,
-                "low_cost_init_value": 4,
-            },
-            "num_leaves": {
-                "domain": tune.lograndint(lower=4, upper=upper),
-                "init_value": 4,
-                "low_cost_init_value": 4,
-            },
-            "min_child_samples": {
-                "domain": tune.lograndint(lower=2, upper=2**7 + 1),
-                "init_value": 20,
-            },
-            "learning_rate": {
-                "domain": tune.loguniform(lower=1 / 1024, upper=1.0),
-                "init_value": 0.1,
-            },
-            "log_max_bin": {  # log transformed with base 2
-                "domain": tune.lograndint(lower=3, upper=11),
-                "init_value": 8,
-            },
-            "colsample_bytree": {
-                "domain": tune.uniform(lower=0.01, upper=1.0),
-                "init_value": 1.0,
-            },
-            "reg_alpha": {
-                "domain": tune.loguniform(lower=1 / 1024, upper=1024),
-                "init_value": 1 / 1024,
-            },
-            "reg_lambda": {
-                "domain": tune.loguniform(lower=1 / 1024, upper=1024),
-                "init_value": 1.0,
-            },
-        }
-
-    def config2params(self, config: dict) -> dict:
-        params = super().config2params(config)
-        if "log_max_bin" in params:
-            params["max_bin"] = (1 << params.pop("log_max_bin")) - 1
-        return params
-
-    @classmethod
-    def size(cls, config):
-        num_leaves = int(
-            round(config.get("num_leaves") or config.get("max_leaves") or 1 << config.get("max_depth", 16))
-        )
-        n_estimators = int(round(config["n_estimators"]))
-        return (num_leaves * 3 + (num_leaves - 1) * 4 + 1.0) * n_estimators * 8
-
-    def __init__(self, task="binary", **config):
-        super().__init__(task, **config)
-        if "verbose" not in self.params:
-            self.params["verbose"] = -1
-
-        if self._task.is_classification():
-            from lightgbm import LGBMClassifier
-
-            self.estimator_class = LGBMClassifier
-
-        elif task == "rank":
-            from lightgbm import LGBMRanker
-
-            self.estimator_class = LGBMRanker
-        else:
-            from lightgbm import LGBMRegressor
-
-            self.estimator_class = LGBMRegressor
-
-        self._time_per_iter = None
-        self._train_size = 0
-        self._mem_per_iter = -1
-        self.HAS_CALLBACK = self.HAS_CALLBACK and self._callbacks(0, 0, 0) is not None
-
-    def _preprocess(self, X):
-        if not isinstance(X, DataFrame) and issparse(X) and np.issubdtype(X.dtype, np.integer):
-            X = X.astype(float)
-        elif isinstance(X, np.ndarray) and X.dtype.kind not in "buif":
-            # numpy array is not of numeric dtype
-            X = DataFrame(X)
-            for col in X.columns:
-                if isinstance(X[col][0], str):
-                    X[col] = X[col].astype("category").cat.codes
-            X = X.to_numpy()
-        return X
-
-    def fit(self, X_train, y_train, budget=None, free_mem_ratio=0, **kwargs):
-        start_time = time.time()
-        deadline = start_time + budget if budget else np.inf
-        n_iter = self.params.get(self.ITER_HP, self.DEFAULT_ITER)
-        trained = False
-        if not self.HAS_CALLBACK:
-            mem0 = psutil.virtual_memory().available if psutil is not None else 1
-            if (
-                (not self._time_per_iter or abs(self._train_size - X_train.shape[0]) > 4)
-                and budget is not None
-                or self._mem_per_iter < 0
-                and psutil is not None
-            ) and n_iter > 1:
-                self.params[self.ITER_HP] = 1
-                self._t1 = self._fit(X_train, y_train, **kwargs)
-                if budget is not None and self._t1 >= budget or n_iter == 1:
-                    return self._t1
-                mem1 = psutil.virtual_memory().available if psutil is not None else 1
-                self._mem1 = mem0 - mem1
-                self.params[self.ITER_HP] = min(n_iter, 4)
-                self._t2 = self._fit(X_train, y_train, **kwargs)
-                mem2 = psutil.virtual_memory().available if psutil is not None else 1
-                self._mem2 = max(mem0 - mem2, self._mem1)
-                # if self._mem1 <= 0:
-                #     self._mem_per_iter = self._mem2 / (self.params[self.ITER_HP] + 1)
-                # elif self._mem2 <= 0:
-                #     self._mem_per_iter = self._mem1
-                # else:
-                self._mem_per_iter = min(self._mem1, self._mem2 / self.params[self.ITER_HP])
-                # if self._mem_per_iter <= 1 and psutil is not None:
-                #     n_iter = self.params[self.ITER_HP]
-                self._time_per_iter = (
-                    (self._t2 - self._t1) / (self.params[self.ITER_HP] - 1)
-                    if self._t2 > self._t1
-                    else self._t1
-                    if self._t1
-                    else 0.001
-                )
-                self._train_size = X_train.shape[0]
-                if budget is not None and self._t1 + self._t2 >= budget or n_iter == self.params[self.ITER_HP]:
-                    # self.params[self.ITER_HP] = n_iter
-                    return time.time() - start_time
-                trained = True
-            # logger.debug(mem0)
-            # logger.debug(self._mem_per_iter)
-            if n_iter > 1:
-                max_iter = min(
-                    n_iter,
-                    int((budget - time.time() + start_time - self._t1) / self._time_per_iter + 1)
-                    if budget is not None
-                    else n_iter,
-                    int((1 - free_mem_ratio) * mem0 / self._mem_per_iter)
-                    if psutil is not None and self._mem_per_iter > 0
-                    else n_iter,
-                )
-                if trained and max_iter <= self.params[self.ITER_HP]:
-                    return time.time() - start_time
-                # when not trained, train at least one iter
-                self.params[self.ITER_HP] = max(max_iter, 1)
-        if self.HAS_CALLBACK:
-            kwargs_callbacks = kwargs.get("callbacks")
-            if kwargs_callbacks:
-                callbacks = kwargs_callbacks + self._callbacks(start_time, deadline, free_mem_ratio)
-                kwargs.pop("callbacks")
-            else:
-                callbacks = self._callbacks(start_time, deadline, free_mem_ratio)
-            if isinstance(self, XGBoostSklearnEstimator):
-                from xgboost import __version__
-
-                if __version__ >= "1.6.0":
-                    # since xgboost>=1.6.0, callbacks can't be passed in fit()
-                    self.params["callbacks"] = callbacks
-                    callbacks = None
-            self._fit(
-                X_train,
-                y_train,
-                callbacks=callbacks,
-                **kwargs,
-            )
-            if callbacks is None:
-                # for xgboost>=1.6.0, pop callbacks to enable pickle
-                callbacks = self.params.pop("callbacks")
-                self._model.set_params(callbacks=callbacks[:-1])
-            best_iteration = (
-                self._model.get_booster().best_iteration
-                if isinstance(self, XGBoostSklearnEstimator)
-                else self._model.best_iteration_
-            )
-            if best_iteration is not None:
-                self._model.set_params(n_estimators=best_iteration + 1)
-        else:
-            self._fit(X_train, y_train, **kwargs)
-        train_time = time.time() - start_time
-        return train_time
-
-    def _callbacks(self, start_time, deadline, free_mem_ratio) -> List[Callable]:
-        return [partial(self._callback, start_time, deadline, free_mem_ratio)]
-
-    def _callback(self, start_time, deadline, free_mem_ratio, env) -> None:
-        from lightgbm.callback import EarlyStopException
-
-        now = time.time()
-        if env.iteration == 0:
-            self._time_per_iter = now - start_time
-        if now + self._time_per_iter > deadline:
-            raise EarlyStopException(env.iteration, env.evaluation_result_list)
-        if psutil is not None:
-            mem = psutil.virtual_memory()
-            if mem.available / mem.total < free_mem_ratio:
-                raise EarlyStopException(env.iteration, env.evaluation_result_list)
-
-
-class XGBoostEstimator(SKLearnEstimator):
-    """The class for tuning XGBoost regressor, not using sklearn API."""
-
-    DEFAULT_ITER = 10
-
-    @classmethod
-    def search_space(cls, data_size, **params):
-        upper = max(5, min(32768, int(data_size[0])))  # upper must be larger than lower
-        return {
-            "n_estimators": {
-                "domain": tune.lograndint(lower=4, upper=upper),
-                "init_value": 4,
-                "low_cost_init_value": 4,
-            },
-            "max_leaves": {
-                "domain": tune.lograndint(lower=4, upper=upper),
-                "init_value": 4,
-                "low_cost_init_value": 4,
-            },
-            "max_depth": {
-                "domain": tune.choice([0, 6, 12]),
-                "init_value": 0,
-            },
-            "min_child_weight": {
-                "domain": tune.loguniform(lower=0.001, upper=128),
-                "init_value": 1.0,
-            },
-            "learning_rate": {
-                "domain": tune.loguniform(lower=1 / 1024, upper=1.0),
-                "init_value": 0.1,
-            },
-            "subsample": {
-                "domain": tune.uniform(lower=0.1, upper=1.0),
-                "init_value": 1.0,
-            },
-            "colsample_bylevel": {
-                "domain": tune.uniform(lower=0.01, upper=1.0),
-                "init_value": 1.0,
-            },
-            "colsample_bytree": {
-                "domain": tune.uniform(lower=0.01, upper=1.0),
-                "init_value": 1.0,
-            },
-            "reg_alpha": {
-                "domain": tune.loguniform(lower=1 / 1024, upper=1024),
-                "init_value": 1 / 1024,
-            },
-            "reg_lambda": {
-                "domain": tune.loguniform(lower=1 / 1024, upper=1024),
-                "init_value": 1.0,
-            },
-        }
-
-    @classmethod
-    def size(cls, config):
-        return LGBMEstimator.size(config)
-
-    @classmethod
-    def cost_relative2lgbm(cls):
-        return 1.6
-
-    def config2params(self, config: dict) -> dict:
-        params = super().config2params(config)
-        max_depth = params["max_depth"] = params.get("max_depth", 0)
-        if max_depth == 0:
-            params["grow_policy"] = params.get("grow_policy", "lossguide")
-            params["tree_method"] = params.get("tree_method", "hist")
-        # params["booster"] = params.get("booster", "gbtree")
-        params["use_label_encoder"] = params.get("use_label_encoder", False)
-        if "n_jobs" in config:
-            params["nthread"] = params.pop("n_jobs")
-        return params
-
-    def __init__(
-        self,
-        task="regression",
-        **config,
-    ):
-        super().__init__(task, **config)
-        self.params["verbosity"] = 0
-
-    def fit(self, X_train, y_train, budget=None, free_mem_ratio=0, **kwargs):
-        import xgboost as xgb
-
-        start_time = time.time()
-        deadline = start_time + budget if budget else np.inf
-        if issparse(X_train):
-            if xgb.__version__ < "1.6.0":
-                # "auto" fails for sparse input since xgboost 1.6.0
-                self.params["tree_method"] = "auto"
-        else:
-            X_train = self._preprocess(X_train)
-        if "sample_weight" in kwargs:
-            dtrain = xgb.DMatrix(X_train, label=y_train, weight=kwargs["sample_weight"])
-        else:
-            dtrain = xgb.DMatrix(X_train, label=y_train)
-
-        objective = self.params.get("objective")
-        if isinstance(objective, str):
-            obj = None
-        else:
-            obj = objective
-            if "objective" in self.params:
-                del self.params["objective"]
-        _n_estimators = self.params.pop("n_estimators")
-        callbacks = XGBoostEstimator._callbacks(start_time, deadline, free_mem_ratio)
-        if callbacks:
-            self._model = xgb.train(
-                self.params,
-                dtrain,
-                _n_estimators,
-                obj=obj,
-                callbacks=callbacks,
-            )
-            self.params["n_estimators"] = self._model.best_iteration + 1
-        else:
-            self._model = xgb.train(self.params, dtrain, _n_estimators, obj=obj)
-            self.params["n_estimators"] = _n_estimators
-        self.params["objective"] = objective
-        del dtrain
-        train_time = time.time() - start_time
-        return train_time
-
-    def predict(self, X, **kwargs):
-        import xgboost as xgb
-
-        if not issparse(X):
-            X = self._preprocess(X)
-        dtest = xgb.DMatrix(X)
-        return super().predict(dtest, **kwargs)
-
-    @classmethod
-    def _callbacks(cls, start_time, deadline, free_mem_ratio):
-        try:
-            from xgboost.callback import TrainingCallback
-        except ImportError:  # for xgboost<1.3
-            return None
-
-        class ResourceLimit(TrainingCallback):
-            def after_iteration(self, model, epoch, evals_log) -> bool:
-                now = time.time()
-                if epoch == 0:
-                    self._time_per_iter = now - start_time
-                if now + self._time_per_iter > deadline:
-                    return True
-                if psutil is not None:
-                    mem = psutil.virtual_memory()
-                    if mem.available / mem.total < free_mem_ratio:
-                        return True
-                return False
-
-        return [ResourceLimit()]
-
-
-class XGBoostSklearnEstimator(SKLearnEstimator, LGBMEstimator):
-    """The class for tuning XGBoost with unlimited depth, using sklearn API."""
-
-    DEFAULT_ITER = 10
-
-    @classmethod
-    def search_space(cls, data_size, **params):
-        space = XGBoostEstimator.search_space(data_size)
-        space.pop("max_depth")
-        return space
-
-    @classmethod
-    def cost_relative2lgbm(cls):
-        return XGBoostEstimator.cost_relative2lgbm()
-
-    def config2params(self, config: dict) -> dict:
-        params = super().config2params(config)
-        max_depth = params["max_depth"] = params.get("max_depth", 0)
-        if max_depth == 0:
-            params["grow_policy"] = params.get("grow_policy", "lossguide")
-            params["tree_method"] = params.get("tree_method", "hist")
-        params["use_label_encoder"] = params.get("use_label_encoder", False)
-        return params
-
-    def __init__(
-        self,
-        task="binary",
-        **config,
-    ):
-        super().__init__(task, **config)
-        del self.params["verbose"]
-        self.params["verbosity"] = 0
-        import xgboost as xgb
-
-        if "rank" == task:
-            self.estimator_class = xgb.XGBRanker
-        elif self._task.is_classification():
-            self.estimator_class = xgb.XGBClassifier
-        else:
-            self.estimator_class = xgb.XGBRegressor
-
-        self._xgb_version = xgb.__version__
-
-    def fit(self, X_train, y_train, budget=None, free_mem_ratio=0, **kwargs):
-        if issparse(X_train) and self._xgb_version < "1.6.0":
-            # "auto" fails for sparse input since xgboost 1.6.0
-            self.params["tree_method"] = "auto"
-        if kwargs.get("gpu_per_trial"):
-            self.params["tree_method"] = "gpu_hist"
-            kwargs.pop("gpu_per_trial")
-        return super().fit(X_train, y_train, budget, free_mem_ratio, **kwargs)
-
-    def _callbacks(self, start_time, deadline, free_mem_ratio) -> List[Callable]:
-        return XGBoostEstimator._callbacks(start_time, deadline, free_mem_ratio)
-
-
-class XGBoostLimitDepthEstimator(XGBoostSklearnEstimator):
-    """The class for tuning XGBoost with limited depth, using sklearn API."""
-
-    @classmethod
-    def search_space(cls, data_size, **params):
-        space = XGBoostEstimator.search_space(data_size)
-        space.pop("max_leaves")
-        upper = max(6, int(np.log2(data_size[0])))
-        space["max_depth"] = {
-            "domain": tune.randint(lower=1, upper=min(upper, 16)),
-            "init_value": 6,
-            "low_cost_init_value": 1,
-        }
-        space["learning_rate"]["init_value"] = 0.3
-        space["n_estimators"]["init_value"] = 10
-        return space
-
-    @classmethod
-    def cost_relative2lgbm(cls):
-        return 64
-
-
-class RandomForestEstimator(SKLearnEstimator, LGBMEstimator):
-    """The class for tuning Random Forest."""
-
-    HAS_CALLBACK = False
-    nrows = 101
-
-    @classmethod
-    def search_space(cls, data_size, task, **params):
-        RandomForestEstimator.nrows = int(data_size[0])
-        upper = min(2048, RandomForestEstimator.nrows)
-        init = 1 / np.sqrt(data_size[1]) if task.is_classification() else 1
-        lower = min(0.1, init)
-        space = {
-            "n_estimators": {
-                "domain": tune.lograndint(lower=4, upper=max(5, upper)),
-                "init_value": 4,
-                "low_cost_init_value": 4,
-            },
-            "max_features": {
-                "domain": tune.loguniform(lower=lower, upper=1.0),
-                "init_value": init,
-            },
-            "max_leaves": {
-                "domain": tune.lograndint(
-                    lower=4,
-                    upper=max(5, min(32768, RandomForestEstimator.nrows >> 1)),  #
-                ),
-                "init_value": 4,
-                "low_cost_init_value": 4,
-            },
-        }
-        if task.is_classification():
-            space["criterion"] = {
-                "domain": tune.choice(["gini", "entropy"]),
-                # "init_value": "gini",
-            }
-        return space
-
-    @classmethod
-    def cost_relative2lgbm(cls):
-        return 2
-
-    def config2params(self, config: dict) -> dict:
-        params = super().config2params(config)
-        if "max_leaves" in params:
-<<<<<<< HEAD
-            params["max_leaf_nodes"] = params.get(
-                "max_leaf_nodes", params.pop("max_leaves")
-            )
-        if not self._task.is_classification() and "criterion" in config:
-=======
-            params["max_leaf_nodes"] = params.get("max_leaf_nodes", params.pop("max_leaves"))
-        if self._task not in CLASSIFICATION and "criterion" in config:
->>>>>>> c780d790
-            params.pop("criterion")
-        if "random_state" not in params:
-            params["random_state"] = 12032022
-        return params
-
-    def __init__(
-        self,
-        task: Task,
-        **params,
-    ):
-        super().__init__(task, **params)
-        self.params["verbose"] = 0
-
-        if self._task.is_classification():
-            self.estimator_class = RandomForestClassifier
-        else:
-            self.estimator_class = RandomForestRegressor
-
-
-class ExtraTreesEstimator(RandomForestEstimator):
-    """The class for tuning Extra Trees."""
-
-    @classmethod
-    def cost_relative2lgbm(cls):
-        return 1.9
-
-    def __init__(self, task="binary", **params):
-        if isinstance(task, str):
-            from flaml.automl.task.factory import task_factory
-
-            task = task_factory(task)
-        super().__init__(task, **params)
-        if task.is_regression():
-            self.estimator_class = ExtraTreesRegressor
-        else:
-            self.estimator_class = ExtraTreesClassifier
-
-
-class LRL1Classifier(SKLearnEstimator):
-    """The class for tuning Logistic Regression with L1 regularization."""
-
-    @classmethod
-    def search_space(cls, **params):
-        return {
-            "C": {
-                "domain": tune.loguniform(lower=0.03125, upper=32768.0),
-                "init_value": 1.0,
-            },
-        }
-
-    @classmethod
-    def cost_relative2lgbm(cls):
-        return 160
-
-    def config2params(self, config: dict) -> dict:
-        params = super().config2params(config)
-        params["tol"] = params.get("tol", 0.0001)
-        params["solver"] = params.get("solver", "saga")
-        params["penalty"] = params.get("penalty", "l1")
-        return params
-
-    def __init__(self, task="binary", **config):
-        super().__init__(task, **config)
-        assert (
-            self._task.is_classification()
-        ), "LogisticRegression for classification task only"
-        self.estimator_class = LogisticRegression
-
-
-class LRL2Classifier(SKLearnEstimator):
-    """The class for tuning Logistic Regression with L2 regularization."""
-
-    limit_resource = True
-
-    @classmethod
-    def search_space(cls, **params):
-        return LRL1Classifier.search_space(**params)
-
-    @classmethod
-    def cost_relative2lgbm(cls):
-        return 25
-
-    def config2params(self, config: dict) -> dict:
-        params = super().config2params(config)
-        params["tol"] = params.get("tol", 0.0001)
-        params["solver"] = params.get("solver", "lbfgs")
-        params["penalty"] = params.get("penalty", "l2")
-        return params
-
-    def __init__(self, task="binary", **config):
-        super().__init__(task, **config)
-        assert (
-            self._task.is_classification()
-        ), "LogisticRegression for classification task only"
-        self.estimator_class = LogisticRegression
-
-
-class CatBoostEstimator(BaseEstimator):
-    """The class for tuning CatBoost."""
-
-    ITER_HP = "n_estimators"
-    DEFAULT_ITER = 1000
-
-    @classmethod
-    def search_space(cls, data_size, **params):
-        upper = max(min(round(1500000 / data_size[0]), 150), 12)
-        return {
-            "early_stopping_rounds": {
-                "domain": tune.lograndint(lower=10, upper=upper),
-                "init_value": 10,
-                "low_cost_init_value": 10,
-            },
-            "learning_rate": {
-                "domain": tune.loguniform(lower=0.005, upper=0.2),
-                "init_value": 0.1,
-            },
-            "n_estimators": {
-                "domain": 8192,
-                "init_value": 8192,
-            },
-        }
-
-    @classmethod
-    def size(cls, config):
-        n_estimators = config.get("n_estimators", 8192)
-        max_leaves = 64
-        return (max_leaves * 3 + (max_leaves - 1) * 4 + 1.0) * n_estimators * 8
-
-    @classmethod
-    def cost_relative2lgbm(cls):
-        return 15
-
-    def _preprocess(self, X):
-        if isinstance(X, DataFrame):
-            cat_columns = X.select_dtypes(include=["category"]).columns
-            if not cat_columns.empty:
-                X = X.copy()
-                X[cat_columns] = X[cat_columns].apply(
-                    lambda x: x.cat.rename_categories([str(c) if isinstance(c, float) else c for c in x.cat.categories])
-                )
-        elif isinstance(X, np.ndarray) and X.dtype.kind not in "buif":
-            # numpy array is not of numeric dtype
-            X = DataFrame(X)
-            for col in X.columns:
-                if isinstance(X[col][0], str):
-                    X[col] = X[col].astype("category").cat.codes
-            X = X.to_numpy()
-        return X
-
-    def config2params(self, config: dict) -> dict:
-        params = super().config2params(config)
-        params["n_estimators"] = params.get("n_estimators", 8192)
-        if "n_jobs" in params:
-            params["thread_count"] = params.pop("n_jobs")
-        return params
-
-    def __init__(
-        self,
-        task="binary",
-        **config,
-    ):
-        super().__init__(task, **config)
-        self.params.update(
-            {
-                "verbose": config.get("verbose", False),
-                "random_seed": config.get("random_seed", 10242048),
-            }
-        )
-        if self._task.is_classification():
-            from catboost import CatBoostClassifier
-
-            self.estimator_class = CatBoostClassifier
-        else:
-            from catboost import CatBoostRegressor
-
-            self.estimator_class = CatBoostRegressor
-
-    def fit(self, X_train, y_train, budget=None, free_mem_ratio=0, **kwargs):
-        start_time = time.time()
-        deadline = start_time + budget if budget else np.inf
-        train_dir = f"catboost_{str(start_time)}"
-        X_train = self._preprocess(X_train)
-        if isinstance(X_train, DataFrame):
-            cat_features = list(X_train.select_dtypes(include="category").columns)
-        else:
-            cat_features = []
-        use_best_model = kwargs.get("use_best_model", True)
-        n = max(int(len(y_train) * 0.9), len(y_train) - 1000) if use_best_model else len(y_train)
-        X_tr, y_tr = X_train[:n], y_train[:n]
-        from catboost import Pool, __version__
-
-        eval_set = Pool(data=X_train[n:], label=y_train[n:], cat_features=cat_features) if use_best_model else None
-        if "sample_weight" in kwargs:
-            weight = kwargs["sample_weight"]
-            if weight is not None:
-                kwargs["sample_weight"] = weight[:n]
-        else:
-            weight = None
-
-        model = self.estimator_class(train_dir=train_dir, **self.params)
-        if __version__ >= "0.26":
-            model.fit(
-                X_tr,
-                y_tr,
-                cat_features=cat_features,
-                eval_set=eval_set,
-                callbacks=CatBoostEstimator._callbacks(
-                    start_time, deadline, free_mem_ratio if use_best_model else None
-                ),
-                **kwargs,
-            )
-        else:
-            model.fit(
-                X_tr,
-                y_tr,
-                cat_features=cat_features,
-                eval_set=eval_set,
-                **kwargs,
-            )
-        shutil.rmtree(train_dir, ignore_errors=True)
-        if weight is not None:
-            kwargs["sample_weight"] = weight
-        self._model = model
-        self.params[self.ITER_HP] = self._model.tree_count_
-        train_time = time.time() - start_time
-        return train_time
-
-    @classmethod
-    def _callbacks(cls, start_time, deadline, free_mem_ratio):
-        class ResourceLimit:
-            def after_iteration(self, info) -> bool:
-                now = time.time()
-                if info.iteration == 1:
-                    self._time_per_iter = now - start_time
-                if now + self._time_per_iter > deadline:
-                    return False
-                if psutil is not None and free_mem_ratio is not None:
-                    mem = psutil.virtual_memory()
-                    if mem.available / mem.total < free_mem_ratio:
-                        return False
-                return True  # can continue
-
-        return [ResourceLimit()]
-
-
-class KNeighborsEstimator(BaseEstimator):
-    @classmethod
-    def search_space(cls, data_size, **params):
-        upper = min(512, int(data_size[0] / 2))
-        return {
-            "n_neighbors": {
-                "domain": tune.lograndint(lower=1, upper=max(2, upper)),
-                "init_value": 5,
-                "low_cost_init_value": 1,
-            },
-        }
-
-    @classmethod
-    def cost_relative2lgbm(cls):
-        return 30
-
-    def config2params(self, config: dict) -> dict:
-        params = super().config2params(config)
-        params["weights"] = params.get("weights", "distance")
-        return params
-
-    def __init__(self, task="binary", **config):
-        super().__init__(task, **config)
-        if self._task.is_classification():
-            from sklearn.neighbors import KNeighborsClassifier
-
-            self.estimator_class = KNeighborsClassifier
-        else:
-            from sklearn.neighbors import KNeighborsRegressor
-
-            self.estimator_class = KNeighborsRegressor
-
-    def _preprocess(self, X):
-        if isinstance(X, DataFrame):
-            cat_columns = X.select_dtypes(["category"]).columns
-            if X.shape[1] == len(cat_columns):
-                raise ValueError("kneighbor requires at least one numeric feature")
-            X = X.drop(cat_columns, axis=1)
-        elif isinstance(X, np.ndarray) and X.dtype.kind not in "buif":
-            # drop categocial columns if any
-            X = DataFrame(X)
-            cat_columns = []
-            for col in X.columns:
-                if isinstance(X[col][0], str):
-                    cat_columns.append(col)
-            X = X.drop(cat_columns, axis=1)
-            X = X.to_numpy()
-        return X
-
-
-<<<<<<< HEAD
-=======
-class Prophet(SKLearnEstimator):
-    """The class for tuning Prophet."""
-
-    @classmethod
-    def search_space(cls, **params):
-        space = {
-            "changepoint_prior_scale": {
-                "domain": tune.loguniform(lower=0.001, upper=0.05),
-                "init_value": 0.05,
-                "low_cost_init_value": 0.001,
-            },
-            "seasonality_prior_scale": {
-                "domain": tune.loguniform(lower=0.01, upper=10),
-                "init_value": 10,
-            },
-            "holidays_prior_scale": {
-                "domain": tune.loguniform(lower=0.01, upper=10),
-                "init_value": 10,
-            },
-            "seasonality_mode": {
-                "domain": tune.choice(["additive", "multiplicative"]),
-                "init_value": "multiplicative",
-            },
-        }
-        return space
-
-    def __init__(self, task="ts_forecast", n_jobs=1, **params):
-        super().__init__(task, **params)
-
-    def _join(self, X_train, y_train):
-        assert TS_TIMESTAMP_COL in X_train, (
-            "Dataframe for training ts_forecast model must have column"
-            f' "{TS_TIMESTAMP_COL}" with the dates in X_train.'
-        )
-        y_train = DataFrame(y_train, columns=[TS_VALUE_COL])
-        train_df = X_train.join(y_train)
-        return train_df
-
-    def fit(self, X_train, y_train, budget=None, free_mem_ratio=0, **kwargs):
-        from prophet import Prophet
-
-        current_time = time.time()
-        train_df = self._join(X_train, y_train)
-        train_df = self._preprocess(train_df)
-        cols = list(train_df)
-        cols.remove(TS_TIMESTAMP_COL)
-        cols.remove(TS_VALUE_COL)
-        logging.getLogger("prophet").setLevel(logging.WARNING)
-        model = Prophet(**self.params)
-        for regressor in cols:
-            model.add_regressor(regressor)
-        with suppress_stdout_stderr():
-            model.fit(train_df)
-        train_time = time.time() - current_time
-        self._model = model
-        return train_time
-
-    def predict(self, X, **kwargs):
-        if isinstance(X, int):
-            raise ValueError(
-                "predict() with steps is only supported for arima/sarimax."
-                " For Prophet, pass a dataframe with the first column containing"
-                " the timestamp values."
-            )
-        if self._model is not None:
-            X = self._preprocess(X)
-            forecast = self._model.predict(X, **kwargs)
-            return forecast["yhat"]
-        else:
-            logger.warning("Estimator is not fit yet. Please run fit() before predict().")
-            return np.ones(X.shape[0])
-
-    def score(self, X_val: DataFrame, y_val: Series, **kwargs):
-        from sklearn.metrics import r2_score
-        from .ml import metric_loss_score
-
-        y_pred = self.predict(X_val, **kwargs)
-        self._metric = kwargs.get("metric", None)
-        if self._metric:
-            return metric_loss_score(self._metric, y_pred, y_val)
-        else:
-            return r2_score(y_pred, y_val)
-
-
-class ARIMA(Prophet):
-    """The class for tuning ARIMA."""
-
-    @classmethod
-    def search_space(cls, **params):
-        space = {
-            "p": {
-                "domain": tune.qrandint(lower=0, upper=10, q=1),
-                "init_value": 2,
-                "low_cost_init_value": 0,
-            },
-            "d": {
-                "domain": tune.qrandint(lower=0, upper=10, q=1),
-                "init_value": 2,
-                "low_cost_init_value": 0,
-            },
-            "q": {
-                "domain": tune.qrandint(lower=0, upper=10, q=1),
-                "init_value": 1,
-                "low_cost_init_value": 0,
-            },
-        }
-        return space
-
-    def _join(self, X_train, y_train):
-        train_df = super()._join(X_train, y_train)
-        train_df.index = to_datetime(train_df[TS_TIMESTAMP_COL])
-        train_df = train_df.drop(TS_TIMESTAMP_COL, axis=1)
-        return train_df
-
-    def fit(self, X_train, y_train, budget=None, free_mem_ratio=0, **kwargs):
-        import warnings
-
-        warnings.filterwarnings("ignore")
-        from statsmodels.tsa.arima.model import ARIMA as ARIMA_estimator
-
-        current_time = time.time()
-        train_df = self._join(X_train, y_train)
-        train_df = self._preprocess(train_df)
-        regressors = list(train_df)
-        regressors.remove(TS_VALUE_COL)
-        if regressors:
-            model = ARIMA_estimator(
-                train_df[[TS_VALUE_COL]],
-                exog=train_df[regressors],
-                order=(self.params["p"], self.params["d"], self.params["q"]),
-                enforce_stationarity=False,
-                enforce_invertibility=False,
-            )
-        else:
-            model = ARIMA_estimator(
-                train_df,
-                order=(self.params["p"], self.params["d"], self.params["q"]),
-                enforce_stationarity=False,
-                enforce_invertibility=False,
-            )
-        with suppress_stdout_stderr():
-            model = model.fit()
-        train_time = time.time() - current_time
-        self._model = model
-        return train_time
-
-    def predict(self, X, **kwargs):
-        if self._model is not None:
-            if isinstance(X, int):
-                forecast = self._model.forecast(steps=X)
-            elif isinstance(X, DataFrame):
-                start = X[TS_TIMESTAMP_COL].iloc[0]
-                end = X[TS_TIMESTAMP_COL].iloc[-1]
-                if len(X.columns) > 1:
-                    X = self._preprocess(X.drop(columns=TS_TIMESTAMP_COL))
-                    regressors = list(X)
-                    forecast = self._model.predict(start=start, end=end, exog=X[regressors], **kwargs)
-                else:
-                    forecast = self._model.predict(start=start, end=end, **kwargs)
-            else:
-                raise ValueError(
-                    "X needs to be either a pandas Dataframe with dates as the first column"
-                    " or an int number of periods for predict()."
-                )
-            return forecast
-        else:
-            return np.ones(X if isinstance(X, int) else X.shape[0])
-
-
-class SARIMAX(ARIMA):
-    """The class for tuning SARIMA."""
-
-    @classmethod
-    def search_space(cls, **params):
-        space = {
-            "p": {
-                "domain": tune.qrandint(lower=0, upper=10, q=1),
-                "init_value": 2,
-                "low_cost_init_value": 0,
-            },
-            "d": {
-                "domain": tune.qrandint(lower=0, upper=10, q=1),
-                "init_value": 2,
-                "low_cost_init_value": 0,
-            },
-            "q": {
-                "domain": tune.qrandint(lower=0, upper=10, q=1),
-                "init_value": 1,
-                "low_cost_init_value": 0,
-            },
-            "P": {
-                "domain": tune.qrandint(lower=0, upper=10, q=1),
-                "init_value": 1,
-                "low_cost_init_value": 0,
-            },
-            "D": {
-                "domain": tune.qrandint(lower=0, upper=10, q=1),
-                "init_value": 1,
-                "low_cost_init_value": 0,
-            },
-            "Q": {
-                "domain": tune.qrandint(lower=0, upper=10, q=1),
-                "init_value": 1,
-                "low_cost_init_value": 0,
-            },
-            "s": {
-                "domain": tune.choice([1, 4, 6, 12]),
-                "init_value": 12,
-            },
-        }
-        return space
-
-    def fit(self, X_train, y_train, budget=None, free_mem_ratio=0, **kwargs):
-        import warnings
-
-        warnings.filterwarnings("ignore")
-        from statsmodels.tsa.statespace.sarimax import SARIMAX as SARIMAX_estimator
-
-        current_time = time.time()
-        train_df = self._join(X_train, y_train)
-        train_df = self._preprocess(train_df)
-        regressors = list(train_df)
-        regressors.remove(TS_VALUE_COL)
-        if regressors:
-            model = SARIMAX_estimator(
-                train_df[[TS_VALUE_COL]],
-                exog=train_df[regressors],
-                order=(self.params["p"], self.params["d"], self.params["q"]),
-                seasonal_order=(
-                    self.params["P"],
-                    self.params["D"],
-                    self.params["Q"],
-                    self.params["s"],
-                ),
-                enforce_stationarity=False,
-                enforce_invertibility=False,
-            )
-        else:
-            model = SARIMAX_estimator(
-                train_df,
-                order=(self.params["p"], self.params["d"], self.params["q"]),
-                seasonal_order=(
-                    self.params["P"],
-                    self.params["D"],
-                    self.params["Q"],
-                    self.params["s"],
-                ),
-                enforce_stationarity=False,
-                enforce_invertibility=False,
-            )
-        with suppress_stdout_stderr():
-            model = model.fit()
-        train_time = time.time() - current_time
-        self._model = model
-        return train_time
-
-
-class HoltWinters(ARIMA):
-    """
-    The class for tuning Holt Winters model, aka 'Triple Exponential Smoothing'.
-    """
-
-    @classmethod
-    def search_space(cls, **params):
-        space = {
-            "damped_trend": {"domain": tune.choice([True, False]), "init_value": False},
-            "trend": {"domain": tune.choice(["add", "mul", None]), "init_value": "add"},
-            "seasonal": {
-                "domain": tune.choice(["add", "mul", None]),
-                "init_value": "add",
-            },
-            "use_boxcox": {"domain": tune.choice([False, True]), "init_value": False},
-            "seasonal_periods": {  # statsmodels casts this to None if "seasonal" is None
-                "domain": tune.choice([7, 12, 4, 52, 6]),  # weekly, yearly, quarterly, weekly w yearly data
-                "init_value": 7,
-            },
-        }
-        return space
-
-    def fit(self, X_train, y_train, budget=None, free_mem_ratio=0, **kwargs):
-        import warnings
-
-        warnings.filterwarnings("ignore")
-        from statsmodels.tsa.holtwinters import (
-            ExponentialSmoothing as HWExponentialSmoothing,
-        )
-
-        current_time = time.time()
-        train_df = self._join(X_train, y_train)
-        train_df = self._preprocess(train_df)
-        regressors = list(train_df)
-        regressors.remove(TS_VALUE_COL)
-        if regressors:
-            logger.warning("Regressors are ignored for Holt-Winters ETS models.")
-
-        # Override incompatible parameters
-        if (
-            X_train.shape[0] < 2 * self.params["seasonal_periods"]
-        ):  # this would prevent heuristic initialization to work properly
-            self.params["seasonal"] = None
-        if (
-            self.params["seasonal"] == "mul" and (train_df.y == 0).sum() > 0
-        ):  # cannot have multiplicative seasonality in this case
-            self.params["seasonal"] = "add"
-        if self.params["trend"] == "mul" and (train_df.y == 0).sum() > 0:
-            self.params["trend"] = "add"
-
-        if not self.params["seasonal"] or not self.params["trend"] in [
-            "mul",
-            "add",
-        ]:
-            self.params["damped_trend"] = False
-
-        model = HWExponentialSmoothing(
-            train_df[[TS_VALUE_COL]],
-            damped_trend=self.params["damped_trend"],
-            seasonal=self.params["seasonal"],
-            trend=self.params["trend"],
-        )
-        with suppress_stdout_stderr():
-            model = model.fit()
-        train_time = time.time() - current_time
-        self._model = model
-        return train_time
-
-    def predict(self, X, **kwargs):
-        if self._model is not None:
-            if isinstance(X, int):
-                forecast = self._model.forecast(steps=X)
-            elif isinstance(X, DataFrame):
-                start = X[TS_TIMESTAMP_COL].iloc[0]
-                end = X[TS_TIMESTAMP_COL].iloc[-1]
-                forecast = self._model.predict(start=start, end=end, **kwargs)
-            else:
-                raise ValueError(
-                    "X needs to be either a pandas Dataframe with dates as the first column"
-                    " or an int number of periods for predict()."
-                )
-            return forecast
-        else:
-            return np.ones(X if isinstance(X, int) else X.shape[0])
-
-
-class TS_SKLearn(SKLearnEstimator):
-    """The class for tuning SKLearn Regressors for time-series forecasting, using hcrystalball"""
-
-    base_class = SKLearnEstimator
-
-    @classmethod
-    def search_space(cls, data_size, pred_horizon, **params):
-        space = cls.base_class.search_space(data_size, **params)
-        space.update(
-            {
-                "optimize_for_horizon": {
-                    "domain": tune.choice([True, False]),
-                    "init_value": False,
-                    "low_cost_init_value": False,
-                },
-                "lags": {
-                    "domain": tune.randint(lower=1, upper=max(2, int(np.sqrt(data_size[0])))),
-                    "init_value": 3,
-                },
-            }
-        )
-        return space
-
-    def __init__(self, task="ts_forecast", **params):
-        super().__init__(task, **params)
-        self.hcrystaball_model = None
-        self.ts_task = "regression" if task in TS_FORECASTREGRESSION else "classification"
-
-    def transform_X(self, X):
-        cols = list(X)
-        if len(cols) == 1:
-            ds_col = cols[0]
-            X = DataFrame(index=X[ds_col])
-        elif len(cols) > 1:
-            ds_col = cols[0]
-            exog_cols = cols[1:]
-            X = X[exog_cols].set_index(X[ds_col])
-        return X
-
-    def _fit(self, X_train, y_train, budget=None, **kwargs):
-        from hcrystalball.wrappers import get_sklearn_wrapper
-
-        X_train = self.transform_X(X_train)
-        X_train = self._preprocess(X_train)
-        params = self.params.copy()
-        lags = params.pop("lags")
-        optimize_for_horizon = params.pop("optimize_for_horizon")
-        estimator = self.base_class(task=self.ts_task, **params)
-        self.hcrystaball_model = get_sklearn_wrapper(estimator.estimator_class)
-        self.hcrystaball_model.lags = int(lags)
-        self.hcrystaball_model.fit(X_train, y_train)
-        if optimize_for_horizon:
-            # Direct Multi-step Forecast Strategy - fit a seperate model for each horizon
-            model_list = []
-            for i in range(1, kwargs["period"] + 1):
-                (
-                    X_fit,
-                    y_fit,
-                ) = self.hcrystaball_model._transform_data_to_tsmodel_input_format(X_train, y_train, i)
-                self.hcrystaball_model.model.set_params(**estimator.params)
-                model = self.hcrystaball_model.model.fit(X_fit, y_fit)
-                model_list.append(model)
-            self._model = model_list
-        else:
-            (
-                X_fit,
-                y_fit,
-            ) = self.hcrystaball_model._transform_data_to_tsmodel_input_format(X_train, y_train, kwargs["period"])
-            self.hcrystaball_model.model.set_params(**estimator.params)
-            model = self.hcrystaball_model.model.fit(X_fit, y_fit)
-            self._model = model
-
-    def fit(self, X_train, y_train, budget=None, free_mem_ratio=0, **kwargs):
-        current_time = time.time()
-        self._fit(X_train, y_train, budget=budget, **kwargs)
-        train_time = time.time() - current_time
-        return train_time
-
-    def predict(self, X, **kwargs):
-        if self._model is not None:
-            X = self.transform_X(X)
-            X = self._preprocess(X)
-            if isinstance(self._model, list):
-                assert len(self._model) == len(
-                    X
-                ), "Model is optimized for horizon, length of X must be equal to `period`."
-                preds = []
-                for i in range(1, len(self._model) + 1):
-                    (
-                        X_pred,
-                        _,
-                    ) = self.hcrystaball_model._transform_data_to_tsmodel_input_format(X.iloc[:i, :])
-                    preds.append(self._model[i - 1].predict(X_pred, **kwargs)[-1])
-                forecast = Series(preds)
-            else:
-                (
-                    X_pred,
-                    _,
-                ) = self.hcrystaball_model._transform_data_to_tsmodel_input_format(X)
-                forecast = self._model.predict(X_pred, **kwargs)
-            return forecast
-        else:
-            logger.warning("Estimator is not fit yet. Please run fit() before predict().")
-            return np.ones(X.shape[0])
-
-
-class LGBM_TS(TS_SKLearn):
-    """The class for tuning LGBM Regressor for time-series forecasting"""
-
-    base_class = LGBMEstimator
-
-
-class XGBoost_TS(TS_SKLearn):
-    """The class for tuning XGBoost Regressor for time-series forecasting"""
-
-    base_class = XGBoostSklearnEstimator
-
-
-# catboost regressor is invalid because it has a `name` parameter, making it incompatible with hcrystalball
-# class CatBoost_TS_Regressor(TS_Regressor):
-#     base_class = CatBoostEstimator
-
-
-class RF_TS(TS_SKLearn):
-    """The class for tuning Random Forest Regressor for time-series forecasting"""
-
-    base_class = RandomForestEstimator
-
-
-class ExtraTrees_TS(TS_SKLearn):
-    """The class for tuning Extra Trees Regressor for time-series forecasting"""
-
-    base_class = ExtraTreesEstimator
-
-
-class XGBoostLimitDepth_TS(TS_SKLearn):
-    """The class for tuning XGBoost Regressor with unlimited depth for time-series forecasting"""
-
-    base_class = XGBoostLimitDepthEstimator
-
-
-class TemporalFusionTransformerEstimator(SKLearnEstimator):
-    """The class for tuning Temporal Fusion Transformer"""
-
-    @classmethod
-    def search_space(cls, data_size, pred_horizon, **params):
-        space = {
-            "gradient_clip_val": {
-                "domain": tune.loguniform(lower=0.01, upper=100.0),
-                "init_value": 0.01,
-            },
-            "hidden_size": {
-                "domain": tune.lograndint(lower=8, upper=512),
-                "init_value": 16,
-            },
-            "hidden_continuous_size": {
-                "domain": tune.randint(lower=1, upper=65),
-                "init_value": 8,
-            },
-            "attention_head_size": {
-                "domain": tune.randint(lower=1, upper=5),
-                "init_value": 4,
-            },
-            "dropout": {
-                "domain": tune.uniform(lower=0.1, upper=0.3),
-                "init_value": 0.1,
-            },
-            "learning_rate": {
-                "domain": tune.loguniform(lower=0.00001, upper=1.0),
-                "init_value": 0.001,
-            },
-        }
-        return space
-
-    def transform_ds(self, X_train, y_train, **kwargs):
-        y_train = DataFrame(y_train, columns=[TS_VALUE_COL])
-        self.data = X_train.join(y_train)
-
-        max_prediction_length = kwargs["period"]
-        self.max_encoder_length = kwargs["max_encoder_length"]
-        training_cutoff = self.data["time_idx"].max() - max_prediction_length
-
-        from pytorch_forecasting import TimeSeriesDataSet
-        from pytorch_forecasting.data import GroupNormalizer
-
-        self.group_ids = kwargs["group_ids"].copy()
-        training = TimeSeriesDataSet(
-            self.data[lambda x: x.time_idx <= training_cutoff],
-            time_idx="time_idx",
-            target=TS_VALUE_COL,
-            group_ids=self.group_ids,
-            min_encoder_length=kwargs.get(
-                "min_encoder_length", self.max_encoder_length // 2
-            ),  # keep encoder length long (as it is in the validation set)
-            max_encoder_length=self.max_encoder_length,
-            min_prediction_length=1,
-            max_prediction_length=max_prediction_length,
-            static_categoricals=kwargs.get("static_categoricals", []),
-            static_reals=kwargs.get("static_reals", []),
-            time_varying_known_categoricals=kwargs.get("time_varying_known_categoricals", []),
-            time_varying_known_reals=kwargs.get("time_varying_known_reals", []),
-            time_varying_unknown_categoricals=kwargs.get("time_varying_unknown_categoricals", []),
-            time_varying_unknown_reals=kwargs.get("time_varying_unknown_reals", []),
-            variable_groups=kwargs.get(
-                "variable_groups", {}
-            ),  # group of categorical variables can be treated as one variable
-            lags=kwargs.get("lags", {}),
-            target_normalizer=GroupNormalizer(
-                groups=kwargs["group_ids"], transformation="softplus"
-            ),  # use softplus and normalize by group
-            add_relative_time_idx=True,
-            add_target_scales=True,
-            add_encoder_length=True,
-        )
-
-        # create validation set (predict=True) which means to predict the last max_prediction_length points in time
-        # for each series
-        validation = TimeSeriesDataSet.from_dataset(training, self.data, predict=True, stop_randomization=True)
-
-        # create dataloaders for model
-        batch_size = kwargs.get("batch_size", 64)
-        train_dataloader = training.to_dataloader(train=True, batch_size=batch_size, num_workers=0)
-        val_dataloader = validation.to_dataloader(train=False, batch_size=batch_size * 10, num_workers=0)
-
-        return training, train_dataloader, val_dataloader
-
-    def fit(self, X_train, y_train, budget=None, free_mem_ratio=0, **kwargs):
-        import warnings
-        import pytorch_lightning as pl
-        from pytorch_lightning.callbacks import EarlyStopping, LearningRateMonitor
-        import torch
-        from pytorch_forecasting import TemporalFusionTransformer
-        from pytorch_forecasting.metrics import QuantileLoss
-
-        warnings.filterwarnings("ignore")
-        current_time = time.time()
-        training, train_dataloader, val_dataloader = self.transform_ds(X_train, y_train, **kwargs)
-        params = self.params.copy()
-        gradient_clip_val = params.pop("gradient_clip_val")
-        params.pop("n_jobs")
-        max_epochs = kwargs.get("max_epochs", 20)
-        early_stop_callback = EarlyStopping(monitor="val_loss", min_delta=1e-4, patience=10, verbose=False, mode="min")
-
-        def _fit(log):
-            default_trainer_kwargs = dict(
-                gpus=kwargs.get("gpu_per_trial", [0]) if torch.cuda.is_available() else None,
-                max_epochs=max_epochs,
-                gradient_clip_val=gradient_clip_val,
-                callbacks=[LearningRateMonitor(), early_stop_callback] if log else [early_stop_callback],
-                logger=log,
-            )
-            trainer = pl.Trainer(
-                **default_trainer_kwargs,
-            )
-            tft = TemporalFusionTransformer.from_dataset(
-                training,
-                **params,
-                lstm_layers=2,  # 2 is mostly optimal according to documentation
-                output_size=7,  # 7 quantiles by default
-                loss=QuantileLoss(),
-                log_interval=10 if log else 0,
-                # uncomment for learning rate finder and otherwise, e.g. to 10 for logging every 10 batches
-                reduce_on_plateau_patience=4,
-            )
-            # fit network
-            trainer.fit(
-                tft,
-                train_dataloaders=train_dataloader,
-                val_dataloaders=val_dataloader,
-            )
-            return trainer
-
-        # try:
-        #     from pytorch_lightning.loggers import TensorBoardLogger
-
-        #     logger = TensorBoardLogger(
-        #         kwargs.get("log_dir", "lightning_logs")
-        #     )  # logging results to a tensorboard
-        #     trainer = _fit(log=logger)
-        # except ValueError:
-        # issue with pytorch forecasting model log_prediction() function
-        # pytorch-forecasting issue #1145
-        trainer = _fit(log=False)
-        best_model_path = trainer.checkpoint_callback.best_model_path
-        best_tft = TemporalFusionTransformer.load_from_checkpoint(best_model_path)
-        train_time = time.time() - current_time
-        self._model = best_tft
-        return train_time
-
-    def predict(self, X):
-        import pandas as pd
-
-        ids = self.group_ids.copy()
-        ids.append(TS_TIMESTAMP_COL)
-        encoder_data = self.data[lambda x: x.time_idx > x.time_idx.max() - self.max_encoder_length]
-        # following pytorchforecasting example, make all target values equal to the last data
-        last_data_cols = self.group_ids.copy()
-        last_data_cols.append(TS_VALUE_COL)
-        last_data = self.data[lambda x: x.time_idx == x.time_idx.max()][last_data_cols]
-        decoder_data = X
-        if "time_idx" not in decoder_data:
-            decoder_data = add_time_idx_col(decoder_data)
-        decoder_data["time_idx"] += encoder_data["time_idx"].max() + 1 - decoder_data["time_idx"].min()
-        # decoder_data[TS_VALUE_COL] = 0
-        decoder_data = decoder_data.merge(last_data, how="inner", on=self.group_ids)
-        decoder_data = decoder_data.sort_values(ids)
-        new_prediction_data = pd.concat([encoder_data, decoder_data], ignore_index=True)
-        new_prediction_data["time_idx"] = new_prediction_data["time_idx"].astype("int")
-        new_raw_predictions = self._model.predict(new_prediction_data)
-        index = [decoder_data[idx].to_numpy() for idx in ids]
-        predictions = pd.Series(new_raw_predictions.numpy().ravel(), index=index)
-        return predictions
-
-
->>>>>>> c780d790
-class suppress_stdout_stderr(object):
-    def __init__(self):
-        # Open a pair of null files
-        self.null_fds = [os.open(os.devnull, os.O_RDWR) for x in range(2)]
-        # Save the actual stdout (1) and stderr (2) file descriptors.
-        self.save_fds = (os.dup(1), os.dup(2))
-
-    def __enter__(self):
-        # Assign the null pointers to stdout and stderr.
-        os.dup2(self.null_fds[0], 1)
-        os.dup2(self.null_fds[1], 2)
-
-    def __exit__(self, *_):
-        # Re-assign the real stdout/stderr back to (1) and (2)
-        os.dup2(self.save_fds[0], 1)
-        os.dup2(self.save_fds[1], 2)
-        # Close the null files
-        os.close(self.null_fds[0])
-        os.close(self.null_fds[1])
+# !
+#  * Copyright (c) FLAML authors. All rights reserved.
+#  * Licensed under the MIT License. See LICENSE file in the
+#  * project root for license information.
+from contextlib import contextmanager
+from functools import partial
+import signal
+import os
+from typing import Callable, List, Union
+import numpy as np
+import time
+from sklearn.ensemble import RandomForestRegressor, RandomForestClassifier
+from sklearn.ensemble import ExtraTreesRegressor, ExtraTreesClassifier
+from sklearn.linear_model import LogisticRegression
+from sklearn.dummy import DummyClassifier, DummyRegressor
+from scipy.sparse import issparse
+import logging
+import shutil
+from pandas import DataFrame, Series
+import sys
+import math
+from flaml import tune
+from flaml.automl.data import (
+    group_counts,
+)
+from flaml.automl.task.task import (
+    Task,
+    SEQCLASSIFICATION,
+    SEQREGRESSION,
+    TOKENCLASSIFICATION,
+    SUMMARIZATION,
+    NLG_TASKS,
+)
+from flaml.automl.task.factory import task_factory
+
+try:
+    from flaml.automl.spark.utils import len_labels, to_pandas_on_spark
+except ImportError:
+    from flaml.automl.utils import len_labels
+
+    to_pandas_on_spark = None
+from flaml.automl.spark.configs import (
+    ParamList_LightGBM_Classifier,
+    ParamList_LightGBM_Regressor,
+    ParamList_LightGBM_Ranker,
+)
+
+try:
+    os.environ["PYARROW_IGNORE_TIMEZONE"] = "1"
+    from pyspark.sql.dataframe import DataFrame as sparkDataFrame
+    from pyspark.sql import SparkSession
+    from pyspark.pandas import DataFrame as psDataFrame, Series as psSeries
+
+    _have_spark = True
+except ImportError:
+    _have_spark = False
+
+    class psDataFrame:
+        pass
+
+    class psSeries:
+        pass
+
+    class sparkDataFrame:
+        pass
+
+
+try:
+    import psutil
+except ImportError:
+    psutil = None
+try:
+    import resource
+except ImportError:
+    resource = None
+
+logger = logging.getLogger("flaml.automl")
+# FREE_MEM_RATIO = 0.2
+
+
+def TimeoutHandler(sig, frame):
+    raise TimeoutError(sig, frame)
+
+
+@contextmanager
+def limit_resource(memory_limit, time_limit):
+    if memory_limit > 0:
+        soft, hard = resource.getrlimit(resource.RLIMIT_AS)
+        if soft < 0 and (hard < 0 or memory_limit <= hard) or memory_limit < soft:
+            try:
+                resource.setrlimit(resource.RLIMIT_AS, (int(memory_limit), hard))
+            except ValueError:
+                # According to https://bugs.python.org/issue40518, it's a mac-specific error.
+                pass
+    main_thread = False
+    if time_limit is not None:
+        try:
+            signal.signal(signal.SIGALRM, TimeoutHandler)
+            signal.alarm(int(time_limit) or 1)
+            main_thread = True
+        except ValueError:
+            pass
+    try:
+        yield
+    finally:
+        if main_thread:
+            signal.alarm(0)
+        if memory_limit > 0:
+            resource.setrlimit(resource.RLIMIT_AS, (soft, hard))
+
+
+class BaseEstimator:
+    """The abstract class for all learners.
+
+    Typical examples:
+    * XGBoostEstimator: for regression.
+    * XGBoostSklearnEstimator: for classification.
+    * LGBMEstimator, RandomForestEstimator, LRL1Classifier, LRL2Classifier:
+        for both regression and classification.
+    """
+
+    def __init__(self, task="binary", **config):
+        """Constructor.
+
+        Args:
+            task: A string of the task type, one of
+                'binary', 'multiclass', 'regression', 'rank', 'seq-classification',
+                'seq-regression', 'token-classification', 'multichoice-classification',
+                'summarization', 'ts_forecast', 'ts_forecast_classification'.
+            config: A dictionary containing the hyperparameter names, 'n_jobs' as keys.
+                n_jobs is the number of parallel threads.
+        """
+        self._task = task if isinstance(task, Task) else task_factory(task, None, None)
+        self.params = self.config2params(config)
+        self.estimator_class = self._model = None
+        if "_estimator_type" in config:
+            self._estimator_type = self.params.pop("_estimator_type")
+        else:
+            self._estimator_type = "classifier" if self._task.is_classification() else "regressor"
+
+    def get_params(self, deep=False):
+        params = self.params.copy()
+        params["task"] = self._task
+        if hasattr(self, "_estimator_type"):
+            params["_estimator_type"] = self._estimator_type
+        return params
+
+    @property
+    def classes_(self):
+        return self._model.classes_
+
+    @property
+    def n_features_in_(self):
+        return self._model.n_features_in_
+
+    @property
+    def model(self):
+        """Trained model after fit() is called, or None before fit() is called."""
+        return self._model
+
+    @property
+    def estimator(self):
+        """Trained model after fit() is called, or None before fit() is called."""
+        return self._model
+
+    @property
+    def feature_names_in_(self):
+        """
+        if self._model has attribute feature_names_in_, return it.
+        otherwise, if self._model has attribute feature_name_, return it.
+        otherwise, if self._model has attribute feature_names, return it.
+        otherwise, if self._model has method get_booster, return the feature names.
+        otherwise, return None.
+        """
+        if hasattr(self._model, "feature_names_in_"):  # for sklearn, xgboost>=1.6
+            return self._model.feature_names_in_
+        if hasattr(self._model, "feature_name_"):  # for lightgbm
+            return self._model.feature_name_
+        if hasattr(self._model, "feature_names"):  # for XGBoostEstimator
+            return self._model.feature_names
+        if hasattr(self._model, "get_booster"):
+            # get feature names for xgboost<1.6
+            # https://xgboost.readthedocs.io/en/latest/python/python_api.html#xgboost.Booster.feature_names
+            booster = self._model.get_booster()
+            return booster.feature_names
+        return None
+
+    @property
+    def feature_importances_(self):
+        """
+        if self._model has attribute feature_importances_, return it.
+        otherwise, if self._model has attribute coef_, return it.
+        otherwise, return None.
+        """
+        if hasattr(self._model, "feature_importances_"):
+            # for sklearn, lightgbm, catboost, xgboost
+            return self._model.feature_importances_
+        elif hasattr(self._model, "coef_"):  # for linear models
+            return self._model.coef_
+        else:
+            return None
+
+    def _preprocess(self, X):
+        return X
+
+    def _fit(self, X_train, y_train, **kwargs):
+        current_time = time.time()
+        if "groups" in kwargs:
+            kwargs = kwargs.copy()
+            groups = kwargs.pop("groups")
+            if self._task == "rank":
+                kwargs["group"] = group_counts(groups)
+                # groups_val = kwargs.get('groups_val')
+                # if groups_val is not None:
+                #     kwargs['eval_group'] = [group_counts(groups_val)]
+                #     kwargs['eval_set'] = [
+                #         (kwargs['X_val'], kwargs['y_val'])]
+                #     kwargs['verbose'] = False
+                #     del kwargs['groups_val'], kwargs['X_val'], kwargs['y_val']
+        X_train = self._preprocess(X_train)
+        model = self.estimator_class(**self.params)
+        if logger.level == logging.DEBUG:
+            # xgboost 1.6 doesn't display all the params in the model str
+            logger.debug(f"flaml.model - {model} fit started with params {self.params}")
+        model.fit(X_train, y_train, **kwargs)
+        if logger.level == logging.DEBUG:
+            logger.debug(f"flaml.model - {model} fit finished")
+        train_time = time.time() - current_time
+        self._model = model
+        return train_time
+
+    def fit(self, X_train, y_train, budget=None, free_mem_ratio=0, **kwargs):
+        """Train the model from given training data.
+
+        Args:
+            X_train: A numpy array or a dataframe of training data in shape n*m.
+            y_train: A numpy array or a series of labels in shape n*1.
+            budget: A float of the time budget in seconds.
+            free_mem_ratio: A float between 0 and 1 for the free memory ratio to keep during training.
+
+        Returns:
+            train_time: A float of the training time in seconds.
+        """
+        if (
+            getattr(self, "limit_resource", None)
+            and resource is not None
+            and (budget is not None or psutil is not None)
+        ):
+            start_time = time.time()
+            mem = psutil.virtual_memory() if psutil is not None else None
+            try:
+                with limit_resource(
+                    mem.available * (1 - free_mem_ratio) + psutil.Process(os.getpid()).memory_info().rss
+                    if mem is not None
+                    else -1,
+                    budget,
+                ):
+                    train_time = self._fit(X_train, y_train, **kwargs)
+            except (MemoryError, TimeoutError) as e:
+                logger.warning(f"{e.__class__} {e}")
+                if self._task.is_classification():
+                    model = DummyClassifier()
+                else:
+                    model = DummyRegressor()
+                X_train = self._preprocess(X_train)
+                model.fit(X_train, y_train)
+                self._model = model
+                train_time = time.time() - start_time
+        else:
+            train_time = self._fit(X_train, y_train, **kwargs)
+        return train_time
+
+    def predict(self, X, **kwargs):
+        """Predict label from features.
+
+        Args:
+            X: A numpy array or a dataframe of featurized instances, shape n*m.
+
+        Returns:
+            A numpy array of shape n*1.
+            Each element is the label for a instance.
+        """
+        if self._model is not None:
+            X = self._preprocess(X)
+            return self._model.predict(X, **kwargs)
+        else:
+            logger.warning("Estimator is not fit yet. Please run fit() before predict().")
+            return np.ones(X.shape[0])
+
+    def predict_proba(self, X, **kwargs):
+        """Predict the probability of each class from features.
+
+        Only works for classification problems
+
+        Args:
+            X: A numpy array of featurized instances, shape n*m.
+
+        Returns:
+            A numpy array of shape n*c. c is the # classes.
+            Each element at (i,j) is the probability for instance i to be in
+                class j.
+        """
+        assert (
+            self._task.is_classification()
+        ), "predict_proba() only for classification."
+
+        X = self._preprocess(X)
+        return self._model.predict_proba(X, **kwargs)
+
+    def score(self, X_val: DataFrame, y_val: Series, **kwargs):
+        """Report the evaluation score of a trained estimator.
+
+
+        Args:
+            X_val: A pandas dataframe of the validation input data.
+            y_val: A pandas series of the validation label.
+            kwargs: keyword argument of the evaluation function, for example:
+                - metric: A string of the metric name or a function
+                e.g., 'accuracy', 'roc_auc', 'roc_auc_ovr', 'roc_auc_ovo',
+                'f1', 'micro_f1', 'macro_f1', 'log_loss', 'mae', 'mse', 'r2',
+                'mape'. Default is 'auto'.
+                If metric is given, the score will report the user specified metric.
+                If metric is not given, the metric is set to accuracy for classification and r2
+                for regression.
+                You can also pass a customized metric function, for examples on how to pass a
+                customized metric function, please check
+                [test/nlp/test_autohf_custom_metric.py](https://github.com/microsoft/FLAML/blob/main/test/nlp/test_autohf_custom_metric.py) and
+                [test/automl/test_multiclass.py](https://github.com/microsoft/FLAML/blob/main/test/automl/test_multiclass.py).
+
+        Returns:
+            The evaluation score on the validation dataset.
+        """
+        from .ml import metric_loss_score
+        from .ml import is_min_metric
+
+        if self._model is not None:
+            if self._task == "rank":
+                raise NotImplementedError("AutoML.score() is not implemented for ranking")
+            else:
+                X_val = self._preprocess(X_val)
+                metric = kwargs.pop("metric", None)
+                if metric:
+                    y_pred = self.predict(X_val, **kwargs)
+                    if is_min_metric(metric):
+                        return metric_loss_score(metric, y_pred, y_val)
+                    else:
+                        return 1.0 - metric_loss_score(metric, y_pred, y_val)
+                else:
+                    return self._model.score(X_val, y_val, **kwargs)
+        else:
+            logger.warning("Estimator is not fit yet. Please run fit() before predict().")
+            return 0.0
+
+    def cleanup(self):
+        del self._model
+        self._model = None
+
+    @classmethod
+    def search_space(cls, data_size, task, **params):
+        """[required method] search space.
+
+        Args:
+            data_size: A tuple of two integers, number of rows and columns.
+            task: A str of the task type, e.g., "binary", "multiclass", "regression".
+
+        Returns:
+            A dictionary of the search space.
+            Each key is the name of a hyperparameter, and value is a dict with
+                its domain (required) and low_cost_init_value, init_value,
+                cat_hp_cost (if applicable).
+                e.g., ```{'domain': tune.randint(lower=1, upper=10), 'init_value': 1}```.
+        """
+        return {}
+
+    @classmethod
+    def size(cls, config: dict) -> float:
+        """[optional method] memory size of the estimator in bytes.
+
+        Args:
+            config: A dict of the hyperparameter config.
+
+        Returns:
+            A float of the memory size required by the estimator to train the
+            given config.
+        """
+        return 1.0
+
+    @classmethod
+    def cost_relative2lgbm(cls) -> float:
+        """[optional method] relative cost compared to lightgbm."""
+        return 1.0
+
+    @classmethod
+    def init(cls):
+        """[optional method] initialize the class."""
+        pass
+
+    def config2params(self, config: dict) -> dict:
+        """[optional method] config dict to params dict
+
+        Args:
+            config: A dict of the hyperparameter config.
+
+        Returns:
+            A dict that will be passed to self.estimator_class's constructor.
+        """
+        params = config.copy()
+        if "FLAML_sample_size" in params:
+            params.pop("FLAML_sample_size")
+        return params
+
+
+class SparkEstimator(BaseEstimator):
+    """The base class for fine-tuning spark models, using pyspark.ml and SynapseML API."""
+
+    def __init__(self, task="binary", **config):
+        if not _have_spark:
+            raise ImportError("pyspark is not installed. Try `pip install flaml[spark]`.")
+        super().__init__(task, **config)
+        self.df_train = None
+
+    def _preprocess(
+        self,
+        X_train: Union[psDataFrame, sparkDataFrame],
+        y_train: psSeries = None,
+        index_col: str = "tmp_index_col",
+    ):
+        # TODO: optimize this, support pyspark.sql.DataFrame
+        if y_train is not None:
+            self.df_train = X_train.join(y_train)
+        else:
+            self.df_train = X_train
+        if isinstance(self.df_train, psDataFrame):
+            self.df_train = self.df_train.to_spark(index_col=index_col)
+        return self.df_train
+
+    def fit(
+        self,
+        X_train: psDataFrame,
+        y_train: psSeries = None,
+        budget=None,
+        free_mem_ratio=0,
+        index_col: str = "tmp_index_col",
+        **kwargs,
+    ):
+        """Train the model from given training data.
+        Args:
+            X_train: A pyspark.pandas DataFrame of training data in shape n*m.
+            y_train: A pyspark.pandas Series in shape n*1. None if X_train is a pyspark.pandas
+                Dataframe contains y_train.
+            budget: A float of the time budget in seconds.
+            free_mem_ratio: A float between 0 and 1 for the free memory ratio to keep during training.
+        Returns:
+            train_time: A float of the training time in seconds.
+        """
+        df_train = self._preprocess(X_train, y_train, index_col=index_col)
+        train_time = self._fit(df_train, **kwargs)
+        return train_time
+
+    def _fit(self, df_train: sparkDataFrame, **kwargs):
+        current_time = time.time()
+        pipeline_model = self.estimator_class(**self.params, **kwargs)
+        if logger.level == logging.DEBUG:
+            logger.debug(f"flaml.model - {pipeline_model} fit started with params {self.params}")
+        pipeline_model.fit(df_train)
+        if logger.level == logging.DEBUG:
+            logger.debug(f"flaml.model - {pipeline_model} fit finished")
+        train_time = time.time() - current_time
+        self._model = pipeline_model
+        return train_time
+
+    def predict(self, X, index_col="tmp_index_col", return_all=False, **kwargs):
+        """Predict label from features.
+        Args:
+            X: A pyspark or pyspark.pandas dataframe of featurized instances, shape n*m.
+            index_col: A str of the index column name. Default to "tmp_index_col".
+            return_all: A bool of whether to return all the prediction results. Default to False.
+        Returns:
+            A pyspark.pandas series of shape n*1 if return_all is False. Otherwise, a pyspark.pandas dataframe.
+        """
+        if self._model is not None:
+            X = self._preprocess(X, index_col=index_col)
+            predictions = to_pandas_on_spark(self._model.transform(X), index_col=index_col)
+            predictions.index.name = None
+            pred_y = predictions["prediction"]
+            if return_all:
+                return predictions
+            else:
+                return pred_y
+        else:
+            logger.warning("Estimator is not fit yet. Please run fit() before predict().")
+            return np.ones(X.shape[0])
+
+    def predict_proba(self, X, index_col="tmp_index_col", return_all=False, **kwargs):
+        """Predict the probability of each class from features.
+        Only works for classification problems
+        Args:
+            X: A pyspark or pyspark.pandas dataframe of featurized instances, shape n*m.
+            index_col: A str of the index column name. Default to "tmp_index_col".
+            return_all: A bool of whether to return all the prediction results. Default to False.
+        Returns:
+            A pyspark.pandas dataframe of shape n*c. c is the # classes.
+            Each element at (i,j) is the probability for instance i to be in
+                class j.
+        """
+        assert (
+            self._task.is_classification()
+        ), "predict_proba() only for classification."
+        if self._model is not None:
+            X = self._preprocess(X, index_col=index_col)
+            predictions = to_pandas_on_spark(self._model.transform(X), index_col=index_col)
+            predictions.index.name = None
+            pred_y = predictions["probability"]
+
+            if return_all:
+                return predictions
+            else:
+                return pred_y
+        else:
+            logger.warning("Estimator is not fit yet. Please run fit() before predict().")
+            return np.ones(X.shape[0])
+
+
+class SparkLGBMEstimator(SparkEstimator):
+    """The class for fine-tuning spark version lightgbm models, using SynapseML API."""
+
+    """The class for tuning LGBM, using sklearn API."""
+
+    ITER_HP = "numIterations"
+    DEFAULT_ITER = 100
+
+    @classmethod
+    def search_space(cls, data_size, **params):
+        upper = max(5, min(32768, int(data_size[0])))  # upper must be larger than lower
+        # https://github.com/microsoft/SynapseML/blob/master/lightgbm/src/main/scala/com/microsoft/azure/synapse/ml/lightgbm/LightGBMBase.scala
+        return {
+            "numIterations": {
+                "domain": tune.lograndint(lower=4, upper=upper),
+                "init_value": 4,
+                "low_cost_init_value": 4,
+            },
+            "numLeaves": {
+                "domain": tune.lograndint(lower=4, upper=upper),
+                "init_value": 4,
+                "low_cost_init_value": 4,
+            },
+            "minDataInLeaf": {
+                "domain": tune.lograndint(lower=2, upper=2**7 + 1),
+                "init_value": 20,
+            },
+            "learningRate": {
+                "domain": tune.loguniform(lower=1 / 1024, upper=1.0),
+                "init_value": 0.1,
+            },
+            "log_max_bin": {  # log transformed with base 2
+                "domain": tune.lograndint(lower=3, upper=11),
+                "init_value": 8,
+            },
+            "featureFraction": {
+                "domain": tune.uniform(lower=0.01, upper=1.0),
+                "init_value": 1.0,
+            },
+            "lambdaL1": {
+                "domain": tune.loguniform(lower=1 / 1024, upper=1024),
+                "init_value": 1 / 1024,
+            },
+            "lambdaL2": {
+                "domain": tune.loguniform(lower=1 / 1024, upper=1024),
+                "init_value": 1.0,
+            },
+        }
+
+    def config2params(self, config: dict) -> dict:
+        params = super().config2params(config)
+        if "n_jobs" in params:
+            params.pop("n_jobs")
+        if "log_max_bin" in params:
+            params["maxBin"] = (1 << params.pop("log_max_bin")) - 1
+        return params
+
+    @classmethod
+    def size(cls, config):
+        num_leaves = int(round(config.get("numLeaves") or 1 << config.get("maxDepth", 16)))
+        n_estimators = int(round(config["numIterations"]))
+        return (num_leaves * 3 + (num_leaves - 1) * 4 + 1.0) * n_estimators * 8
+
+    def __init__(self, task="binary", **config):
+        super().__init__(task, **config)
+        err_msg = (
+            "SynapseML is not installed. Please refer to [SynapseML]"
+            + "(https://github.com/microsoft/SynapseML) for installation instructions."
+        )
+        if "regression" == task:
+            try:
+                from synapse.ml.lightgbm import LightGBMRegressor
+            except ImportError:
+                raise ImportError(err_msg)
+
+            self.estimator_class = LightGBMRegressor
+            self.estimator_params = ParamList_LightGBM_Regressor
+        elif "rank" == task:
+            try:
+                from synapse.ml.lightgbm import LightGBMRanker
+            except ImportError:
+                raise ImportError(err_msg)
+
+            self.estimator_class = LightGBMRanker
+            self.estimator_params = ParamList_LightGBM_Ranker
+        else:
+            try:
+                from synapse.ml.lightgbm import LightGBMClassifier
+            except ImportError:
+                raise ImportError(err_msg)
+
+            self.estimator_class = LightGBMClassifier
+            self.estimator_params = ParamList_LightGBM_Classifier
+        self._time_per_iter = None
+        self._train_size = 0
+        self._mem_per_iter = -1
+        self.model_classes_ = None
+        self.model_n_classes_ = None
+
+    def fit(
+        self,
+        X_train,
+        y_train=None,
+        budget=None,
+        free_mem_ratio=0,
+        index_col="tmp_index_col",
+        **kwargs,
+    ):
+        start_time = time.time()
+        if self.model_n_classes_ is None and self._task not in ["regression", "rank"]:
+            self.model_n_classes_, self.model_classes_ = len_labels(y_train, return_labels=True)
+        df_train = self._preprocess(X_train, y_train, index_col=index_col)
+        # n_iter = self.params.get(self.ITER_HP, self.DEFAULT_ITER)
+        # trained = False
+        # mem0 = psutil.virtual_memory().available if psutil is not None else 1
+        _kwargs = kwargs.copy()
+        if self._task not in ["regression", "rank"] and "objective" not in _kwargs:
+            _kwargs["objective"] = "binary" if self.model_n_classes_ == 2 else "multiclass"
+        for k in list(_kwargs.keys()):
+            if k not in self.estimator_params:
+                logger.warning(f"[SparkLGBMEstimator] [Warning] Ignored unknown parameter: {k}")
+                _kwargs.pop(k)
+        # TODO: find a better estimation of early stopping
+        # if (
+        #     (not self._time_per_iter or abs(self._train_size - df_train.count()) > 4)
+        #     and budget is not None
+        #     or self._mem_per_iter < 0
+        #     and psutil is not None
+        # ) and n_iter > 1:
+        #     self.params[self.ITER_HP] = 1
+        #     self._t1 = self._fit(df_train, **_kwargs)
+        #     if budget is not None and self._t1 >= budget or n_iter == 1:
+        #         return self._t1
+        #     mem1 = psutil.virtual_memory().available if psutil is not None else 1
+        #     self._mem1 = mem0 - mem1
+        #     self.params[self.ITER_HP] = min(n_iter, 4)
+        #     self._t2 = self._fit(df_train, **_kwargs)
+        #     mem2 = psutil.virtual_memory().available if psutil is not None else 1
+        #     self._mem2 = max(mem0 - mem2, self._mem1)
+        #     self._mem_per_iter = min(self._mem1, self._mem2 / self.params[self.ITER_HP])
+        #     self._time_per_iter = (
+        #         (self._t2 - self._t1) / (self.params[self.ITER_HP] - 1)
+        #         if self._t2 > self._t1
+        #         else self._t1
+        #         if self._t1
+        #         else 0.001
+        #     )
+        #     self._train_size = df_train.count()
+        #     if (
+        #         budget is not None
+        #         and self._t1 + self._t2 >= budget
+        #         or n_iter == self.params[self.ITER_HP]
+        #     ):
+        #         # self.params[self.ITER_HP] = n_iter
+        #         return time.time() - start_time
+        #     trained = True
+        # if n_iter > 1:
+        #     max_iter = min(
+        #         n_iter,
+        #         int(
+        #             (budget - time.time() + start_time - self._t1) / self._time_per_iter
+        #             + 1
+        #         )
+        #         if budget is not None
+        #         else n_iter,
+        #     )
+        #     if trained and max_iter <= self.params[self.ITER_HP]:
+        #         return time.time() - start_time
+        #     # when not trained, train at least one iter
+        #     self.params[self.ITER_HP] = max(max_iter, 1)
+        self._fit(df_train, **_kwargs)
+        train_time = time.time() - start_time
+        return train_time
+
+    def _fit(self, df_train: sparkDataFrame, **kwargs):
+        current_time = time.time()
+        model = self.estimator_class(**self.params, **kwargs)
+        if logger.level == logging.DEBUG:
+            logger.debug(f"flaml.model - {model} fit started with params {self.params}")
+        self._model = model.fit(df_train)
+        self._model.classes_ = self.model_classes_
+        self._model.n_classes_ = self.model_n_classes_
+        if logger.level == logging.DEBUG:
+            logger.debug(f"flaml.model - {model} fit finished")
+        train_time = time.time() - current_time
+        return train_time
+
+
+class TransformersEstimator(BaseEstimator):
+    """The class for fine-tuning language models, using huggingface transformers API."""
+
+    ITER_HP = "global_max_steps"
+
+    def __init__(self, task="seq-classification", **config):
+        super().__init__(task, **config)
+        import uuid
+
+        self.trial_id = str(uuid.uuid1().hex)[:8]
+        if task not in NLG_TASKS:  # TODO: not in NLG_TASKS
+            from .nlp.huggingface.training_args import (
+                TrainingArgumentsForAuto as TrainingArguments,
+            )
+        else:
+            from .nlp.huggingface.training_args import (
+                Seq2SeqTrainingArgumentsForAuto as TrainingArguments,
+            )
+        self._TrainingArguments = TrainingArguments
+
+    @classmethod
+    def search_space(cls, data_size, task, **params):
+        search_space_dict = {
+            "learning_rate": {
+                "domain": tune.loguniform(1e-6, 1e-4),
+                "init_value": 1e-5,
+            },
+            "num_train_epochs": {
+                "domain": tune.choice([1, 2, 3, 4, 5]),
+                "init_value": 3,  # to be consistent with roberta
+                "low_cost_init_value": 1,
+            },
+            "per_device_train_batch_size": {
+                "domain": tune.choice([4, 8, 16, 32, 64]),
+                "init_value": 32,
+                "low_cost_init_value": 64,
+            },
+            "seed": {
+                "domain": tune.choice(range(1, 40)),
+                "init_value": 20,
+            },
+            "global_max_steps": {
+                "domain": sys.maxsize,
+                "init_value": sys.maxsize,
+            },
+        }
+
+        return search_space_dict
+
+    @property
+    def fp16(self):
+        return self._kwargs.get("gpu_per_trial") and self._training_args.fp16
+
+    @property
+    def no_cuda(self):
+        return not self._kwargs.get("gpu_per_trial")
+
+    def _set_training_args(self, **kwargs):
+        from .nlp.utils import date_str, Counter
+
+        for key, val in kwargs.items():
+            assert key not in self.params, (
+                "Since {} is in the search space, it cannot exist in 'custom_fit_kwargs' at the same time."
+                "If you need to fix the value of {} to {}, the only way is to add a single-value domain in the search "
+                "space by adding:\n '{}': {{ 'domain': {} }} to 'custom_hp'. For example:"
+                'automl_settings["custom_hp"] = {{ "transformer": {{ "model_path": {{ "domain" : '
+                '"google/electra-small-discriminator" }} }} }}'.format(key, key, val, key, val)
+            )
+
+        """
+            If use has specified any custom args for TrainingArguments, update these arguments
+        """
+        self._training_args = self._TrainingArguments(**kwargs)
+
+        """
+            Update the attributes in TrainingArguments with self.params values
+        """
+        for key, val in self.params.items():
+            if hasattr(self._training_args, key):
+                setattr(self._training_args, key, val)
+
+        """
+            Update the attributes in TrainingArguments that depends on the values of self.params
+        """
+        local_dir = os.path.join(self._training_args.output_dir, "train_{}".format(date_str()))
+        if self._use_ray is True:
+            import ray
+
+            self._training_args.output_dir = ray.tune.get_trial_dir()
+        else:
+            self._training_args.output_dir = Counter.get_trial_fold_name(local_dir, self.params, self.trial_id)
+
+        self._training_args.fp16 = self.fp16
+        self._training_args.no_cuda = self.no_cuda
+
+        if self._task == TOKENCLASSIFICATION and self._training_args.max_seq_length is not None:
+            logger.warning(
+                "For token classification task, FLAML currently does not support customizing the max_seq_length, max_seq_length will be reset to None."
+            )
+            setattr(self._training_args, "max_seq_length", None)
+
+    def _tokenize_text(self, X, y=None, **kwargs):
+        from .nlp.huggingface.utils import tokenize_text
+        from .nlp.utils import is_a_list_of_str
+
+        is_str = str(X.dtypes[0]) in ("string", "str")
+        is_list_of_str = is_a_list_of_str(X[list(X.keys())[0]].to_list()[0])
+
+        if is_str or is_list_of_str:
+            return tokenize_text(
+                X=X,
+                Y=y,
+                task=self._task,
+                hf_args=self._training_args,
+                tokenizer=self.tokenizer,
+            )
+        else:
+            return X, y
+
+    def _model_init(self):
+        from .nlp.huggingface.utils import load_model
+
+        this_model = load_model(
+            checkpoint_path=self._training_args.model_path,
+            task=self._task,
+            num_labels=self.num_labels,
+        )
+        return this_model
+
+    def _preprocess_data(self, X, y):
+        from datasets import Dataset
+
+        processed_X, processed_y_df = self._tokenize_text(X=X, y=y, **self._kwargs)
+        # convert y from pd.DataFrame back to pd.Series
+        processed_y = processed_y_df.iloc[:, 0]
+
+        processed_dataset = Dataset.from_pandas(processed_X.join(processed_y_df))
+
+        return processed_dataset, processed_X, processed_y
+
+    @property
+    def num_labels(self):
+        if self._task == SEQREGRESSION:
+            return 1
+        elif self._task == SEQCLASSIFICATION:
+            return len(set(self._y_train))
+        elif self._task == TOKENCLASSIFICATION:
+            return len(self._training_args.label_list)
+        else:
+            return None
+
+    @property
+    def tokenizer(self):
+        from transformers import AutoTokenizer
+
+        if self._task == SUMMARIZATION:
+            return AutoTokenizer.from_pretrained(
+                pretrained_model_name_or_path=self._training_args.model_path,
+                cache_dir=None,
+                use_fast=True,
+                revision="main",
+                use_auth_token=None,
+            )
+        else:
+            return AutoTokenizer.from_pretrained(
+                self._training_args.model_path,
+                use_fast=True,
+                add_prefix_space=self._add_prefix_space,
+            )
+
+    @property
+    def data_collator(self):
+        from flaml.automl.task.task import Task
+        from flaml.automl.nlp.huggingface.data_collator import (
+            task_to_datacollator_class,
+        )
+
+        data_collator_class = task_to_datacollator_class.get(
+            self._task.name if isinstance(self._task, Task) else self._task
+        )
+
+        if data_collator_class:
+            kwargs = {
+                "model": self._model_init(),
+                # need to set model, or there's ValueError: Expected input batch_size (..) to match target batch_size (..)
+                "label_pad_token_id": -100,  # pad with token id -100
+                "pad_to_multiple_of": 8,
+                # pad to multiple of 8 because quote Transformers: "This is especially useful to enable the use of Tensor Cores on NVIDIA hardware with compute capability >= 7.5 (Volta)"
+                "tokenizer": self.tokenizer,
+            }
+
+            for key in list(kwargs.keys()):
+                if key not in data_collator_class.__dict__.keys() and key != "tokenizer":
+                    del kwargs[key]
+            return data_collator_class(**kwargs)
+        else:
+            return None
+
+    def fit(
+        self,
+        X_train: DataFrame,
+        y_train: Series,
+        budget=None,
+        free_mem_ratio=0,
+        X_val=None,
+        y_val=None,
+        gpu_per_trial=None,
+        metric=None,
+        **kwargs,
+    ):
+        import transformers
+
+        transformers.logging.set_verbosity_error()
+
+        from transformers import TrainerCallback
+        from transformers.trainer_utils import set_seed
+        from .nlp.huggingface.trainer import TrainerForAuto
+
+        try:
+            from ray.tune import is_session_enabled
+
+            self._use_ray = is_session_enabled()
+        except ImportError:
+            self._use_ray = False
+
+        this_params = self.params
+        self._kwargs = kwargs
+
+        self._X_train, self._y_train = X_train, y_train
+        self._set_training_args(**kwargs)
+        self._add_prefix_space = (
+            "roberta" in self._training_args.model_path
+        )  # If using roberta model, must set add_prefix_space to True to avoid the assertion error at
+        # https://github.com/huggingface/transformers/blob/main/src/transformers/models/roberta/tokenization_roberta_fast.py#L249
+
+        train_dataset, self._X_train, self._y_train = self._preprocess_data(X_train, y_train)
+        if X_val is not None:
+            eval_dataset, self._X_val, self._y_val = self._preprocess_data(X_val, y_val)
+        else:
+            eval_dataset, self._X_val, self._y_val = None, None, None
+
+        set_seed(self.params.get("seed", self._training_args.seed))
+        self._metric = metric
+
+        class EarlyStoppingCallbackForAuto(TrainerCallback):
+            def on_train_begin(self, args, state, control, **callback_kwargs):
+                self.train_begin_time = time.time()
+
+            def on_step_begin(self, args, state, control, **callback_kwargs):
+                self.step_begin_time = time.time()
+
+            def on_step_end(self, args, state, control, **callback_kwargs):
+                if state.global_step == 1:
+                    self.time_per_iter = time.time() - self.step_begin_time
+                if (
+                    budget
+                    and (time.time() + self.time_per_iter > self.train_begin_time + budget)
+                    or state.global_step >= this_params[TransformersEstimator.ITER_HP]
+                ):
+                    control.should_training_stop = True
+                    control.should_save = True
+                    control.should_evaluate = True
+                return control
+
+            def on_epoch_end(self, args, state, control, **callback_kwargs):
+                if control.should_training_stop or state.epoch + 1 >= args.num_train_epochs:
+                    control.should_save = True
+                    control.should_evaluate = True
+
+        self._trainer = TrainerForAuto(
+            args=self._training_args,
+            model_init=self._model_init,
+            train_dataset=train_dataset,
+            eval_dataset=eval_dataset,
+            tokenizer=self.tokenizer,
+            data_collator=self.data_collator,
+            compute_metrics=self._compute_metrics_by_dataset_name,
+            callbacks=[EarlyStoppingCallbackForAuto],
+        )
+
+        if self._task in NLG_TASKS:
+            setattr(self._trainer, "_is_seq2seq", True)
+
+        """
+            When not using ray for tuning, set the limit of CUDA_VISIBLE_DEVICES to math.ceil(gpu_per_trial),
+            so each estimator does not see all the GPUs
+        """
+        if gpu_per_trial is not None:
+            tmp_cuda_visible_devices = os.environ.get("CUDA_VISIBLE_DEVICES", "")
+            self._trainer.args._n_gpu = gpu_per_trial
+
+            # if gpu_per_trial == 0:
+            #     os.environ["CUDA_VISIBLE_DEVICES"] = ""
+            if tmp_cuda_visible_devices.count(",") != math.ceil(gpu_per_trial) - 1:
+                os.environ["CUDA_VISIBLE_DEVICES"] = ",".join([str(x) for x in range(math.ceil(gpu_per_trial))])
+
+        import time
+
+        start_time = time.time()
+        self._trainer.train()
+
+        if gpu_per_trial is not None:
+            os.environ["CUDA_VISIBLE_DEVICES"] = tmp_cuda_visible_devices
+
+        self.params[self.ITER_HP] = self._trainer.state.global_step
+
+        self._checkpoint_path = self._select_checkpoint(self._trainer)
+        self._ckpt_remains = list(self._trainer.ckpt_to_metric.keys())
+
+        if hasattr(self._trainer, "intermediate_results"):
+            self.intermediate_results = [
+                x[1] for x in sorted(self._trainer.intermediate_results.items(), key=lambda x: x[0])
+            ]
+        self._trainer = None
+
+        return time.time() - start_time
+
+    def _delete_one_ckpt(self, ckpt_location):
+        if self._use_ray is False:
+            if os.path.exists(ckpt_location):
+                shutil.rmtree(ckpt_location)
+
+    def cleanup(self):
+        super().cleanup()
+        if hasattr(self, "_ckpt_remains"):
+            for each_ckpt in self._ckpt_remains:
+                self._delete_one_ckpt(each_ckpt)
+
+    def _select_checkpoint(self, trainer):
+        from transformers.trainer_utils import PREFIX_CHECKPOINT_DIR
+
+        if trainer.ckpt_to_metric:
+            best_ckpt, _ = min(trainer.ckpt_to_metric.items(), key=lambda x: x[1]["eval_automl_metric"])
+            best_ckpt_global_step = trainer.ckpt_to_global_step[best_ckpt]
+            for each_ckpt in list(trainer.ckpt_to_metric):
+                if each_ckpt != best_ckpt:
+                    del trainer.ckpt_to_metric[each_ckpt]
+                    del trainer.ckpt_to_global_step[each_ckpt]
+                    self._delete_one_ckpt(each_ckpt)
+        else:
+            best_ckpt_global_step = trainer.state.global_step
+            best_ckpt = os.path.join(
+                trainer.args.output_dir,
+                f"{PREFIX_CHECKPOINT_DIR}-{best_ckpt_global_step}",
+            )
+        self.params[self.ITER_HP] = best_ckpt_global_step
+        logger.debug(trainer.state.global_step)
+        logger.debug(trainer.ckpt_to_global_step)
+        return best_ckpt
+
+    def _compute_metrics_by_dataset_name(self, eval_pred):
+        # TODO: call self._metric(eval_pred, self)
+        if isinstance(self._metric, str):
+            from .ml import metric_loss_score
+            from .nlp.huggingface.utils import postprocess_prediction_and_true
+
+            predictions, y_true = eval_pred
+            # postprocess the matrix prediction and ground truth into user readable format, e.g., for summarization, decode into text
+            processed_predictions, processed_y_true = postprocess_prediction_and_true(
+                task=self._task,
+                y_pred=predictions,
+                tokenizer=self.tokenizer,
+                hf_args=self._training_args,
+                y_true=y_true,
+            )
+            metric_dict = {
+                "automl_metric": metric_loss_score(
+                    metric_name=self._metric,
+                    y_processed_predict=processed_predictions,
+                    y_processed_true=processed_y_true,
+                    labels=self._training_args.label_list,
+                )
+            }
+        else:
+            # TODO: debug to see how custom metric can take both tokenized (here) and untokenized input (ml.py)
+            loss, metric_dict = self._metric(
+                X_test=self._X_val,
+                y_test=self._y_val,
+                estimator=self,
+                labels=None,
+                X_train=self._X_train,
+                y_train=self._y_train,
+            )
+            metric_dict["automl_metric"] = loss
+
+        return metric_dict
+
+    def _init_model_for_predict(self):
+        from .nlp.huggingface.trainer import TrainerForAuto
+
+        """
+            Need to reinit training_args because of a bug in deepspeed: if not reinit, the deepspeed config will be inconsistent
+            with HF config https://github.com/huggingface/transformers/blob/main/src/transformers/training_args.py#L947
+        """
+        training_args = self._TrainingArguments(local_rank=-1, model_path=self._checkpoint_path, fp16=self.fp16)
+        for key, val in self._training_args.__dict__.items():
+            if key not in ("local_rank", "model_path", "fp16"):
+                setattr(training_args, key, val)
+        self._training_args = training_args
+
+        new_trainer = TrainerForAuto(
+            model=self._model_init(),
+            args=self._training_args,
+            data_collator=self.data_collator,
+            compute_metrics=self._compute_metrics_by_dataset_name,
+        )
+        if self._task in NLG_TASKS:
+            setattr(new_trainer, "_is_seq2seq", True)
+        return new_trainer
+
+    def predict_proba(self, X, **pred_kwargs):
+        from datasets import Dataset
+
+        if pred_kwargs:
+            for key, val in pred_kwargs.items():
+                setattr(self._training_args, key, val)
+
+        assert (
+            self._task.is_classification()
+        ), "predict_proba() only for classification tasks."
+
+        X_test, _ = self._tokenize_text(X, **self._kwargs)
+        test_dataset = Dataset.from_pandas(X_test)
+
+        new_trainer = self._init_model_for_predict()
+        try:
+            predictions = new_trainer.predict(test_dataset).predictions
+        except ZeroDivisionError:
+            logger.warning("Zero division error appeared in HuggingFace Transformers.")
+            predictions = np.array([-0.05] * len(test_dataset))
+        else:
+            return predictions
+
+    def score(self, X_val: DataFrame, y_val: Series, **kwargs):
+        import transformers
+
+        transformers.logging.set_verbosity_error()
+
+        self._metric = kwargs["metric"]
+
+        eval_dataset, X_val, y_val = self._preprocess_data(X_val, y_val)
+
+        new_trainer = self._init_model_for_predict()
+        return new_trainer.evaluate(eval_dataset)
+
+    def predict(self, X, **pred_kwargs):
+        import transformers
+        from datasets import Dataset
+        from .nlp.huggingface.utils import postprocess_prediction_and_true
+
+        transformers.logging.set_verbosity_error()
+
+        if pred_kwargs:
+            for key, val in pred_kwargs.items():
+                setattr(self._training_args, key, val)
+
+        X_test, _ = self._tokenize_text(X, **self._kwargs)
+        test_dataset = Dataset.from_pandas(X_test)
+
+        new_trainer = self._init_model_for_predict()
+
+        kwargs = {} if self._task not in NLG_TASKS else {"metric_key_prefix": "predict"}
+        try:
+            predictions = new_trainer.predict(test_dataset, **kwargs)
+        except ZeroDivisionError:
+            logger.warning("Zero division error appeared in HuggingFace Transformers.")
+            predictions = np.array([0] * len(test_dataset))
+
+        post_y_pred, _ = postprocess_prediction_and_true(
+            task=self._task,
+            y_pred=predictions.predictions,
+            tokenizer=self.tokenizer,
+            hf_args=self._training_args,
+            X=X,
+        )
+        return post_y_pred
+
+    def config2params(self, config: dict) -> dict:
+        params = super().config2params(config)
+        params[TransformersEstimator.ITER_HP] = params.get(TransformersEstimator.ITER_HP, sys.maxsize)
+        return params
+
+
+class TransformersEstimatorModelSelection(TransformersEstimator):
+    def __init__(self, task="seq-classification", **config):
+        super().__init__(task, **config)
+
+    @classmethod
+    def search_space(cls, data_size, task, **params):
+        search_space_dict = TransformersEstimator.search_space(data_size, task, **params)
+
+        """
+            For model selection, use the same search space regardless of memory constraint
+            If OOM, user should change the search space themselves
+        """
+
+        search_space_dict["model_path"] = {
+            "domain": tune.choice(
+                [
+                    "google/electra-base-discriminator",
+                    "bert-base-uncased",
+                    "roberta-base",
+                    "facebook/muppet-roberta-base",
+                    "google/electra-small-discriminator",
+                ]
+            ),
+            "init_value": "facebook/muppet-roberta-base",
+        }
+        return search_space_dict
+
+
+class SKLearnEstimator(BaseEstimator):
+    """
+    The base class for tuning scikit-learn estimators.
+
+    Subclasses can modify the function signature of ``__init__`` to
+    ignore the values in ``config`` that are not relevant to the constructor
+    of their underlying estimator. For example, some regressors in ``scikit-learn``
+    don't accept the ``n_jobs`` parameter contained in ``config``. For these,
+    one can add ``n_jobs=None,`` before ``**config`` to make sure ``config`` doesn't
+    contain an ``n_jobs`` key.
+    """
+
+    def __init__(self, task="binary", **config):
+        super().__init__(task, **config)
+
+    def _preprocess(self, X):
+        if isinstance(X, DataFrame):
+            cat_columns = X.select_dtypes(include=["category"]).columns
+            if not cat_columns.empty:
+                X = X.copy()
+                X[cat_columns] = X[cat_columns].apply(lambda x: x.cat.codes)
+        elif isinstance(X, np.ndarray) and X.dtype.kind not in "buif":
+            # numpy array is not of numeric dtype
+            X = DataFrame(X)
+            for col in X.columns:
+                if isinstance(X[col][0], str):
+                    X[col] = X[col].astype("category").cat.codes
+            X = X.to_numpy()
+        return X
+
+
+class LGBMEstimator(BaseEstimator):
+    """The class for tuning LGBM, using sklearn API."""
+
+    ITER_HP = "n_estimators"
+    HAS_CALLBACK = True
+    DEFAULT_ITER = 100
+
+    @classmethod
+    def search_space(cls, data_size, **params):
+        upper = max(5, min(32768, int(data_size[0])))  # upper must be larger than lower
+        return {
+            "n_estimators": {
+                "domain": tune.lograndint(lower=4, upper=upper),
+                "init_value": 4,
+                "low_cost_init_value": 4,
+            },
+            "num_leaves": {
+                "domain": tune.lograndint(lower=4, upper=upper),
+                "init_value": 4,
+                "low_cost_init_value": 4,
+            },
+            "min_child_samples": {
+                "domain": tune.lograndint(lower=2, upper=2**7 + 1),
+                "init_value": 20,
+            },
+            "learning_rate": {
+                "domain": tune.loguniform(lower=1 / 1024, upper=1.0),
+                "init_value": 0.1,
+            },
+            "log_max_bin": {  # log transformed with base 2
+                "domain": tune.lograndint(lower=3, upper=11),
+                "init_value": 8,
+            },
+            "colsample_bytree": {
+                "domain": tune.uniform(lower=0.01, upper=1.0),
+                "init_value": 1.0,
+            },
+            "reg_alpha": {
+                "domain": tune.loguniform(lower=1 / 1024, upper=1024),
+                "init_value": 1 / 1024,
+            },
+            "reg_lambda": {
+                "domain": tune.loguniform(lower=1 / 1024, upper=1024),
+                "init_value": 1.0,
+            },
+        }
+
+    def config2params(self, config: dict) -> dict:
+        params = super().config2params(config)
+        if "log_max_bin" in params:
+            params["max_bin"] = (1 << params.pop("log_max_bin")) - 1
+        return params
+
+    @classmethod
+    def size(cls, config):
+        num_leaves = int(
+            round(config.get("num_leaves") or config.get("max_leaves") or 1 << config.get("max_depth", 16))
+        )
+        n_estimators = int(round(config["n_estimators"]))
+        return (num_leaves * 3 + (num_leaves - 1) * 4 + 1.0) * n_estimators * 8
+
+    def __init__(self, task="binary", **config):
+        super().__init__(task, **config)
+        if "verbose" not in self.params:
+            self.params["verbose"] = -1
+
+        if self._task.is_classification():
+            from lightgbm import LGBMClassifier
+
+            self.estimator_class = LGBMClassifier
+
+        elif task == "rank":
+            from lightgbm import LGBMRanker
+
+            self.estimator_class = LGBMRanker
+        else:
+            from lightgbm import LGBMRegressor
+
+            self.estimator_class = LGBMRegressor
+
+        self._time_per_iter = None
+        self._train_size = 0
+        self._mem_per_iter = -1
+        self.HAS_CALLBACK = self.HAS_CALLBACK and self._callbacks(0, 0, 0) is not None
+
+    def _preprocess(self, X):
+        if not isinstance(X, DataFrame) and issparse(X) and np.issubdtype(X.dtype, np.integer):
+            X = X.astype(float)
+        elif isinstance(X, np.ndarray) and X.dtype.kind not in "buif":
+            # numpy array is not of numeric dtype
+            X = DataFrame(X)
+            for col in X.columns:
+                if isinstance(X[col][0], str):
+                    X[col] = X[col].astype("category").cat.codes
+            X = X.to_numpy()
+        return X
+
+    def fit(self, X_train, y_train, budget=None, free_mem_ratio=0, **kwargs):
+        start_time = time.time()
+        deadline = start_time + budget if budget else np.inf
+        n_iter = self.params.get(self.ITER_HP, self.DEFAULT_ITER)
+        trained = False
+        if not self.HAS_CALLBACK:
+            mem0 = psutil.virtual_memory().available if psutil is not None else 1
+            if (
+                (not self._time_per_iter or abs(self._train_size - X_train.shape[0]) > 4)
+                and budget is not None
+                or self._mem_per_iter < 0
+                and psutil is not None
+            ) and n_iter > 1:
+                self.params[self.ITER_HP] = 1
+                self._t1 = self._fit(X_train, y_train, **kwargs)
+                if budget is not None and self._t1 >= budget or n_iter == 1:
+                    return self._t1
+                mem1 = psutil.virtual_memory().available if psutil is not None else 1
+                self._mem1 = mem0 - mem1
+                self.params[self.ITER_HP] = min(n_iter, 4)
+                self._t2 = self._fit(X_train, y_train, **kwargs)
+                mem2 = psutil.virtual_memory().available if psutil is not None else 1
+                self._mem2 = max(mem0 - mem2, self._mem1)
+                # if self._mem1 <= 0:
+                #     self._mem_per_iter = self._mem2 / (self.params[self.ITER_HP] + 1)
+                # elif self._mem2 <= 0:
+                #     self._mem_per_iter = self._mem1
+                # else:
+                self._mem_per_iter = min(self._mem1, self._mem2 / self.params[self.ITER_HP])
+                # if self._mem_per_iter <= 1 and psutil is not None:
+                #     n_iter = self.params[self.ITER_HP]
+                self._time_per_iter = (
+                    (self._t2 - self._t1) / (self.params[self.ITER_HP] - 1)
+                    if self._t2 > self._t1
+                    else self._t1
+                    if self._t1
+                    else 0.001
+                )
+                self._train_size = X_train.shape[0]
+                if budget is not None and self._t1 + self._t2 >= budget or n_iter == self.params[self.ITER_HP]:
+                    # self.params[self.ITER_HP] = n_iter
+                    return time.time() - start_time
+                trained = True
+            # logger.debug(mem0)
+            # logger.debug(self._mem_per_iter)
+            if n_iter > 1:
+                max_iter = min(
+                    n_iter,
+                    int((budget - time.time() + start_time - self._t1) / self._time_per_iter + 1)
+                    if budget is not None
+                    else n_iter,
+                    int((1 - free_mem_ratio) * mem0 / self._mem_per_iter)
+                    if psutil is not None and self._mem_per_iter > 0
+                    else n_iter,
+                )
+                if trained and max_iter <= self.params[self.ITER_HP]:
+                    return time.time() - start_time
+                # when not trained, train at least one iter
+                self.params[self.ITER_HP] = max(max_iter, 1)
+        if self.HAS_CALLBACK:
+            kwargs_callbacks = kwargs.get("callbacks")
+            if kwargs_callbacks:
+                callbacks = kwargs_callbacks + self._callbacks(start_time, deadline, free_mem_ratio)
+                kwargs.pop("callbacks")
+            else:
+                callbacks = self._callbacks(start_time, deadline, free_mem_ratio)
+            if isinstance(self, XGBoostSklearnEstimator):
+                from xgboost import __version__
+
+                if __version__ >= "1.6.0":
+                    # since xgboost>=1.6.0, callbacks can't be passed in fit()
+                    self.params["callbacks"] = callbacks
+                    callbacks = None
+            self._fit(
+                X_train,
+                y_train,
+                callbacks=callbacks,
+                **kwargs,
+            )
+            if callbacks is None:
+                # for xgboost>=1.6.0, pop callbacks to enable pickle
+                callbacks = self.params.pop("callbacks")
+                self._model.set_params(callbacks=callbacks[:-1])
+            best_iteration = (
+                self._model.get_booster().best_iteration
+                if isinstance(self, XGBoostSklearnEstimator)
+                else self._model.best_iteration_
+            )
+            if best_iteration is not None:
+                self._model.set_params(n_estimators=best_iteration + 1)
+        else:
+            self._fit(X_train, y_train, **kwargs)
+        train_time = time.time() - start_time
+        return train_time
+
+    def _callbacks(self, start_time, deadline, free_mem_ratio) -> List[Callable]:
+        return [partial(self._callback, start_time, deadline, free_mem_ratio)]
+
+    def _callback(self, start_time, deadline, free_mem_ratio, env) -> None:
+        from lightgbm.callback import EarlyStopException
+
+        now = time.time()
+        if env.iteration == 0:
+            self._time_per_iter = now - start_time
+        if now + self._time_per_iter > deadline:
+            raise EarlyStopException(env.iteration, env.evaluation_result_list)
+        if psutil is not None:
+            mem = psutil.virtual_memory()
+            if mem.available / mem.total < free_mem_ratio:
+                raise EarlyStopException(env.iteration, env.evaluation_result_list)
+
+
+class XGBoostEstimator(SKLearnEstimator):
+    """The class for tuning XGBoost regressor, not using sklearn API."""
+
+    DEFAULT_ITER = 10
+
+    @classmethod
+    def search_space(cls, data_size, **params):
+        upper = max(5, min(32768, int(data_size[0])))  # upper must be larger than lower
+        return {
+            "n_estimators": {
+                "domain": tune.lograndint(lower=4, upper=upper),
+                "init_value": 4,
+                "low_cost_init_value": 4,
+            },
+            "max_leaves": {
+                "domain": tune.lograndint(lower=4, upper=upper),
+                "init_value": 4,
+                "low_cost_init_value": 4,
+            },
+            "max_depth": {
+                "domain": tune.choice([0, 6, 12]),
+                "init_value": 0,
+            },
+            "min_child_weight": {
+                "domain": tune.loguniform(lower=0.001, upper=128),
+                "init_value": 1.0,
+            },
+            "learning_rate": {
+                "domain": tune.loguniform(lower=1 / 1024, upper=1.0),
+                "init_value": 0.1,
+            },
+            "subsample": {
+                "domain": tune.uniform(lower=0.1, upper=1.0),
+                "init_value": 1.0,
+            },
+            "colsample_bylevel": {
+                "domain": tune.uniform(lower=0.01, upper=1.0),
+                "init_value": 1.0,
+            },
+            "colsample_bytree": {
+                "domain": tune.uniform(lower=0.01, upper=1.0),
+                "init_value": 1.0,
+            },
+            "reg_alpha": {
+                "domain": tune.loguniform(lower=1 / 1024, upper=1024),
+                "init_value": 1 / 1024,
+            },
+            "reg_lambda": {
+                "domain": tune.loguniform(lower=1 / 1024, upper=1024),
+                "init_value": 1.0,
+            },
+        }
+
+    @classmethod
+    def size(cls, config):
+        return LGBMEstimator.size(config)
+
+    @classmethod
+    def cost_relative2lgbm(cls):
+        return 1.6
+
+    def config2params(self, config: dict) -> dict:
+        params = super().config2params(config)
+        max_depth = params["max_depth"] = params.get("max_depth", 0)
+        if max_depth == 0:
+            params["grow_policy"] = params.get("grow_policy", "lossguide")
+            params["tree_method"] = params.get("tree_method", "hist")
+        # params["booster"] = params.get("booster", "gbtree")
+        params["use_label_encoder"] = params.get("use_label_encoder", False)
+        if "n_jobs" in config:
+            params["nthread"] = params.pop("n_jobs")
+        return params
+
+    def __init__(
+        self,
+        task="regression",
+        **config,
+    ):
+        super().__init__(task, **config)
+        self.params["verbosity"] = 0
+
+    def fit(self, X_train, y_train, budget=None, free_mem_ratio=0, **kwargs):
+        import xgboost as xgb
+
+        start_time = time.time()
+        deadline = start_time + budget if budget else np.inf
+        if issparse(X_train):
+            if xgb.__version__ < "1.6.0":
+                # "auto" fails for sparse input since xgboost 1.6.0
+                self.params["tree_method"] = "auto"
+        else:
+            X_train = self._preprocess(X_train)
+        if "sample_weight" in kwargs:
+            dtrain = xgb.DMatrix(X_train, label=y_train, weight=kwargs["sample_weight"])
+        else:
+            dtrain = xgb.DMatrix(X_train, label=y_train)
+
+        objective = self.params.get("objective")
+        if isinstance(objective, str):
+            obj = None
+        else:
+            obj = objective
+            if "objective" in self.params:
+                del self.params["objective"]
+        _n_estimators = self.params.pop("n_estimators")
+        callbacks = XGBoostEstimator._callbacks(start_time, deadline, free_mem_ratio)
+        if callbacks:
+            self._model = xgb.train(
+                self.params,
+                dtrain,
+                _n_estimators,
+                obj=obj,
+                callbacks=callbacks,
+            )
+            self.params["n_estimators"] = self._model.best_iteration + 1
+        else:
+            self._model = xgb.train(self.params, dtrain, _n_estimators, obj=obj)
+            self.params["n_estimators"] = _n_estimators
+        self.params["objective"] = objective
+        del dtrain
+        train_time = time.time() - start_time
+        return train_time
+
+    def predict(self, X, **kwargs):
+        import xgboost as xgb
+
+        if not issparse(X):
+            X = self._preprocess(X)
+        dtest = xgb.DMatrix(X)
+        return super().predict(dtest, **kwargs)
+
+    @classmethod
+    def _callbacks(cls, start_time, deadline, free_mem_ratio):
+        try:
+            from xgboost.callback import TrainingCallback
+        except ImportError:  # for xgboost<1.3
+            return None
+
+        class ResourceLimit(TrainingCallback):
+            def after_iteration(self, model, epoch, evals_log) -> bool:
+                now = time.time()
+                if epoch == 0:
+                    self._time_per_iter = now - start_time
+                if now + self._time_per_iter > deadline:
+                    return True
+                if psutil is not None:
+                    mem = psutil.virtual_memory()
+                    if mem.available / mem.total < free_mem_ratio:
+                        return True
+                return False
+
+        return [ResourceLimit()]
+
+
+class XGBoostSklearnEstimator(SKLearnEstimator, LGBMEstimator):
+    """The class for tuning XGBoost with unlimited depth, using sklearn API."""
+
+    DEFAULT_ITER = 10
+
+    @classmethod
+    def search_space(cls, data_size, **params):
+        space = XGBoostEstimator.search_space(data_size)
+        space.pop("max_depth")
+        return space
+
+    @classmethod
+    def cost_relative2lgbm(cls):
+        return XGBoostEstimator.cost_relative2lgbm()
+
+    def config2params(self, config: dict) -> dict:
+        params = super().config2params(config)
+        max_depth = params["max_depth"] = params.get("max_depth", 0)
+        if max_depth == 0:
+            params["grow_policy"] = params.get("grow_policy", "lossguide")
+            params["tree_method"] = params.get("tree_method", "hist")
+        params["use_label_encoder"] = params.get("use_label_encoder", False)
+        return params
+
+    def __init__(
+        self,
+        task="binary",
+        **config,
+    ):
+        super().__init__(task, **config)
+        del self.params["verbose"]
+        self.params["verbosity"] = 0
+        import xgboost as xgb
+
+        if "rank" == task:
+            self.estimator_class = xgb.XGBRanker
+        elif self._task.is_classification():
+            self.estimator_class = xgb.XGBClassifier
+        else:
+            self.estimator_class = xgb.XGBRegressor
+
+        self._xgb_version = xgb.__version__
+
+    def fit(self, X_train, y_train, budget=None, free_mem_ratio=0, **kwargs):
+        if issparse(X_train) and self._xgb_version < "1.6.0":
+            # "auto" fails for sparse input since xgboost 1.6.0
+            self.params["tree_method"] = "auto"
+        if kwargs.get("gpu_per_trial"):
+            self.params["tree_method"] = "gpu_hist"
+            kwargs.pop("gpu_per_trial")
+        return super().fit(X_train, y_train, budget, free_mem_ratio, **kwargs)
+
+    def _callbacks(self, start_time, deadline, free_mem_ratio) -> List[Callable]:
+        return XGBoostEstimator._callbacks(start_time, deadline, free_mem_ratio)
+
+
+class XGBoostLimitDepthEstimator(XGBoostSklearnEstimator):
+    """The class for tuning XGBoost with limited depth, using sklearn API."""
+
+    @classmethod
+    def search_space(cls, data_size, **params):
+        space = XGBoostEstimator.search_space(data_size)
+        space.pop("max_leaves")
+        upper = max(6, int(np.log2(data_size[0])))
+        space["max_depth"] = {
+            "domain": tune.randint(lower=1, upper=min(upper, 16)),
+            "init_value": 6,
+            "low_cost_init_value": 1,
+        }
+        space["learning_rate"]["init_value"] = 0.3
+        space["n_estimators"]["init_value"] = 10
+        return space
+
+    @classmethod
+    def cost_relative2lgbm(cls):
+        return 64
+
+
+class RandomForestEstimator(SKLearnEstimator, LGBMEstimator):
+    """The class for tuning Random Forest."""
+
+    HAS_CALLBACK = False
+    nrows = 101
+
+    @classmethod
+    def search_space(cls, data_size, task, **params):
+        RandomForestEstimator.nrows = int(data_size[0])
+        upper = min(2048, RandomForestEstimator.nrows)
+        init = 1 / np.sqrt(data_size[1]) if task.is_classification() else 1
+        lower = min(0.1, init)
+        space = {
+            "n_estimators": {
+                "domain": tune.lograndint(lower=4, upper=max(5, upper)),
+                "init_value": 4,
+                "low_cost_init_value": 4,
+            },
+            "max_features": {
+                "domain": tune.loguniform(lower=lower, upper=1.0),
+                "init_value": init,
+            },
+            "max_leaves": {
+                "domain": tune.lograndint(
+                    lower=4,
+                    upper=max(5, min(32768, RandomForestEstimator.nrows >> 1)),  #
+                ),
+                "init_value": 4,
+                "low_cost_init_value": 4,
+            },
+        }
+        if task.is_classification():
+            space["criterion"] = {
+                "domain": tune.choice(["gini", "entropy"]),
+                # "init_value": "gini",
+            }
+        return space
+
+    @classmethod
+    def cost_relative2lgbm(cls):
+        return 2
+
+    def config2params(self, config: dict) -> dict:
+        params = super().config2params(config)
+        if "max_leaves" in params:
+            params["max_leaf_nodes"] = params.get("max_leaf_nodes", params.pop("max_leaves"))
+        if not self._task.is_classification() and "criterion" in config:
+            params.pop("criterion")
+        if "random_state" not in params:
+            params["random_state"] = 12032022
+        return params
+
+    def __init__(
+        self,
+        task: Task,
+        **params,
+    ):
+        super().__init__(task, **params)
+        self.params["verbose"] = 0
+
+        if self._task.is_classification():
+            self.estimator_class = RandomForestClassifier
+        else:
+            self.estimator_class = RandomForestRegressor
+
+
+class ExtraTreesEstimator(RandomForestEstimator):
+    """The class for tuning Extra Trees."""
+
+    @classmethod
+    def cost_relative2lgbm(cls):
+        return 1.9
+
+    def __init__(self, task="binary", **params):
+        if isinstance(task, str):
+            from flaml.automl.task.factory import task_factory
+
+            task = task_factory(task)
+        super().__init__(task, **params)
+        if task.is_regression():
+            self.estimator_class = ExtraTreesRegressor
+        else:
+            self.estimator_class = ExtraTreesClassifier
+
+
+class LRL1Classifier(SKLearnEstimator):
+    """The class for tuning Logistic Regression with L1 regularization."""
+
+    @classmethod
+    def search_space(cls, **params):
+        return {
+            "C": {
+                "domain": tune.loguniform(lower=0.03125, upper=32768.0),
+                "init_value": 1.0,
+            },
+        }
+
+    @classmethod
+    def cost_relative2lgbm(cls):
+        return 160
+
+    def config2params(self, config: dict) -> dict:
+        params = super().config2params(config)
+        params["tol"] = params.get("tol", 0.0001)
+        params["solver"] = params.get("solver", "saga")
+        params["penalty"] = params.get("penalty", "l1")
+        return params
+
+    def __init__(self, task="binary", **config):
+        super().__init__(task, **config)
+        assert (
+            self._task.is_classification()
+        ), "LogisticRegression for classification task only"
+        self.estimator_class = LogisticRegression
+
+
+class LRL2Classifier(SKLearnEstimator):
+    """The class for tuning Logistic Regression with L2 regularization."""
+
+    limit_resource = True
+
+    @classmethod
+    def search_space(cls, **params):
+        return LRL1Classifier.search_space(**params)
+
+    @classmethod
+    def cost_relative2lgbm(cls):
+        return 25
+
+    def config2params(self, config: dict) -> dict:
+        params = super().config2params(config)
+        params["tol"] = params.get("tol", 0.0001)
+        params["solver"] = params.get("solver", "lbfgs")
+        params["penalty"] = params.get("penalty", "l2")
+        return params
+
+    def __init__(self, task="binary", **config):
+        super().__init__(task, **config)
+        assert (
+            self._task.is_classification()
+        ), "LogisticRegression for classification task only"
+        self.estimator_class = LogisticRegression
+
+
+class CatBoostEstimator(BaseEstimator):
+    """The class for tuning CatBoost."""
+
+    ITER_HP = "n_estimators"
+    DEFAULT_ITER = 1000
+
+    @classmethod
+    def search_space(cls, data_size, **params):
+        upper = max(min(round(1500000 / data_size[0]), 150), 12)
+        return {
+            "early_stopping_rounds": {
+                "domain": tune.lograndint(lower=10, upper=upper),
+                "init_value": 10,
+                "low_cost_init_value": 10,
+            },
+            "learning_rate": {
+                "domain": tune.loguniform(lower=0.005, upper=0.2),
+                "init_value": 0.1,
+            },
+            "n_estimators": {
+                "domain": 8192,
+                "init_value": 8192,
+            },
+        }
+
+    @classmethod
+    def size(cls, config):
+        n_estimators = config.get("n_estimators", 8192)
+        max_leaves = 64
+        return (max_leaves * 3 + (max_leaves - 1) * 4 + 1.0) * n_estimators * 8
+
+    @classmethod
+    def cost_relative2lgbm(cls):
+        return 15
+
+    def _preprocess(self, X):
+        if isinstance(X, DataFrame):
+            cat_columns = X.select_dtypes(include=["category"]).columns
+            if not cat_columns.empty:
+                X = X.copy()
+                X[cat_columns] = X[cat_columns].apply(
+                    lambda x: x.cat.rename_categories([str(c) if isinstance(c, float) else c for c in x.cat.categories])
+                )
+        elif isinstance(X, np.ndarray) and X.dtype.kind not in "buif":
+            # numpy array is not of numeric dtype
+            X = DataFrame(X)
+            for col in X.columns:
+                if isinstance(X[col][0], str):
+                    X[col] = X[col].astype("category").cat.codes
+            X = X.to_numpy()
+        return X
+
+    def config2params(self, config: dict) -> dict:
+        params = super().config2params(config)
+        params["n_estimators"] = params.get("n_estimators", 8192)
+        if "n_jobs" in params:
+            params["thread_count"] = params.pop("n_jobs")
+        return params
+
+    def __init__(
+        self,
+        task="binary",
+        **config,
+    ):
+        super().__init__(task, **config)
+        self.params.update(
+            {
+                "verbose": config.get("verbose", False),
+                "random_seed": config.get("random_seed", 10242048),
+            }
+        )
+        if self._task.is_classification():
+            from catboost import CatBoostClassifier
+
+            self.estimator_class = CatBoostClassifier
+        else:
+            from catboost import CatBoostRegressor
+
+            self.estimator_class = CatBoostRegressor
+
+    def fit(self, X_train, y_train, budget=None, free_mem_ratio=0, **kwargs):
+        start_time = time.time()
+        deadline = start_time + budget if budget else np.inf
+        train_dir = f"catboost_{str(start_time)}"
+        X_train = self._preprocess(X_train)
+        if isinstance(X_train, DataFrame):
+            cat_features = list(X_train.select_dtypes(include="category").columns)
+        else:
+            cat_features = []
+        use_best_model = kwargs.get("use_best_model", True)
+        n = max(int(len(y_train) * 0.9), len(y_train) - 1000) if use_best_model else len(y_train)
+        X_tr, y_tr = X_train[:n], y_train[:n]
+        from catboost import Pool, __version__
+
+        eval_set = Pool(data=X_train[n:], label=y_train[n:], cat_features=cat_features) if use_best_model else None
+        if "sample_weight" in kwargs:
+            weight = kwargs["sample_weight"]
+            if weight is not None:
+                kwargs["sample_weight"] = weight[:n]
+        else:
+            weight = None
+
+        model = self.estimator_class(train_dir=train_dir, **self.params)
+        if __version__ >= "0.26":
+            model.fit(
+                X_tr,
+                y_tr,
+                cat_features=cat_features,
+                eval_set=eval_set,
+                callbacks=CatBoostEstimator._callbacks(
+                    start_time, deadline, free_mem_ratio if use_best_model else None
+                ),
+                **kwargs,
+            )
+        else:
+            model.fit(
+                X_tr,
+                y_tr,
+                cat_features=cat_features,
+                eval_set=eval_set,
+                **kwargs,
+            )
+        shutil.rmtree(train_dir, ignore_errors=True)
+        if weight is not None:
+            kwargs["sample_weight"] = weight
+        self._model = model
+        self.params[self.ITER_HP] = self._model.tree_count_
+        train_time = time.time() - start_time
+        return train_time
+
+    @classmethod
+    def _callbacks(cls, start_time, deadline, free_mem_ratio):
+        class ResourceLimit:
+            def after_iteration(self, info) -> bool:
+                now = time.time()
+                if info.iteration == 1:
+                    self._time_per_iter = now - start_time
+                if now + self._time_per_iter > deadline:
+                    return False
+                if psutil is not None and free_mem_ratio is not None:
+                    mem = psutil.virtual_memory()
+                    if mem.available / mem.total < free_mem_ratio:
+                        return False
+                return True  # can continue
+
+        return [ResourceLimit()]
+
+
+class KNeighborsEstimator(BaseEstimator):
+    @classmethod
+    def search_space(cls, data_size, **params):
+        upper = min(512, int(data_size[0] / 2))
+        return {
+            "n_neighbors": {
+                "domain": tune.lograndint(lower=1, upper=max(2, upper)),
+                "init_value": 5,
+                "low_cost_init_value": 1,
+            },
+        }
+
+    @classmethod
+    def cost_relative2lgbm(cls):
+        return 30
+
+    def config2params(self, config: dict) -> dict:
+        params = super().config2params(config)
+        params["weights"] = params.get("weights", "distance")
+        return params
+
+    def __init__(self, task="binary", **config):
+        super().__init__(task, **config)
+        if self._task.is_classification():
+            from sklearn.neighbors import KNeighborsClassifier
+
+            self.estimator_class = KNeighborsClassifier
+        else:
+            from sklearn.neighbors import KNeighborsRegressor
+
+            self.estimator_class = KNeighborsRegressor
+
+    def _preprocess(self, X):
+        if isinstance(X, DataFrame):
+            cat_columns = X.select_dtypes(["category"]).columns
+            if X.shape[1] == len(cat_columns):
+                raise ValueError("kneighbor requires at least one numeric feature")
+            X = X.drop(cat_columns, axis=1)
+        elif isinstance(X, np.ndarray) and X.dtype.kind not in "buif":
+            # drop categocial columns if any
+            X = DataFrame(X)
+            cat_columns = []
+            for col in X.columns:
+                if isinstance(X[col][0], str):
+                    cat_columns.append(col)
+            X = X.drop(cat_columns, axis=1)
+            X = X.to_numpy()
+        return X
+
+
+class suppress_stdout_stderr(object):
+    def __init__(self):
+        # Open a pair of null files
+        self.null_fds = [os.open(os.devnull, os.O_RDWR) for x in range(2)]
+        # Save the actual stdout (1) and stderr (2) file descriptors.
+        self.save_fds = (os.dup(1), os.dup(2))
+
+    def __enter__(self):
+        # Assign the null pointers to stdout and stderr.
+        os.dup2(self.null_fds[0], 1)
+        os.dup2(self.null_fds[1], 2)
+
+    def __exit__(self, *_):
+        # Re-assign the real stdout/stderr back to (1) and (2)
+        os.dup2(self.save_fds[0], 1)
+        os.dup2(self.save_fds[1], 2)
+        # Close the null files
+        os.close(self.null_fds[0])
+        os.close(self.null_fds[1])
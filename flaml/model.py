# !
#  * Copyright (c) Microsoft Corporation. All rights reserved.
#  * Licensed under the MIT License. See LICENSE file in the
#  * project root for license information.
from contextlib import contextmanager
from functools import partial
import signal
import os
from typing import Callable, List
import numpy as np
import time
from sklearn.ensemble import RandomForestRegressor, RandomForestClassifier
from sklearn.ensemble import ExtraTreesRegressor, ExtraTreesClassifier
from sklearn.linear_model import LogisticRegression
from sklearn.dummy import DummyClassifier, DummyRegressor
from scipy.sparse import issparse
import logging
import shutil
from . import tune
from .data import (
    group_counts,
    CLASSIFICATION,
    TS_FORECAST,
    TS_TIMESTAMP_COL,
    TS_VALUE_COL,
    SEQCLASSIFICATION,
    SEQREGRESSION,
<<<<<<< HEAD
    QUESTIONANSWERING,
=======
    SUMMARIZATION,
    NLG_TASKS,
>>>>>>> ee3162e2
)

import pandas as pd
from pandas import DataFrame, Series
import sys

try:
    import psutil
except ImportError:
    psutil = None
try:
    import resource
except ImportError:
    resource = None

logger = logging.getLogger("flaml.automl")
FREE_MEM_RATIO = 0.2


def TimeoutHandler(sig, frame):
    raise TimeoutError(sig, frame)


@contextmanager
def limit_resource(memory_limit, time_limit):
    if memory_limit > 0:
        soft, hard = resource.getrlimit(resource.RLIMIT_AS)
        if soft < 0 and (hard < 0 or memory_limit <= hard) or memory_limit < soft:
            resource.setrlimit(resource.RLIMIT_AS, (memory_limit, hard))
    main_thread = False
    if time_limit is not None:
        try:
            signal.signal(signal.SIGALRM, TimeoutHandler)
            signal.alarm(int(time_limit) or 1)
            main_thread = True
        except ValueError:
            pass
    try:
        yield
    finally:
        if main_thread:
            signal.alarm(0)
        if memory_limit > 0:
            resource.setrlimit(resource.RLIMIT_AS, (soft, hard))


class BaseEstimator:
    """The abstract class for all learners.

    Typical examples:
    * XGBoostEstimator: for regression.
    * XGBoostSklearnEstimator: for classification.
    * LGBMEstimator, RandomForestEstimator, LRL1Classifier, LRL2Classifier:
        for both regression and classification.
    """

    def __init__(self, task="binary", **config):
        """Constructor.

        Args:
            task: A string of the task type, one of
                'binary', 'multi', 'regression', 'rank', 'forecast'.
            config: A dictionary containing the hyperparameter names, 'n_jobs' as keys.
                n_jobs is the number of parallel threads.
        """
        self._task = task
        self.params = self.config2params(config)
        self.estimator_class = self._model = None
        if "_estimator_type" in config:
            self._estimator_type = self.params.pop("_estimator_type")
        else:
            self._estimator_type = (
                "classifier" if task in CLASSIFICATION else "regressor"
            )

    def get_params(self, deep=False):
        params = self.params.copy()
        params["task"] = self._task
        if hasattr(self, "_estimator_type"):
            params["_estimator_type"] = self._estimator_type
        return params

    @property
    def classes_(self):
        return self._model.classes_

    @property
    def n_features_in_(self):
        return self.model.n_features_in_

    @property
    def model(self):
        """Trained model after fit() is called, or None before fit() is called."""
        return self._model

    @property
    def estimator(self):
        """Trained model after fit() is called, or None before fit() is called."""
        return self._model

    def _preprocess(self, X):
        return X

    def _fit(self, X_train, y_train, **kwargs):

        current_time = time.time()
        if "groups" in kwargs:
            kwargs = kwargs.copy()
            groups = kwargs.pop("groups")
            if self._task == "rank":
                kwargs["group"] = group_counts(groups)
                # groups_val = kwargs.get('groups_val')
                # if groups_val is not None:
                #     kwargs['eval_group'] = [group_counts(groups_val)]
                #     kwargs['eval_set'] = [
                #         (kwargs['X_val'], kwargs['y_val'])]
                #     kwargs['verbose'] = False
                #     del kwargs['groups_val'], kwargs['X_val'], kwargs['y_val']
        X_train = self._preprocess(X_train)
        model = self.estimator_class(**self.params)
        if logger.level == logging.DEBUG:
            logger.debug(f"flaml.model - {model} fit started")
        model.fit(X_train, y_train, **kwargs)
        if logger.level == logging.DEBUG:
            logger.debug(f"flaml.model - {model} fit finished")
        train_time = time.time() - current_time
        self._model = model
        return train_time

    def fit(self, X_train, y_train, budget=None, **kwargs):
        """Train the model from given training data.

        Args:
            X_train: A numpy array or a dataframe of training data in shape n*m.
            y_train: A numpy array or a series of labels in shape n*1.
            budget: A float of the time budget in seconds.

        Returns:
            train_time: A float of the training time in seconds.
        """
        if (
            getattr(self, "limit_resource", None)
            and resource is not None
            and (budget is not None or psutil is not None)
        ):
            start_time = time.time()
            mem = psutil.virtual_memory() if psutil is not None else None
            try:
                with limit_resource(
                    mem.available * (1 - FREE_MEM_RATIO)
                    + psutil.Process(os.getpid()).memory_info().rss
                    if mem is not None
                    else -1,
                    budget,
                ):
                    train_time = self._fit(X_train, y_train, **kwargs)
            except (MemoryError, TimeoutError) as e:
                logger.warning(f"{e.__class__} {e}")
                if self._task in CLASSIFICATION:
                    model = DummyClassifier()
                else:
                    model = DummyRegressor()
                X_train = self._preprocess(X_train)
                model.fit(X_train, y_train)
                self._model = model
                train_time = time.time() - start_time
        else:
            train_time = self._fit(X_train, y_train, **kwargs)
        return train_time

    def predict(self, X_test):
        """Predict label from features.

        Args:
            X_test: A numpy array or a dataframe of featurized instances, shape n*m.

        Returns:
            A numpy array of shape n*1.
            Each element is the label for a instance.
        """
        if self._model is not None:
            X_test = self._preprocess(X_test)
            return self._model.predict(X_test)
        else:
            logger.warning(
                "Estimator is not fit yet. Please run fit() before predict()."
            )
            return np.ones(X_test.shape[0])

    def predict_proba(self, X_test):
        """Predict the probability of each class from features.

        Only works for classification problems

        Args:
            X_test: A numpy array of featurized instances, shape n*m.

        Returns:
            A numpy array of shape n*c. c is the # classes.
            Each element at (i,j) is the probability for instance i to be in
                class j.
        """
        assert self._task in CLASSIFICATION, "predict_proba() only for classification."

        X_test = self._preprocess(X_test)
        return self._model.predict_proba(X_test)

    def cleanup(self):
        del self._model
        self._model = None

    @classmethod
    def search_space(cls, data_size, task, **params):
        """[required method] search space.

        Args:
            data_size: A tuple of two integers, number of rows and columns.
            task: A str of the task type, e.g., "binary", "multi", "regression".

        Returns:
            A dictionary of the search space.
            Each key is the name of a hyperparameter, and value is a dict with
                its domain (required) and low_cost_init_value, init_value,
                cat_hp_cost (if applicable).
                e.g., ```{'domain': tune.randint(lower=1, upper=10), 'init_value': 1}```.
        """
        return {}

    @classmethod
    def size(cls, config: dict) -> float:
        """[optional method] memory size of the estimator in bytes.

        Args:
            config: A dict of the hyperparameter config.

        Returns:
            A float of the memory size required by the estimator to train the
            given config.
        """
        return 1.0

    @classmethod
    def cost_relative2lgbm(cls) -> float:
        """[optional method] relative cost compared to lightgbm."""
        return 1.0

    @classmethod
    def init(cls):
        """[optional method] initialize the class."""
        pass

    def config2params(self, config: dict) -> dict:
        """[optional method] config dict to params dict

        Args:
            config: A dict of the hyperparameter config.

        Returns:
            A dict that will be passed to self.estimator_class's constructor.
        """
        params = config.copy()
        return params


################# ADDED BY QSONG #################
class TransformersEstimator(BaseEstimator):
    """
    The base class for fine-tuning & distill model
    """
    ITER_HP = "global_max_steps" # NOTE: not sure if this should be included here

    def __init__(self, task="seq-classification", **config):
        super().__init__(task, **config)
        import uuid

        self.trial_id = str(uuid.uuid1().hex)[:8]

    def _join(self, X_train, y_train):
        y_train = DataFrame(y_train, columns=["label"], index=X_train.index)
        train_df = X_train.join(y_train)
        return train_df

    def _init_hpo_args(self, automl_fit_kwargs: dict = None):
        from .nlp.utils import HPOArgs

        custom_hpo_args = HPOArgs()
        for key, val in automl_fit_kwargs["custom_hpo_args"].items():
            assert (
                key in custom_hpo_args.__dict__
            ), "The specified key {} is not in the argument list of flaml.nlp.utils::HPOArgs".format(
                key
            )
            setattr(custom_hpo_args, key, val)
        self.custom_hpo_args = custom_hpo_args

    def _preprocess(self, X, task, **kwargs):
        from .nlp.utils import tokenize_text

        if X.dtypes[0] == "string":
            return tokenize_text(X, task, self.custom_hpo_args)
        else:
            return X

    def _compute_metrics_by_dataset_name(self, eval_pred):
        from .ml import metric_loss_score

        predictions, labels = eval_pred
        predictions = (
            np.squeeze(predictions)
            if self._task == SEQREGRESSION
            else np.argmax(predictions, axis=1)
        )

        return {
            "val_loss": metric_loss_score(
                metric_name=self._metric_name, y_predict=predictions, y_true=labels
                )
            }
    
    def _delete_one_ckpt(self, ckpt_location):
            if self.use_ray is False:
                try:
                    shutil.rmtree(ckpt_location)
                except FileNotFoundError:
                    logger.warning("checkpoint {} not found".format(ckpt_location))

    def cleanup(self):
        super().cleanup()
        if hasattr(self, "_ckpt_remains"):
            for each_ckpt in self._ckpt_remains:
                self._delete_one_ckpt(each_ckpt)

    def _select_checkpoint(self, trainer):
        from transformers.trainer_utils import PREFIX_CHECKPOINT_DIR

        if trainer.ckpt_to_metric:
            best_ckpt, _ = min(
                trainer.ckpt_to_metric.items(), key=lambda x: x[1]["val_loss"]
            )
            best_ckpt_global_step = trainer.ckpt_to_global_step[best_ckpt]
            for each_ckpt in list(trainer.ckpt_to_metric):
                if each_ckpt != best_ckpt:
                    del trainer.ckpt_to_metric[each_ckpt]
                    del trainer.ckpt_to_global_step[each_ckpt]
                    self._delete_one_ckpt(each_ckpt)
        else:
            best_ckpt_global_step = trainer.state.global_step
            best_ckpt = os.path.join(
                trainer.args.output_dir,
                f"{PREFIX_CHECKPOINT_DIR}-{best_ckpt_global_step}",
            )
        self.params[self.ITER_HP] = best_ckpt_global_step
        print(trainer.state.global_step)
        print(trainer.ckpt_to_global_step)
        return best_ckpt


class DistiliingEstimator(TransformersEstimator):
    """
    The class for fine-tuning distill BERT model

    TODO: after completion, 
    modify ml.py by: adding import at L34, set estimator_class at L116
    """

    from transformers import (
    WEIGHTS_NAME,
    AdamW,
    BertConfig,
    BertForQuestionAnswering,
    BertTokenizer,
    DistilBertConfig,
    DistilBertForQuestionAnswering,
    DistilBertTokenizer,
    RobertaConfig,
    RobertaForQuestionAnswering,
    RobertaTokenizer,
    XLMConfig,
    XLMForQuestionAnswering,
    XLMTokenizer,
    XLNetConfig,
    XLNetForQuestionAnswering,
    XLNetTokenizer,
    get_linear_schedule_with_warmup,
    squad_convert_examples_to_features,
    )

    MODEL_CLASSES = {
    "bert": (BertConfig, BertForQuestionAnswering, BertTokenizer),
    "xlnet": (XLNetConfig, XLNetForQuestionAnswering, XLNetTokenizer),
    "xlm": (XLMConfig, XLMForQuestionAnswering, XLMTokenizer),
    "distilbert": (DistilBertConfig, DistilBertForQuestionAnswering, DistilBertTokenizer),
    "roberta": (RobertaConfig, RobertaForQuestionAnswering, RobertaTokenizer),
    }

    def __init__(self, task="distil-bert-QA", **config):
        # import uuid
        super().__init__(task, **config)
        # self.trial_id = str(uuid.uuid1().hex)[:8]

    @classmethod
    def search_space(cls, **params):
        # TODO: modify the alpha, since we are only use it for QA and there is only one loss now
        return {
            "learning_rate": {
                "domain": tune.loguniform(lower=1e-6, upper=1e-3),
                "init_value": 1e-5,
            },
            "num_train_epochs": {
                "domain": tune.loguniform(lower=0.1, upper=10.0),
            },
            "per_device_train_batch_size": {
                "domain": tune.choice([4, 8, 16, 32]),
                "init_value": 32,
            },
            "warmup_ratio": {
                "domain": tune.uniform(lower=0.0, upper=0.3),
                "init_value": 0.0,
            },
            "weight_decay": {
                "domain": tune.uniform(lower=0.0, upper=0.3),
                "init_value": 0.0,
            },
            "adam_epsilon": {
                "domain": tune.loguniform(lower=1e-8, upper=1e-6),
                "init_value": 1e-6,
            },
            "seed": {"domain": tune.choice(list(range(40, 45))), "init_value": 42},
            "global_max_steps": {"domain": sys.maxsize, "init_value": sys.maxsize},
            "alpha_ce":{"domain":tune.uniform(lower=0.0, upper=1.0),"init_value": 0.5},
            "alpha_mlm": {"domain": tune.uniform(lower=0.0, upper=1.0),"init_value": 0.0}, # if mlm, use mlm over clm
            "alpha_clm": {"domain": tune.uniform(lower=0.0, upper=1.0),"init_value": 0.5},
            "alpha_mse": {"domain": tune.uniform(lower=0.0, upper=1.0),"init_value": 0.0},
            "alpha_cos": {"domain": tune.uniform(lower=0.0, upper=1.0), "init_value": 0.0},
        }

    def fit(self, X_train: DataFrame, y_train: Series, budget=None, **kwargs):
        # TODO: complete this method
        pass

    def predict(self, X_test: DataFrame, **kwargs):
        # TODO: transform X_test into Dataset, make prediction based on task
        from datasets import Dataset
        from torch.utils.data import DataLoader
        from .nlp.utils import load_model
        import torch
        # preprocess X_test 
        X_test = self._preprocess(X_test, self._task, **kwargs)
        X_test = Dataset.from_pandas(X_test)
        X_test_dataloader = DataLoader(X_test)  # can also customize sampler here
        # NOTE: not sure if we need to load best_model from checkpoints
        # get best model from ckpt
        best_model = load_model(
            checkpoint_path=self._checkpoint_path,
            task=self._task,
            num_labels=self._num_labels,
            per_model_config=self._per_model_config,
        )
        self._model = best_model
        # per_device_eval_batch_size = 1
        output_dir = self.custom_hpo_args.output_dir
        
        # added QUESTIONANSWERING = "question-answering" to data.py at L30
        # added import for QUESTIONANSWERING at this file, L28
        # Skip other tasks, only do QA here
        
        if self._task == QUESTIONANSWERING:
            # TODO: complete prediction here, output the answer based on start_ids and end_ids
            # for step, inputs in enumerate(X_test_dataloader):
            pass
        else:
            # For future use, uncomment below (and add more for different tasks)
            # elif self._task == SEQCLASSIFICATION:
            #     return np.argmax(predictions.predictions, axis=1)
            # elif self._task == SEQREGRESSION:
            #     return predictions.predictions.reshape((len(predictions.predictions),))
            pass
        
    def predict_proba(self, X_test: DataFrame, **kwargs):
        # only available for classification task, so we can skip this function here
        assert (
            self._task in CLASSIFICATION
        ), "predict_proba is only available in classification tasks"
        # TODO: complete this method afterwards.
    
################# END ADDED BY QSONG #################

class FineTuningEstimator(TransformersEstimator):
    """The class for fine-tuning language models, using huggingface transformers API."""

    ITER_HP = "global_max_steps"

    def __init__(self, task="seq-classification", **config):
        super().__init__(task, **config)
        import uuid

        self.trial_id = str(uuid.uuid1().hex)[:8]
        if task in NLG_TASKS:
            from transformers import Seq2SeqTrainingArguments as TrainingArguments
        else:
            from transformers import TrainingArguments
        self._TrainingArguments = TrainingArguments

    def _join(self, X_train, y_train):
        y_train = DataFrame(y_train, columns=["label"], index=X_train.index)
        train_df = X_train.join(y_train)
        return train_df

    @classmethod
    def search_space(cls, data_size, task, **params):
        search_space_dict = {
            "learning_rate": {
                "domain": tune.loguniform(lower=1e-6, upper=1e-3),
                "init_value": 1e-5,
            },
            "num_train_epochs": {
                "domain": tune.loguniform(lower=0.1, upper=10.0),
            },
            "per_device_train_batch_size": {
                "domain": tune.choice([4, 8, 16, 32]),
                "init_value": 32,
            },
            "warmup_ratio": {
                "domain": tune.uniform(lower=0.0, upper=0.3),
                "init_value": 0.0,
            },
            "weight_decay": {
                "domain": tune.uniform(lower=0.0, upper=0.3),
                "init_value": 0.0,
            },
            "adam_epsilon": {
                "domain": tune.loguniform(lower=1e-8, upper=1e-6),
                "init_value": 1e-6,
            },
            "seed": {"domain": tune.choice(list(range(40, 45))), "init_value": 42},
            "global_max_steps": {"domain": sys.maxsize, "init_value": sys.maxsize},
        }

        if task in NLG_TASKS:
            search_space_dict["generation_num_beams"] = {
                "domain": tune.randint(2, 5),
                "init_value": 3,
            }
            search_space_dict["generation_max_length"] = {
                "domain": tune.choice([16, 32, 64, 128]),
                "init_value": 64,
            }

        return search_space_dict

<<<<<<< HEAD
=======
    def _init_hpo_args(self, automl_fit_kwargs: dict = None):
        from .nlp.utils import HPOArgs

        custom_hpo_args = HPOArgs()
        for key, val in automl_fit_kwargs["custom_hpo_args"].items():
            assert (
                key in custom_hpo_args.__dict__
            ), "The specified key {} is not in the argument list of flaml.nlp.utils::HPOArgs".format(
                key
            )
            setattr(custom_hpo_args, key, val)
        self.custom_hpo_args = custom_hpo_args

    def _preprocess(self, X, y=None, task=None, **kwargs):
        from .nlp.utils import tokenize_text

        if X.dtypes[0] == "string":
            return tokenize_text(
                X=X, Y=y, task=task, custom_hpo_args=self.custom_hpo_args
            )
        else:
            return X, None

>>>>>>> ee3162e2
    def fit(self, X_train: DataFrame, y_train: Series, budget=None, **kwargs):
        from transformers import EarlyStoppingCallback
        from transformers.trainer_utils import set_seed
        from transformers import AutoTokenizer

        import transformers
        from datasets import Dataset
        from .nlp.utils import (
            get_num_labels,
            separate_config,
            load_model,
            compute_checkpoint_freq,
            get_trial_fold_name,
            date_str,
        )

        # TODO: if self._task == QUESTIONANSWERING, uncomment the code below (add indentation before
        #  from .nlp.huggingface.trainer import TrainerForAuto)

        # if self._task in NLG_TASKS:
        #     from .nlp.huggingface.trainer import Seq2SeqTrainerForAuto as TrainerForAuto
        # else:
        from .nlp.huggingface.trainer import TrainerForAuto

        this_params = self.params

        class EarlyStoppingCallbackForAuto(EarlyStoppingCallback):
            def on_train_begin(self, args, state, control, **callback_kwargs):
                self.train_begin_time = time.time()

            def on_step_begin(self, args, state, control, **callback_kwargs):
                self.step_begin_time = time.time()

            def on_step_end(self, args, state, control, **callback_kwargs):
                if state.global_step == 1:
                    self.time_per_iter = time.time() - self.step_begin_time
                if (
                    budget
                    and (
                        time.time() + self.time_per_iter
                        > self.train_begin_time + budget
                    )
                    or state.global_step >= this_params[FineTuningEstimator.ITER_HP]
                ):
                    control.should_training_stop = True
                    control.should_save = True
                    control.should_evaluate = True
                return control

            def on_epoch_end(self, args, state, control, **callback_kwargs):
                if (
                    control.should_training_stop
                    or state.epoch + 1 >= args.num_train_epochs
                ):
                    control.should_save = True
                    control.should_evaluate = True

        set_seed(self.params.get("seed", self._TrainingArguments.seed))

        self._init_hpo_args(kwargs)
        self._metric_name = kwargs["metric"]
        if hasattr(self, "use_ray") is False:
            self.use_ray = kwargs["use_ray"]

        X_val = kwargs.get("X_val")
        y_val = kwargs.get("y_val")

        if self._task not in NLG_TASKS:
            X_train, _ = self._preprocess(X=X_train, task=self._task, **kwargs)
        else:
            X_train, y_train = self._preprocess(
                X=X_train, y=y_train, task=self._task, **kwargs
            )

        train_dataset = Dataset.from_pandas(self._join(X_train, y_train))

        # TODO: set a breakpoint here, observe the resulting train_dataset,
        #  compare it with the output of the tokenized results in your transformer example
        #  for example, if your task is MULTIPLECHOICE, you need to compare train_dataset with
        #  the output of https://github.com/huggingface/transformers/blob/master/examples/pytorch/multiple-choice/run_swag.py#L329
        #  make sure they are the same

        if X_val is not None:
            if self._task not in NLG_TASKS:
                X_val, _ = self._preprocess(X=X_val, task=self._task, **kwargs)
            else:
                X_val, y_val = self._preprocess(
                    X=X_val, y=y_val, task=self._task, **kwargs
                )
            eval_dataset = Dataset.from_pandas(self._join(X_val, y_val))
        else:
            eval_dataset = None

        tokenizer = AutoTokenizer.from_pretrained(
            self.custom_hpo_args.model_path, use_fast=True
        )
        self._tokenizer = tokenizer

        num_labels = get_num_labels(self._task, y_train)

        training_args_config, per_model_config = separate_config(
            self.params, self._task
        )
        ckpt_freq = compute_checkpoint_freq(
            train_data_size=len(X_train),
            custom_hpo_args=self.custom_hpo_args,
            num_train_epochs=training_args_config.get(
                "num_train_epochs", self._TrainingArguments.num_train_epochs
            ),
            batch_size=training_args_config.get(
                "per_device_train_batch_size",
                self._TrainingArguments.per_device_train_batch_size,
            ),
        )

        local_dir = os.path.join(
            self.custom_hpo_args.output_dir, "train_{}".format(date_str())
        )

        if not self.use_ray:
            # if self.params = {}, don't include configuration in trial fold name
            trial_dir = get_trial_fold_name(local_dir, self.params, self.trial_id)
        else:
            import ray

            trial_dir = ray.tune.get_trial_dir()

        if transformers.__version__.startswith("3"):
            training_args = self._TrainingArguments(
                report_to=[],
                output_dir=trial_dir,
                do_train=True,
                do_eval=True,
                eval_steps=ckpt_freq,
                evaluate_during_training=True,
                save_steps=ckpt_freq,
                save_total_limit=0,
                fp16=self.custom_hpo_args.fp16,
                load_best_model_at_end=True,
                **training_args_config,
            )
        else:
            from transformers import IntervalStrategy

            training_args = self._TrainingArguments(
                report_to=[],
                output_dir=trial_dir,
                do_train=True,
                do_eval=True,
                per_device_eval_batch_size=1,
                eval_steps=ckpt_freq,
                evaluation_strategy=IntervalStrategy.STEPS,
                save_steps=ckpt_freq,
                save_total_limit=0,
                fp16=self.custom_hpo_args.fp16,
                load_best_model_at_end=True,
                **training_args_config,
            )

        def _model_init():
            return load_model(
                checkpoint_path=self.custom_hpo_args.model_path,
                task=self._task,
                num_labels=num_labels,
                per_model_config=per_model_config,
            )

        self._model = TrainerForAuto(
            args=training_args,
            model_init=_model_init,
            train_dataset=train_dataset,
            eval_dataset=eval_dataset,
            tokenizer=tokenizer,
            compute_metrics=self._compute_metrics_by_dataset_name,
            callbacks=[EarlyStoppingCallbackForAuto],
        )

        setattr(self._model, "_use_ray", self.use_ray)
        if self._task in NLG_TASKS:
            setattr(self._model, "_is_seq2seq", True)
        self._model.train()

        self.params[self.ITER_HP] = self._model.state.global_step
        self._checkpoint_path = self._select_checkpoint(self._model)

        self._kwargs = kwargs
        self._num_labels = num_labels
        self._per_model_config = per_model_config
        self._training_args_config = training_args_config

        self._ckpt_remains = list(self._model.ckpt_to_metric.keys())

<<<<<<< HEAD
=======
    def _delete_one_ckpt(self, ckpt_location):
        if self.use_ray is False:
            try:
                shutil.rmtree(ckpt_location)
            except FileNotFoundError:
                logger.warning("checkpoint {} not found".format(ckpt_location))

    def cleanup(self):
        super().cleanup()
        if hasattr(self, "_ckpt_remains"):
            for each_ckpt in self._ckpt_remains:
                self._delete_one_ckpt(each_ckpt)

    def _select_checkpoint(self, trainer):
        from transformers.trainer_utils import PREFIX_CHECKPOINT_DIR

        if trainer.ckpt_to_metric:
            best_ckpt, _ = min(
                trainer.ckpt_to_metric.items(), key=lambda x: x[1]["val_loss"]
            )
            best_ckpt_global_step = trainer.ckpt_to_global_step[best_ckpt]
            for each_ckpt in list(trainer.ckpt_to_metric):
                if each_ckpt != best_ckpt:
                    del trainer.ckpt_to_metric[each_ckpt]
                    del trainer.ckpt_to_global_step[each_ckpt]
                    self._delete_one_ckpt(each_ckpt)
        else:
            best_ckpt_global_step = trainer.state.global_step
            best_ckpt = os.path.join(
                trainer.args.output_dir,
                f"{PREFIX_CHECKPOINT_DIR}-{best_ckpt_global_step}",
            )
        self.params[self.ITER_HP] = best_ckpt_global_step
        print(trainer.state.global_step)
        print(trainer.ckpt_to_global_step)
        return best_ckpt

    def _compute_metrics_by_dataset_name(self, eval_pred):
        from .ml import metric_loss_score
        from .nlp.utils import postprocess_text

        predictions, labels = eval_pred

        if self._task in NLG_TASKS:
            if isinstance(predictions, tuple):
                predictions = np.argmax(predictions[0], axis=2)
            decoded_preds = self._tokenizer.batch_decode(
                predictions, skip_special_tokens=True
            )
            labels = np.where(labels != -100, labels, self._tokenizer.pad_token_id)
            decoded_labels = self._tokenizer.batch_decode(
                labels, skip_special_tokens=True
            )
            predictions, labels = postprocess_text(decoded_preds, decoded_labels)
        else:
            predictions = (
                np.squeeze(predictions)
                if self._task == SEQREGRESSION
                else np.argmax(predictions, axis=1)
            )

        return {
            "val_loss": metric_loss_score(
                metric_name=self._metric_name, y_predict=predictions, y_true=labels
            )
        }

>>>>>>> ee3162e2
    def predict_proba(self, X_test):
        assert (
            self._task in CLASSIFICATION
        ), "predict_proba() only for classification tasks."

        from datasets import Dataset
        from .nlp.huggingface.trainer import TrainerForAuto
        from transformers import TrainingArguments
        from .nlp.utils import load_model

        X_test, _ = self._preprocess(X_test, task=self._task, **self._kwargs)
        test_dataset = Dataset.from_pandas(X_test)

        best_model = load_model(
            checkpoint_path=self._checkpoint_path,
            task=self._task,
            num_labels=self._num_labels,
            per_model_config=self._per_model_config,
        )
        training_args = TrainingArguments(
            per_device_eval_batch_size=1,
            output_dir=self.custom_hpo_args.output_dir,
        )
        self._model = TrainerForAuto(model=best_model, args=training_args)
        predictions = self._model.predict(test_dataset)
        return predictions.predictions

    def predict(self, X_test):
        from datasets import Dataset
        from .nlp.utils import load_model
        from .nlp.huggingface.trainer import TrainerForAuto

        X_test, _ = self._preprocess(X=X_test, task=self._task, **self._kwargs)
        test_dataset = Dataset.from_pandas(X_test)

        best_model = load_model(
            checkpoint_path=self._checkpoint_path,
            task=self._task,
            num_labels=self._num_labels,
            per_model_config=self._per_model_config,
        )
        training_args = self._TrainingArguments(
            per_device_eval_batch_size=1,
            output_dir=self.custom_hpo_args.output_dir,
            **self._training_args_config,
        )
        self._model = TrainerForAuto(model=best_model, args=training_args)
        if self._task not in NLG_TASKS:
            predictions = self._model.predict(test_dataset)
        else:
            predictions = self._model.predict(
                test_dataset,
                max_length=training_args.generation_max_length,
                num_beams=training_args.generation_num_beams,
            )

        if self._task == SEQCLASSIFICATION:
            return np.argmax(predictions.predictions, axis=1)
        elif self._task == SEQREGRESSION:
            return predictions.predictions
        # TODO: elif self._task == your task, return the corresponding prediction
        #  e.g., if your task == QUESTIONANSWERING, you need to return the answer instead
        #  of the index
        elif self._task == SUMMARIZATION:
            if isinstance(predictions.predictions, tuple):
                predictions = np.argmax(predictions.predictions[0], axis=2)
            decoded_preds = self._tokenizer.batch_decode(
                predictions, skip_special_tokens=True
            )
            return decoded_preds

    def config2params(self, config: dict) -> dict:
        params = config.copy()
        params[FineTuningEstimator.ITER_HP] = params.get(
            FineTuningEstimator.ITER_HP, sys.maxsize
        )
        return params

class DistilBertEstimator(BaseEstimator):
    """Dstill Bert Estimator.
    初始化的时候应该输入一个teacher (well-trained), 一个 student.
    然后对于给定的数据X, Y, 找到最佳的超参数使得此时的student能最好地模仿teacher.
    """

    name = "DistilBertEstimator"

    def __init__(self, task="seq-classification", student_type='distilbert',teacher_type='bert',**config):
        super().__init__(task, **config)
        self.trial_id = str(uuid.uuid1().hex)[:8]
        print(f"Initialized {self.trial_id}")

        MODEL_CLASSES = {
            "distilbert": (DistilBertConfig, DistilBertForMaskedLM, DistilBertTokenizer),
            "roberta": (RobertaConfig, RobertaForMaskedLM, RobertaTokenizer),
            "bert": (BertConfig, BertForMaskedLM, BertTokenizer),
            "gpt2": (GPT2Config, GPT2LMHeadModel, GPT2Tokenizer),
        }

        self.student_type = student_type
        self.teacher_type = teacher_type

        self._model = None
        self.student_config_class, self.student_model_class, _ = MODEL_CLASSES[self.student_type]
        self.teacher_config_class, self.teacher_model_class, self.teacher_tokenizer_class = MODEL_CLASSES[self.teacher_type]

    @classmethod
    def search_space(cls, **params):
        return {
            "learning_rate": {
                "domain": tune.loguniform(lower=1e-6, upper=1e-3),
                "init_value": 1e-5,
            },
            "batch_size": {
                "domain": tune.choice([4, 8, 16, 32]),
                "init_value": 32,
            },
            # "gradient_accumulation_steps": {
            #     "domain": tune.randint(lower=2, upper=60),
            #     "init_value": 2,
            # },
            "weight_decay": {
                "domain": tune.uniform(lower=0.0, upper=0.3),
                "init_value": 0.0,
            },
            "adam_epsilon": {
                "domain": tune.loguniform(lower=1e-8, upper=1e-6),
                "init_value": 1e-6,
            },
            "seed": {
              "domain": tune.chioce(list(range(40,45))),
              "init value": 42
            },
            "global_max_steps":{
                "domain":sys.maxsize,"init_value":sys.maxsize
            },
            "alpha_ce": {
                "domain": tune.uniform(lower=0.0, upper=1.0),
                "init_value": 0.5,
            },
            "alpha_mlm": {
                "domain": tune.uniform(lower=0.0, upper=1.0),
                "init_value": 0.0,
            },  # if mlm, use mlm over clm
            "alpha_clm": {
                "domain": tune.uniform(lower=0.0, upper=1.0),
                "init_value": 0.5,
            },
            "alpha_cos": {
                "domain": tune.uniform(lower=0.0, upper=1.0),
                "init_value": 0.0,
            },
            "alpha_mse": {
                "domain": tune.uniform(lower=0.0, upper=1.0),
                "init_value": 0.1,
            },
        }


    def _init_hpo_args(self, automl_fit_kwargs: dict = None):
        from utils import DISTILHPOArgs

        custom_hpo_args = DISTILHPOArgs()
        for key, val in automl_fit_kwargs["custom_hpo_args"].items():
            assert (
                key in custom_hpo_args.__dict__
        ), "The specified key {} is not in the argument list of flaml.nlp.utils::HPOArgs".format(
            key
        )
            setattr(custom_hpo_args, key, val)
        self.custom_hpo_args = custom_hpo_args


    def sanity_checks(self):
        """
        A bunch of args sanity checks to perform even starting...
        """
        assert (self.custom_hpo_args.mlm and self.params["alpha_mlm"] > 0.0) or (not self.custom_hpo_args.mlm and self.params["alpha_mlm"] == 0.0)
        assert (self.params["alpha_mlm"] > 0.0 and self.params["alpha_clm"] == 0.0) or (self.params["alpha_mlm"] == 0.0 and self.params["alpha_clm"] > 0.0)
        if self.custom_hpo_args.mlm:
            # assert os.path.isfile(args.token_counts)
            assert (self.student_type in ["roberta", "distilbert"]) and (self.teacher_type in ["roberta", "bert"])
        else:
            assert (self.student_type in ["gpt2"]) and (self.teacher_type in ["gpt2"])

        assert self.teacher_type == self.student_type or (
                self.student_type == "distilbert" and self.teacher_type == "bert"
        )
        # assert os.path.isfile(args.student_config)
        if self.custom_hpo_args.student_pretrained_weights is not None:
            assert os.path.isfile(self.custom_hpo_args.student_pretrained_weights)

        if self.custom_hpo_args.freeze_token_type_embds:
            assert self.student_type in ["roberta"]

        assert self.params["alpha_ce"] >= 0.0
        assert self.params["alpha_mlm"] >= 0.0
        assert self.params["alpha_clm"] >= 0.0
        assert self.params["alpha_mse"] >= 0.0
        assert self.params["alpha_cos"] >= 0.0
        assert self.params["alpha_ce"] + self.params["alpha_mlm"] + self.params["alpha_clm"] + self.params["alpha_mse"] + self.params["alpha_cos"] > 0.0


    def freeze_pos_embeddings(self,student):
        if self.student_type == "roberta":
            student.roberta.embeddings.position_embeddings.weight.requires_grad = False
        elif self.student_type == "gpt2":
            student.transformer.wpe.weight.requires_grad = False


    def freeze_token_type_embeddings(self,student):
        if self.student_type == "roberta":
            student.roberta.embeddings.token_type_embeddings.weight.requires_grad = False

    def fit(self, X_train: DataFrame, y_train: Series, budget=None, **kwargs):
        import math
        from torch.optim import AdamW
        from transformers import get_linear_schedule_with_warmup

        self._init_hpo_args(kwargs)
        self.sanity_checks()

        # hyperpremeter start
        learning_rate = self.params["learning_rate"]
        batch_size = self.params["batch_size"]


        gradient_accumulation_steps = self.params["gradient_accumulation_steps"]
        alpha_ce = self.params["alpha_ce"]
        alpha_clm = self.params["alpha_clm"]
        alpha_mlm = self.params["alpha_mlm"]
        alpha_cos = self.params["alpha_cos"]
        alpha_mse = self.params["alpha_mse"]

        adam_epsilon = self.params["adam_epsilon"]
        weight_decay = self.params["weight_decay"]
        warmup_prop = self.params["warmup_prop"]
        # hyerpremeter end


        # teacher
        teacher_name = "{}-base-uncased".format(self.teacher_type)
        teacher = self.teacher_class.from_pretrained(
            teacher_name, output_hidden_states=True
        )

        # student

        student_config = "{}-base-uncased.json".format(self.student_type)
        stu_architecture_config = DistilBertConfig.from_pretrained(student_config)
        student = self.student_class(stu_architecture_config)

        # freezing #
        if self.custom_hpo_args.freeze_pos_embs:
            self.freeze_pos_embeddings(student)
        if self.custom_hpo_args.freeze_token_type_embds:
            self.freeze_token_type_embeddings(student)

        # student.train()
        # teacher.eval()

        assert student.config.vocab_size == teacher.config.vocab_size
        assert student.config.hidden_size == teacher.config.hidden_size
        assert (
            student.config.max_position_embeddings == teacher.config.max_position_embeddings
        )

        # student_config = student.config
        # vocab_size = student.config.vocab_size

        # DISTILLER #
        torch.cuda.empty_cache()
        distiller = Distiller(
            params=args, dataset=train_lm_seq_dataset, token_probs=token_probs, student=student, teacher=teacher
        )
        distiller.train()

        dataloader = self._preprocess(X_train, y_train, batch_size=batch_size)

        ce_loss_fct = nn.KLDivLoss(reduction="batchmean")
        lm_loss_fct = nn.CrossEntropyLoss()
        cosine_loss_fct = nn.CosineEmbeddingLoss(reduction="mean")

        num_steps_epoch = len(dataloader)
        num_train_optimization_steps = (
            int(num_steps_epoch / gradient_accumulation_steps * n_epoch) + 1
        )
        warmup_steps = math.ceil(num_train_optimization_steps * warmup_prop)

        # # Prepare optimizer and schedule (linear warmup and decay)
        #
        # no_decay = ["bias", "LayerNorm.weight"]
        # optimizer_grouped_parameters = [
        #     {
        #         "params": [
        #             p
        #             for n, p in student.named_parameters()
        #             if not any(nd in n for nd in no_decay) and p.requires_grad
        #         ],
        #         "weight_decay": weight_decay,
        #     },
        #     {
        #         "params": [
        #             p
        #             for n, p in student.named_parameters()
        #             if any(nd in n for nd in no_decay) and p.requires_grad
        #         ],
        #         "weight_decay": 0.0,
        #     },
        # ]
        #
        # optimizer = AdamW(
        #     optimizer_grouped_parameters,
        #     lr=learning_rate,
        #     eps=adam_epsilon,
        #     betas=(0.9, 0.98),
        # )
        #
        # scheduler = get_linear_schedule_with_warmup(
        #     optimizer,
        #     num_warmup_steps=warmup_steps,
        #     num_training_steps=num_train_optimization_steps,
        # )

        # n_total_iter = 0
        # epoch = 0
        # total_loss_epochs = []
        # n_epoch = 3
        # for _ in range(n_epoch):
        #     total_loss_epoch = 0
        #     n_iter = 0
        #     student.train()
        #     teacher.eval()
        #     for batch in tqdm(dataloader):
        #         student_outputs = student(batch[0], output_hidden_states=True)
        #         teacher_outputs = teacher(batch[0], output_hidden_states=True)
        #
        #         s_logits, s_h = (
        #             student_outputs["logits"],
        #             student_outputs["hidden_states"],
        #         )
        #         t_logits, t_h = (
        #             teacher_outputs["logits"],
        #             teacher_outputs["hidden_states"],
        #         )
        #
        #         assert s_logits.size() == t_logits.size()
        #
        #         loss_ce = (
        #             ce_loss_fct(
        #                 nn.functional.log_softmax(s_logits / temperature, dim=-1),
        #                 nn.functional.softmax(t_logits / temperature, dim=-1),
        #             )
        #             * (temperature) ** 2
        #         )
        #         loss = alpha_ce * loss_ce
        #
        #         loss_clm = lm_loss_fct(s_logits, batch[1])
        #
        #         loss += alpha_clm * loss_clm
        #
        #         dim = s_h[-1].shape[0]
        #         slh = s_h[-1].view(dim, -1)
        #         tlh = t_h[-1].view(dim, -1)
        #         loss_cos = cosine_loss_fct(
        #             slh, tlh, target=slh.new(slh.size(0)).fill_(1)
        #         )
        #         loss += alpha_ca * loss_cos
        #
        #         total_loss_epoch += loss.item()
        #
        #         # Check for NaN
        #         if (loss != loss).data.any():
        #             raise ValueError("NaN detected")
        #             # sys.exit(1)
        #
        #         loss.backward()
        #         n_iter += 1
        #         n_total_iter += 1
        #
        #         if n_iter % gradient_accumulation_steps == 0:
        #             optimizer.step()
        #             optimizer.zero_grad()
        #             scheduler.step()
        #
        #             break
        #
        #     total_loss_epochs.append(total_loss_epoch)
        #     epoch += 1
        #
        # self._model = student
        # self._model.model_id = self.trial_id
        # return total_loss_epochs[-1]

    def _get_best_student(self):
        if self._model:
            print(f"Model id is: {self._model.model_id}")
            return self._model
        else:
            return ValueError("no model")

    def predict_proba(self, X_test):

        y_test_fake = Series(np.zeros(len(X_test)))
        dataloader = self._preprocess(
            X_test, y_test_fake, batch_size=min(512, len(X_test) // 10)
        )
        best_model = self._get_best_student()  #
        probas = []
        for batch in tqdm(dataloader):
            student_outputs = best_model(batch[0])
            proba = nn.functional.softmax(student_outputs["logits"], dim=-1)
            probas.append(proba)

        probas = torch.cat(probas)
        return probas.data.numpy()

    def predict(self, X_test):

        probas = self.predict_proba(X_test)
        return np.argmax(probas, axis=1)

    def _preprocess(self, X_train, y_train, batch_size=10):

        dataset = LmSeqsDataset(
            [np.array(v) for v in X_train["token_ids"].values],
            y_train,
            max_model_input_size=50,
            min_model_input_size=3,
        )

        dataloader = DataLoader(
            dataset=dataset,
            batch_size=batch_size,
            collate_fn=dataset.batch_sequences,
        )
        return dataloader

class SKLearnEstimator(BaseEstimator):
    """The base class for tuning scikit-learn estimators."""

    def __init__(self, task="binary", **config):
        super().__init__(task, **config)

    def _preprocess(self, X):
        if isinstance(X, DataFrame):
            cat_columns = X.select_dtypes(include=["category"]).columns
            if not cat_columns.empty:
                X = X.copy()
                X[cat_columns] = X[cat_columns].apply(lambda x: x.cat.codes)
        elif isinstance(X, np.ndarray) and X.dtype.kind not in "buif":
            # numpy array is not of numeric dtype
            X = DataFrame(X)
            for col in X.columns:
                if isinstance(X[col][0], str):
                    X[col] = X[col].astype("category").cat.codes
            X = X.to_numpy()
        return X


class LGBMEstimator(BaseEstimator):
    """The class for tuning LGBM, using sklearn API."""

    ITER_HP = "n_estimators"
    HAS_CALLBACK = True

    @classmethod
    def search_space(cls, data_size, **params):
        upper = min(32768, int(data_size[0]))
        return {
            "n_estimators": {
                "domain": tune.lograndint(lower=4, upper=upper),
                "init_value": 4,
                "low_cost_init_value": 4,
            },
            "num_leaves": {
                "domain": tune.lograndint(lower=4, upper=upper),
                "init_value": 4,
                "low_cost_init_value": 4,
            },
            "min_child_samples": {
                "domain": tune.lograndint(lower=2, upper=2 ** 7 + 1),
                "init_value": 20,
            },
            "learning_rate": {
                "domain": tune.loguniform(lower=1 / 1024, upper=1.0),
                "init_value": 0.1,
            },
            # 'subsample': {
            #     'domain': tune.uniform(lower=0.1, upper=1.0),
            #     'init_value': 1.0,
            # },
            "log_max_bin": {  # log transformed with base 2
                "domain": tune.lograndint(lower=3, upper=11),
                "init_value": 8,
            },
            "colsample_bytree": {
                "domain": tune.uniform(lower=0.01, upper=1.0),
                "init_value": 1.0,
            },
            "reg_alpha": {
                "domain": tune.loguniform(lower=1 / 1024, upper=1024),
                "init_value": 1 / 1024,
            },
            "reg_lambda": {
                "domain": tune.loguniform(lower=1 / 1024, upper=1024),
                "init_value": 1.0,
            },
        }

    def config2params(self, config: dict) -> dict:
        params = config.copy()
        if "log_max_bin" in params:
            params["max_bin"] = (1 << params.pop("log_max_bin")) - 1
        return params

    @classmethod
    def size(cls, config):
        num_leaves = int(
            round(
                config.get("num_leaves")
                or config.get("max_leaves")
                or 1 << config.get("max_depth", 16)
            )
        )
        n_estimators = int(round(config["n_estimators"]))
        return (num_leaves * 3 + (num_leaves - 1) * 4 + 1.0) * n_estimators * 8

    def __init__(self, task="binary", **config):
        super().__init__(task, **config)
        if "verbose" not in self.params:
            self.params["verbose"] = -1
        if "regression" == task:
            from lightgbm import LGBMRegressor

            self.estimator_class = LGBMRegressor
        elif "rank" == task:
            from lightgbm import LGBMRanker

            self.estimator_class = LGBMRanker
        else:
            from lightgbm import LGBMClassifier

            self.estimator_class = LGBMClassifier
        self._time_per_iter = None
        self._train_size = 0
        self._mem_per_iter = -1
        self.HAS_CALLBACK = self.HAS_CALLBACK and self._callbacks(0, 0) is not None

    def _preprocess(self, X):
        if (
            not isinstance(X, DataFrame)
            and issparse(X)
            and np.issubdtype(X.dtype, np.integer)
        ):
            X = X.astype(float)
        elif isinstance(X, np.ndarray) and X.dtype.kind not in "buif":
            # numpy array is not of numeric dtype
            X = DataFrame(X)
            for col in X.columns:
                if isinstance(X[col][0], str):
                    X[col] = X[col].astype("category").cat.codes
            X = X.to_numpy()
        return X

    def fit(self, X_train, y_train, budget=None, **kwargs):
        start_time = time.time()
        deadline = start_time + budget if budget else np.inf
        n_iter = self.params[self.ITER_HP]
        trained = False
        if not self.HAS_CALLBACK:
            mem0 = psutil.virtual_memory().available if psutil is not None else 1
            if (
                (
                    not self._time_per_iter
                    or abs(self._train_size - X_train.shape[0]) > 4
                )
                and budget is not None
                or self._mem_per_iter < 0
                and psutil is not None
            ) and n_iter > 1:
                self.params[self.ITER_HP] = 1
                self._t1 = self._fit(X_train, y_train, **kwargs)
                if budget is not None and self._t1 >= budget or n_iter == 1:
                    # self.params[self.ITER_HP] = n_iter
                    return self._t1
                mem1 = psutil.virtual_memory().available if psutil is not None else 1
                self._mem1 = mem0 - mem1
                self.params[self.ITER_HP] = min(n_iter, 4)
                self._t2 = self._fit(X_train, y_train, **kwargs)
                mem2 = psutil.virtual_memory().available if psutil is not None else 1
                self._mem2 = max(mem0 - mem2, self._mem1)
                # if self._mem1 <= 0:
                #     self._mem_per_iter = self._mem2 / (self.params[self.ITER_HP] + 1)
                # elif self._mem2 <= 0:
                #     self._mem_per_iter = self._mem1
                # else:
                self._mem_per_iter = min(
                    self._mem1, self._mem2 / self.params[self.ITER_HP]
                )
                # if self._mem_per_iter <= 1 and psutil is not None:
                #     n_iter = self.params[self.ITER_HP]
                self._time_per_iter = (
                    (self._t2 - self._t1) / (self.params[self.ITER_HP] - 1)
                    if self._t2 > self._t1
                    else self._t1
                    if self._t1
                    else 0.001
                )
                self._train_size = X_train.shape[0]
                if (
                    budget is not None
                    and self._t1 + self._t2 >= budget
                    or n_iter == self.params[self.ITER_HP]
                ):
                    # self.params[self.ITER_HP] = n_iter
                    return time.time() - start_time
                trained = True
            # logger.debug(mem0)
            # logger.debug(self._mem_per_iter)
            if n_iter > 1:
                max_iter = min(
                    n_iter,
                    int(
                        (budget - time.time() + start_time - self._t1)
                        / self._time_per_iter
                        + 1
                    )
                    if budget is not None
                    else n_iter,
                    int((1 - FREE_MEM_RATIO) * mem0 / self._mem_per_iter)
                    if psutil is not None and self._mem_per_iter > 0
                    else n_iter,
                )
                if trained and max_iter <= self.params[self.ITER_HP]:
                    return time.time() - start_time
                # when not trained, train at least one iter
                self.params[self.ITER_HP] = max(max_iter, 1)
        if self.HAS_CALLBACK:
            self._fit(
                X_train,
                y_train,
                callbacks=self._callbacks(start_time, deadline),
                **kwargs,
            )
            best_iteration = (
                self._model.get_booster().best_iteration
                if isinstance(self, XGBoostSklearnEstimator)
                else self._model.best_iteration_
            )
            if best_iteration is not None:
                self._model.set_params(n_estimators=best_iteration + 1)
        else:
            self._fit(X_train, y_train, **kwargs)
        train_time = time.time() - start_time
        return train_time

    def _callbacks(self, start_time, deadline) -> List[Callable]:
        return [partial(self._callback, start_time, deadline)]

    def _callback(self, start_time, deadline, env) -> None:
        from lightgbm.callback import EarlyStopException

        now = time.time()
        if env.iteration == 0:
            self._time_per_iter = now - start_time
        if now + self._time_per_iter > deadline:
            raise EarlyStopException(env.iteration, env.evaluation_result_list)
        if psutil is not None:
            mem = psutil.virtual_memory()
            if mem.available / mem.total < FREE_MEM_RATIO:
                raise EarlyStopException(env.iteration, env.evaluation_result_list)


class XGBoostEstimator(SKLearnEstimator):
    """The class for tuning XGBoost regressor, not using sklearn API."""

    @classmethod
    def search_space(cls, data_size, **params):
        upper = min(32768, int(data_size[0]))
        return {
            "n_estimators": {
                "domain": tune.lograndint(lower=4, upper=upper),
                "init_value": 4,
                "low_cost_init_value": 4,
            },
            "max_leaves": {
                "domain": tune.lograndint(lower=4, upper=upper),
                "init_value": 4,
                "low_cost_init_value": 4,
            },
            "max_depth": {
                "domain": tune.choice([0, 6, 12]),
                "init_value": 0,
            },
            "min_child_weight": {
                "domain": tune.loguniform(lower=0.001, upper=128),
                "init_value": 1,
            },
            "learning_rate": {
                "domain": tune.loguniform(lower=1 / 1024, upper=1.0),
                "init_value": 0.1,
            },
            "subsample": {
                "domain": tune.uniform(lower=0.1, upper=1.0),
                "init_value": 1.0,
            },
            "colsample_bylevel": {
                "domain": tune.uniform(lower=0.01, upper=1.0),
                "init_value": 1.0,
            },
            "colsample_bytree": {
                "domain": tune.uniform(lower=0.01, upper=1.0),
                "init_value": 1.0,
            },
            "reg_alpha": {
                "domain": tune.loguniform(lower=1 / 1024, upper=1024),
                "init_value": 1 / 1024,
            },
            "reg_lambda": {
                "domain": tune.loguniform(lower=1 / 1024, upper=1024),
                "init_value": 1.0,
            },
        }

    @classmethod
    def size(cls, config):
        return LGBMEstimator.size(config)

    @classmethod
    def cost_relative2lgbm(cls):
        return 1.6

    def config2params(self, config: dict) -> dict:
        params = config.copy()
        max_depth = params["max_depth"] = params.get("max_depth", 0)
        if max_depth == 0:
            params["grow_policy"] = params.get("grow_policy", "lossguide")
            params["tree_method"] = params.get("tree_method", "hist")
        # params["booster"] = params.get("booster", "gbtree")
        params["use_label_encoder"] = params.get("use_label_encoder", False)
        if "n_jobs" in config:
            params["nthread"] = params.pop("n_jobs")
        return params

    def __init__(
        self,
        task="regression",
        **config,
    ):
        super().__init__(task, **config)
        self.params["verbosity"] = 0

    def fit(self, X_train, y_train, budget=None, **kwargs):
        import xgboost as xgb

        start_time = time.time()
        deadline = start_time + budget if budget else np.inf
        if issparse(X_train):
            self.params["tree_method"] = "auto"
        else:
            X_train = self._preprocess(X_train)
        if "sample_weight" in kwargs:
            dtrain = xgb.DMatrix(X_train, label=y_train, weight=kwargs["sample_weight"])
        else:
            dtrain = xgb.DMatrix(X_train, label=y_train)

        objective = self.params.get("objective")
        if isinstance(objective, str):
            obj = None
        else:
            obj = objective
            if "objective" in self.params:
                del self.params["objective"]
        _n_estimators = self.params.pop("n_estimators")
        callbacks = XGBoostEstimator._callbacks(start_time, deadline)
        if callbacks:
            self._model = xgb.train(
                self.params,
                dtrain,
                _n_estimators,
                obj=obj,
                callbacks=callbacks,
            )
            self.params["n_estimators"] = self._model.best_iteration + 1
        else:
            self._model = xgb.train(self.params, dtrain, _n_estimators, obj=obj)
            self.params["n_estimators"] = _n_estimators
        self.params["objective"] = objective
        del dtrain
        train_time = time.time() - start_time
        return train_time

    def predict(self, X_test):
        import xgboost as xgb

        if not issparse(X_test):
            X_test = self._preprocess(X_test)
        dtest = xgb.DMatrix(X_test)
        return super().predict(dtest)

    @classmethod
    def _callbacks(cls, start_time, deadline):
        try:
            from xgboost.callback import TrainingCallback
        except ImportError:  # for xgboost<1.3
            return None

        class ResourceLimit(TrainingCallback):
            def after_iteration(self, model, epoch, evals_log) -> bool:
                now = time.time()
                if epoch == 0:
                    self._time_per_iter = now - start_time
                if now + self._time_per_iter > deadline:
                    return True
                if psutil is not None:
                    mem = psutil.virtual_memory()
                    if mem.available / mem.total < FREE_MEM_RATIO:
                        return True
                return False

        return [ResourceLimit()]


class XGBoostSklearnEstimator(SKLearnEstimator, LGBMEstimator):
    """The class for tuning XGBoost with unlimited depth, using sklearn API."""

    @classmethod
    def search_space(cls, data_size, **params):
        space = XGBoostEstimator.search_space(data_size)
        space.pop("max_depth")
        return space

    @classmethod
    def cost_relative2lgbm(cls):
        return XGBoostEstimator.cost_relative2lgbm()

    def config2params(self, config: dict) -> dict:
        params = config.copy()
        max_depth = params["max_depth"] = params.get("max_depth", 0)
        if max_depth == 0:
            params["grow_policy"] = params.get("grow_policy", "lossguide")
            params["tree_method"] = params.get("tree_method", "hist")
        params["use_label_encoder"] = params.get("use_label_encoder", False)
        return params

    def __init__(
        self,
        task="binary",
        **config,
    ):
        super().__init__(task, **config)
        del self.params["verbose"]
        self.params["verbosity"] = 0
        import xgboost as xgb

        self.estimator_class = xgb.XGBRegressor
        if "rank" == task:
            self.estimator_class = xgb.XGBRanker
        elif task in CLASSIFICATION:
            self.estimator_class = xgb.XGBClassifier

    def fit(self, X_train, y_train, budget=None, **kwargs):
        if issparse(X_train):
            self.params["tree_method"] = "auto"
        return super().fit(X_train, y_train, budget, **kwargs)

    def _callbacks(self, start_time, deadline) -> List[Callable]:
        return XGBoostEstimator._callbacks(start_time, deadline)


class XGBoostLimitDepthEstimator(XGBoostSklearnEstimator):
    """The class for tuning XGBoost with limited depth, using sklearn API."""

    @classmethod
    def search_space(cls, data_size, **params):
        space = XGBoostEstimator.search_space(data_size)
        space.pop("max_leaves")
        upper = max(6, int(np.log2(data_size[0])))
        space["max_depth"] = {
            "domain": tune.randint(lower=1, upper=min(upper, 16)),
            "init_value": 6,
            "low_cost_init_value": 1,
        }
        space["learning_rate"]["init_value"] = 0.3
        space["n_estimators"]["init_value"] = 10
        return space

    @classmethod
    def cost_relative2lgbm(cls):
        return 64


class RandomForestEstimator(SKLearnEstimator, LGBMEstimator):
    """The class for tuning Random Forest."""

    HAS_CALLBACK = False
    nrows = 101

    @classmethod
    def search_space(cls, data_size, task, **params):
        RandomForestEstimator.nrows = int(data_size[0])
        upper = min(2048, RandomForestEstimator.nrows)
        init = 1 / np.sqrt(data_size[1]) if task in CLASSIFICATION else 1
        lower = min(0.1, init)
        space = {
            "n_estimators": {
                "domain": tune.lograndint(lower=4, upper=upper),
                "init_value": 4,
                "low_cost_init_value": 4,
            },
            "max_features": {
                "domain": tune.loguniform(lower=lower, upper=1.0),
                "init_value": init,
            },
            "max_leaves": {
                "domain": tune.lograndint(
                    lower=4, upper=min(32768, RandomForestEstimator.nrows >> 1)
                ),
                "init_value": 4,
                "low_cost_init_value": 4,
            },
        }
        if task in CLASSIFICATION:
            space["criterion"] = {
                "domain": tune.choice(["gini", "entropy"]),
                # "init_value": "gini",
            }
        return space

    @classmethod
    def cost_relative2lgbm(cls):
        return 2

    def config2params(self, config: dict) -> dict:
        params = config.copy()
        if "max_leaves" in params:
            params["max_leaf_nodes"] = params.get(
                "max_leaf_nodes", params.pop("max_leaves")
            )
        if self._task not in CLASSIFICATION and "criterion" in config:
            params.pop("criterion")
        return params

    def __init__(
        self,
        task="binary",
        **params,
    ):
        super().__init__(task, **params)
        self.params["verbose"] = 0
        self.estimator_class = RandomForestRegressor
        if task in CLASSIFICATION:
            self.estimator_class = RandomForestClassifier


class ExtraTreesEstimator(RandomForestEstimator):
    """The class for tuning Extra Trees."""

    @classmethod
    def cost_relative2lgbm(cls):
        return 1.9

    def __init__(self, task="binary", **params):
        super().__init__(task, **params)
        if "regression" in task:
            self.estimator_class = ExtraTreesRegressor
        else:
            self.estimator_class = ExtraTreesClassifier


class LRL1Classifier(SKLearnEstimator):
    """The class for tuning Logistic Regression with L1 regularization."""

    @classmethod
    def search_space(cls, **params):
        return {
            "C": {
                "domain": tune.loguniform(lower=0.03125, upper=32768.0),
                "init_value": 1.0,
            },
        }

    @classmethod
    def cost_relative2lgbm(cls):
        return 160

    def config2params(self, config: dict) -> dict:
        params = config.copy()
        params["tol"] = params.get("tol", 0.0001)
        params["solver"] = params.get("solver", "saga")
        params["penalty"] = params.get("penalty", "l1")
        return params

    def __init__(self, task="binary", **config):
        super().__init__(task, **config)
        assert task in CLASSIFICATION, "LogisticRegression for classification task only"
        self.estimator_class = LogisticRegression


class LRL2Classifier(SKLearnEstimator):
    """The class for tuning Logistic Regression with L2 regularization."""

    limit_resource = True

    @classmethod
    def search_space(cls, **params):
        return LRL1Classifier.search_space(**params)

    @classmethod
    def cost_relative2lgbm(cls):
        return 25

    def config2params(self, config: dict) -> dict:
        params = config.copy()
        params["tol"] = params.get("tol", 0.0001)
        params["solver"] = params.get("solver", "lbfgs")
        params["penalty"] = params.get("penalty", "l2")
        return params

    def __init__(self, task="binary", **config):
        super().__init__(task, **config)
        assert task in CLASSIFICATION, "LogisticRegression for classification task only"
        self.estimator_class = LogisticRegression


class CatBoostEstimator(BaseEstimator):
    """The class for tuning CatBoost."""

    ITER_HP = "n_estimators"

    @classmethod
    def search_space(cls, data_size, **params):
        upper = max(min(round(1500000 / data_size[0]), 150), 12)
        return {
            "early_stopping_rounds": {
                "domain": tune.lograndint(lower=10, upper=upper),
                "init_value": 10,
                "low_cost_init_value": 10,
            },
            "learning_rate": {
                "domain": tune.loguniform(lower=0.005, upper=0.2),
                "init_value": 0.1,
            },
            "n_estimators": {
                "domain": 8192,
                "init_value": 8192,
            },
        }

    @classmethod
    def size(cls, config):
        n_estimators = config.get("n_estimators", 8192)
        max_leaves = 64
        return (max_leaves * 3 + (max_leaves - 1) * 4 + 1.0) * n_estimators * 8

    @classmethod
    def cost_relative2lgbm(cls):
        return 15

    def _preprocess(self, X):
        if isinstance(X, DataFrame):
            cat_columns = X.select_dtypes(include=["category"]).columns
            if not cat_columns.empty:
                X = X.copy()
                X[cat_columns] = X[cat_columns].apply(
                    lambda x: x.cat.rename_categories(
                        [
                            str(c) if isinstance(c, float) else c
                            for c in x.cat.categories
                        ]
                    )
                )
        elif isinstance(X, np.ndarray) and X.dtype.kind not in "buif":
            # numpy array is not of numeric dtype
            X = DataFrame(X)
            for col in X.columns:
                if isinstance(X[col][0], str):
                    X[col] = X[col].astype("category").cat.codes
            X = X.to_numpy()
        return X

    def config2params(self, config: dict) -> dict:
        params = config.copy()
        params["n_estimators"] = params.get("n_estimators", 8192)
        if "n_jobs" in params:
            params["thread_count"] = params.pop("n_jobs")
        return params

    def __init__(
        self,
        task="binary",
        **config,
    ):
        super().__init__(task, **config)
        self.params.update(
            {
                "verbose": config.get("verbose", False),
                "random_seed": config.get("random_seed", 10242048),
            }
        )
        from catboost import CatBoostRegressor

        self.estimator_class = CatBoostRegressor
        if task in CLASSIFICATION:
            from catboost import CatBoostClassifier

            self.estimator_class = CatBoostClassifier

    def fit(self, X_train, y_train, budget=None, **kwargs):
        start_time = time.time()
        deadline = start_time + budget if budget else np.inf
        train_dir = f"catboost_{str(start_time)}"
        X_train = self._preprocess(X_train)
        if isinstance(X_train, DataFrame):
            cat_features = list(X_train.select_dtypes(include="category").columns)
        else:
            cat_features = []
        n = max(int(len(y_train) * 0.9), len(y_train) - 1000)
        X_tr, y_tr = X_train[:n], y_train[:n]
        if "sample_weight" in kwargs:
            weight = kwargs["sample_weight"]
            if weight is not None:
                kwargs["sample_weight"] = weight[:n]
        else:
            weight = None
        from catboost import Pool, __version__

        model = self.estimator_class(train_dir=train_dir, **self.params)
        if __version__ >= "0.26":
            model.fit(
                X_tr,
                y_tr,
                cat_features=cat_features,
                eval_set=Pool(
                    data=X_train[n:], label=y_train[n:], cat_features=cat_features
                ),
                callbacks=CatBoostEstimator._callbacks(start_time, deadline),
                **kwargs,
            )
        else:
            model.fit(
                X_tr,
                y_tr,
                cat_features=cat_features,
                eval_set=Pool(
                    data=X_train[n:], label=y_train[n:], cat_features=cat_features
                ),
                **kwargs,
            )
        shutil.rmtree(train_dir, ignore_errors=True)
        if weight is not None:
            kwargs["sample_weight"] = weight
        self._model = model
        self.params[self.ITER_HP] = self._model.tree_count_
        train_time = time.time() - start_time
        return train_time

    @classmethod
    def _callbacks(cls, start_time, deadline):
        class ResourceLimit:
            def after_iteration(self, info) -> bool:
                now = time.time()
                if info.iteration == 1:
                    self._time_per_iter = now - start_time
                if now + self._time_per_iter > deadline:
                    return False
                if psutil is not None:
                    mem = psutil.virtual_memory()
                    if mem.available / mem.total < FREE_MEM_RATIO:
                        return False
                return True  # can continue

        return [ResourceLimit()]


class KNeighborsEstimator(BaseEstimator):
    @classmethod
    def search_space(cls, data_size, **params):
        upper = min(512, int(data_size[0] / 2))
        return {
            "n_neighbors": {
                "domain": tune.lograndint(lower=1, upper=upper),
                "init_value": 5,
                "low_cost_init_value": 1,
            },
        }

    @classmethod
    def cost_relative2lgbm(cls):
        return 30

    def config2params(self, config: dict) -> dict:
        params = config.copy()
        params["weights"] = params.get("weights", "distance")
        return params

    def __init__(self, task="binary", **config):
        super().__init__(task, **config)
        if task in CLASSIFICATION:
            from sklearn.neighbors import KNeighborsClassifier

            self.estimator_class = KNeighborsClassifier
        else:
            from sklearn.neighbors import KNeighborsRegressor

            self.estimator_class = KNeighborsRegressor

    def _preprocess(self, X):
        if isinstance(X, DataFrame):
            cat_columns = X.select_dtypes(["category"]).columns
            if X.shape[1] == len(cat_columns):
                raise ValueError("kneighbor requires at least one numeric feature")
            X = X.drop(cat_columns, axis=1)
        elif isinstance(X, np.ndarray) and X.dtype.kind not in "buif":
            # drop categocial columns if any
            X = DataFrame(X)
            cat_columns = []
            for col in X.columns:
                if isinstance(X[col][0], str):
                    cat_columns.append(col)
            X = X.drop(cat_columns, axis=1)
            X = X.to_numpy()
        return X


class Prophet(SKLearnEstimator):
    """The class for tuning Prophet."""

    @classmethod
    def search_space(cls, **params):
        space = {
            "changepoint_prior_scale": {
                "domain": tune.loguniform(lower=0.001, upper=0.05),
                "init_value": 0.05,
                "low_cost_init_value": 0.001,
            },
            "seasonality_prior_scale": {
                "domain": tune.loguniform(lower=0.01, upper=10),
                "init_value": 10,
            },
            "holidays_prior_scale": {
                "domain": tune.loguniform(lower=0.01, upper=10),
                "init_value": 10,
            },
            "seasonality_mode": {
                "domain": tune.choice(["additive", "multiplicative"]),
                "init_value": "multiplicative",
            },
        }
        return space

    def __init__(self, task=TS_FORECAST, n_jobs=1, **params):
        super().__init__(task, **params)

    def _join(self, X_train, y_train):
        assert TS_TIMESTAMP_COL in X_train, (
            "Dataframe for training ts_forecast model must have column"
            f' "{TS_TIMESTAMP_COL}" with the dates in X_train.'
        )
        y_train = DataFrame(y_train, columns=[TS_VALUE_COL])
        train_df = X_train.join(y_train)
        return train_df

    def fit(self, X_train, y_train, budget=None, **kwargs):
        from prophet import Prophet

        current_time = time.time()
        train_df = self._join(X_train, y_train)
        train_df = self._preprocess(train_df)
        cols = list(train_df)
        cols.remove(TS_TIMESTAMP_COL)
        cols.remove(TS_VALUE_COL)
        logging.getLogger("prophet").setLevel(logging.WARNING)
        model = Prophet(**self.params)
        for regressor in cols:
            model.add_regressor(regressor)
        with suppress_stdout_stderr():
            model.fit(train_df)
        train_time = time.time() - current_time
        self._model = model
        return train_time

    def predict(self, X_test):
        if isinstance(X_test, int):
            raise ValueError(
                "predict() with steps is only supported for arima/sarimax."
                " For Prophet, pass a dataframe with the first column containing"
                " the timestamp values."
            )
        if self._model is not None:
            X_test = self._preprocess(X_test)
            forecast = self._model.predict(X_test)
            return forecast["yhat"]
        else:
            logger.warning(
                "Estimator is not fit yet. Please run fit() before predict()."
            )
            return np.ones(X_test.shape[0])


class ARIMA(Prophet):
    """The class for tuning ARIMA."""

    @classmethod
    def search_space(cls, **params):
        space = {
            "p": {
                "domain": tune.quniform(lower=0, upper=10, q=1),
                "init_value": 2,
                "low_cost_init_value": 0,
            },
            "d": {
                "domain": tune.quniform(lower=0, upper=10, q=1),
                "init_value": 2,
                "low_cost_init_value": 0,
            },
            "q": {
                "domain": tune.quniform(lower=0, upper=10, q=1),
                "init_value": 1,
                "low_cost_init_value": 0,
            },
        }
        return space

    def _join(self, X_train, y_train):
        train_df = super()._join(X_train, y_train)
        train_df.index = pd.to_datetime(train_df[TS_TIMESTAMP_COL])
        train_df = train_df.drop(TS_TIMESTAMP_COL, axis=1)
        return train_df

    def fit(self, X_train, y_train, budget=None, **kwargs):
        import warnings

        warnings.filterwarnings("ignore")
        from statsmodels.tsa.arima.model import ARIMA as ARIMA_estimator

        current_time = time.time()
        train_df = self._join(X_train, y_train)
        train_df = self._preprocess(train_df)
        regressors = list(train_df)
        regressors.remove(TS_VALUE_COL)
        if regressors:
            model = ARIMA_estimator(
                train_df[[TS_VALUE_COL]],
                exog=train_df[regressors],
                order=(self.params["p"], self.params["d"], self.params["q"]),
                enforce_stationarity=False,
                enforce_invertibility=False,
            )
        else:
            model = ARIMA_estimator(
                train_df,
                order=(self.params["p"], self.params["d"], self.params["q"]),
                enforce_stationarity=False,
                enforce_invertibility=False,
            )
        with suppress_stdout_stderr():
            model = model.fit()
        train_time = time.time() - current_time
        self._model = model
        return train_time

    def predict(self, X_test):
        if self._model is not None:
            if isinstance(X_test, int):
                forecast = self._model.forecast(steps=X_test)
            elif isinstance(X_test, DataFrame):
                start = X_test[TS_TIMESTAMP_COL].iloc[0]
                end = X_test[TS_TIMESTAMP_COL].iloc[-1]
                if len(X_test.columns) > 1:
                    X_test = self._preprocess(X_test.drop(columns=TS_TIMESTAMP_COL))
                    regressors = list(X_test)
                    print(start, end, X_test.shape)
                    forecast = self._model.predict(
                        start=start, end=end, exog=X_test[regressors]
                    )
                else:
                    forecast = self._model.predict(start=start, end=end)
            else:
                raise ValueError(
                    "X_test needs to be either a pandas Dataframe with dates as the first column"
                    " or an int number of periods for predict()."
                )
            return forecast
        else:
            return np.ones(X_test if isinstance(X_test, int) else X_test.shape[0])


class SARIMAX(ARIMA):
    """The class for tuning SARIMA."""

    @classmethod
    def search_space(cls, **params):
        space = {
            "p": {
                "domain": tune.quniform(lower=0, upper=10, q=1),
                "init_value": 2,
                "low_cost_init_value": 0,
            },
            "d": {
                "domain": tune.quniform(lower=0, upper=10, q=1),
                "init_value": 2,
                "low_cost_init_value": 0,
            },
            "q": {
                "domain": tune.quniform(lower=0, upper=10, q=1),
                "init_value": 1,
                "low_cost_init_value": 0,
            },
            "P": {
                "domain": tune.quniform(lower=0, upper=10, q=1),
                "init_value": 1,
                "low_cost_init_value": 0,
            },
            "D": {
                "domain": tune.quniform(lower=0, upper=10, q=1),
                "init_value": 1,
                "low_cost_init_value": 0,
            },
            "Q": {
                "domain": tune.quniform(lower=0, upper=10, q=1),
                "init_value": 1,
                "low_cost_init_value": 0,
            },
            "s": {
                "domain": tune.choice([1, 4, 6, 12]),
                "init_value": 12,
            },
        }
        return space

    def fit(self, X_train, y_train, budget=None, **kwargs):
        import warnings

        warnings.filterwarnings("ignore")
        from statsmodels.tsa.statespace.sarimax import SARIMAX as SARIMAX_estimator

        current_time = time.time()
        train_df = self._join(X_train, y_train)
        train_df = self._preprocess(train_df)
        regressors = list(train_df)
        regressors.remove(TS_VALUE_COL)
        if regressors:
            model = SARIMAX_estimator(
                train_df[[TS_VALUE_COL]],
                exog=train_df[regressors],
                order=(self.params["p"], self.params["d"], self.params["q"]),
                seasonality_order=(
                    self.params["P"],
                    self.params["D"],
                    self.params["Q"],
                    self.params["s"],
                ),
                enforce_stationarity=False,
                enforce_invertibility=False,
            )
        else:
            model = SARIMAX_estimator(
                train_df,
                order=(self.params["p"], self.params["d"], self.params["q"]),
                seasonality_order=(
                    self.params["P"],
                    self.params["D"],
                    self.params["Q"],
                    self.params["s"],
                ),
                enforce_stationarity=False,
                enforce_invertibility=False,
            )
        with suppress_stdout_stderr():
            model = model.fit()
        train_time = time.time() - current_time
        self._model = model
        return train_time


class suppress_stdout_stderr(object):
    def __init__(self):
        # Open a pair of null files
        self.null_fds = [os.open(os.devnull, os.O_RDWR) for x in range(2)]
        # Save the actual stdout (1) and stderr (2) file descriptors.
        self.save_fds = (os.dup(1), os.dup(2))

    def __enter__(self):
        # Assign the null pointers to stdout and stderr.
        os.dup2(self.null_fds[0], 1)
        os.dup2(self.null_fds[1], 2)

    def __exit__(self, *_):
        # Re-assign the real stdout/stderr back to (1) and (2)
        os.dup2(self.save_fds[0], 1)
        os.dup2(self.save_fds[1], 2)
        # Close the null files
        os.close(self.null_fds[0])
        os.close(self.null_fds[1])
<|MERGE_RESOLUTION|>--- conflicted
+++ resolved
@@ -1,2366 +1,2356 @@
-# !
-#  * Copyright (c) Microsoft Corporation. All rights reserved.
-#  * Licensed under the MIT License. See LICENSE file in the
-#  * project root for license information.
-from contextlib import contextmanager
-from functools import partial
-import signal
-import os
-from typing import Callable, List
-import numpy as np
-import time
-from sklearn.ensemble import RandomForestRegressor, RandomForestClassifier
-from sklearn.ensemble import ExtraTreesRegressor, ExtraTreesClassifier
-from sklearn.linear_model import LogisticRegression
-from sklearn.dummy import DummyClassifier, DummyRegressor
-from scipy.sparse import issparse
-import logging
-import shutil
-from . import tune
-from .data import (
-    group_counts,
-    CLASSIFICATION,
-    TS_FORECAST,
-    TS_TIMESTAMP_COL,
-    TS_VALUE_COL,
-    SEQCLASSIFICATION,
-    SEQREGRESSION,
-<<<<<<< HEAD
-    QUESTIONANSWERING,
-=======
-    SUMMARIZATION,
-    NLG_TASKS,
->>>>>>> ee3162e2
-)
-
-import pandas as pd
-from pandas import DataFrame, Series
-import sys
-
-try:
-    import psutil
-except ImportError:
-    psutil = None
-try:
-    import resource
-except ImportError:
-    resource = None
-
-logger = logging.getLogger("flaml.automl")
-FREE_MEM_RATIO = 0.2
-
-
-def TimeoutHandler(sig, frame):
-    raise TimeoutError(sig, frame)
-
-
-@contextmanager
-def limit_resource(memory_limit, time_limit):
-    if memory_limit > 0:
-        soft, hard = resource.getrlimit(resource.RLIMIT_AS)
-        if soft < 0 and (hard < 0 or memory_limit <= hard) or memory_limit < soft:
-            resource.setrlimit(resource.RLIMIT_AS, (memory_limit, hard))
-    main_thread = False
-    if time_limit is not None:
-        try:
-            signal.signal(signal.SIGALRM, TimeoutHandler)
-            signal.alarm(int(time_limit) or 1)
-            main_thread = True
-        except ValueError:
-            pass
-    try:
-        yield
-    finally:
-        if main_thread:
-            signal.alarm(0)
-        if memory_limit > 0:
-            resource.setrlimit(resource.RLIMIT_AS, (soft, hard))
-
-
-class BaseEstimator:
-    """The abstract class for all learners.
-
-    Typical examples:
-    * XGBoostEstimator: for regression.
-    * XGBoostSklearnEstimator: for classification.
-    * LGBMEstimator, RandomForestEstimator, LRL1Classifier, LRL2Classifier:
-        for both regression and classification.
-    """
-
-    def __init__(self, task="binary", **config):
-        """Constructor.
-
-        Args:
-            task: A string of the task type, one of
-                'binary', 'multi', 'regression', 'rank', 'forecast'.
-            config: A dictionary containing the hyperparameter names, 'n_jobs' as keys.
-                n_jobs is the number of parallel threads.
-        """
-        self._task = task
-        self.params = self.config2params(config)
-        self.estimator_class = self._model = None
-        if "_estimator_type" in config:
-            self._estimator_type = self.params.pop("_estimator_type")
-        else:
-            self._estimator_type = (
-                "classifier" if task in CLASSIFICATION else "regressor"
-            )
-
-    def get_params(self, deep=False):
-        params = self.params.copy()
-        params["task"] = self._task
-        if hasattr(self, "_estimator_type"):
-            params["_estimator_type"] = self._estimator_type
-        return params
-
-    @property
-    def classes_(self):
-        return self._model.classes_
-
-    @property
-    def n_features_in_(self):
-        return self.model.n_features_in_
-
-    @property
-    def model(self):
-        """Trained model after fit() is called, or None before fit() is called."""
-        return self._model
-
-    @property
-    def estimator(self):
-        """Trained model after fit() is called, or None before fit() is called."""
-        return self._model
-
-    def _preprocess(self, X):
-        return X
-
-    def _fit(self, X_train, y_train, **kwargs):
-
-        current_time = time.time()
-        if "groups" in kwargs:
-            kwargs = kwargs.copy()
-            groups = kwargs.pop("groups")
-            if self._task == "rank":
-                kwargs["group"] = group_counts(groups)
-                # groups_val = kwargs.get('groups_val')
-                # if groups_val is not None:
-                #     kwargs['eval_group'] = [group_counts(groups_val)]
-                #     kwargs['eval_set'] = [
-                #         (kwargs['X_val'], kwargs['y_val'])]
-                #     kwargs['verbose'] = False
-                #     del kwargs['groups_val'], kwargs['X_val'], kwargs['y_val']
-        X_train = self._preprocess(X_train)
-        model = self.estimator_class(**self.params)
-        if logger.level == logging.DEBUG:
-            logger.debug(f"flaml.model - {model} fit started")
-        model.fit(X_train, y_train, **kwargs)
-        if logger.level == logging.DEBUG:
-            logger.debug(f"flaml.model - {model} fit finished")
-        train_time = time.time() - current_time
-        self._model = model
-        return train_time
-
-    def fit(self, X_train, y_train, budget=None, **kwargs):
-        """Train the model from given training data.
-
-        Args:
-            X_train: A numpy array or a dataframe of training data in shape n*m.
-            y_train: A numpy array or a series of labels in shape n*1.
-            budget: A float of the time budget in seconds.
-
-        Returns:
-            train_time: A float of the training time in seconds.
-        """
-        if (
-            getattr(self, "limit_resource", None)
-            and resource is not None
-            and (budget is not None or psutil is not None)
-        ):
-            start_time = time.time()
-            mem = psutil.virtual_memory() if psutil is not None else None
-            try:
-                with limit_resource(
-                    mem.available * (1 - FREE_MEM_RATIO)
-                    + psutil.Process(os.getpid()).memory_info().rss
-                    if mem is not None
-                    else -1,
-                    budget,
-                ):
-                    train_time = self._fit(X_train, y_train, **kwargs)
-            except (MemoryError, TimeoutError) as e:
-                logger.warning(f"{e.__class__} {e}")
-                if self._task in CLASSIFICATION:
-                    model = DummyClassifier()
-                else:
-                    model = DummyRegressor()
-                X_train = self._preprocess(X_train)
-                model.fit(X_train, y_train)
-                self._model = model
-                train_time = time.time() - start_time
-        else:
-            train_time = self._fit(X_train, y_train, **kwargs)
-        return train_time
-
-    def predict(self, X_test):
-        """Predict label from features.
-
-        Args:
-            X_test: A numpy array or a dataframe of featurized instances, shape n*m.
-
-        Returns:
-            A numpy array of shape n*1.
-            Each element is the label for a instance.
-        """
-        if self._model is not None:
-            X_test = self._preprocess(X_test)
-            return self._model.predict(X_test)
-        else:
-            logger.warning(
-                "Estimator is not fit yet. Please run fit() before predict()."
-            )
-            return np.ones(X_test.shape[0])
-
-    def predict_proba(self, X_test):
-        """Predict the probability of each class from features.
-
-        Only works for classification problems
-
-        Args:
-            X_test: A numpy array of featurized instances, shape n*m.
-
-        Returns:
-            A numpy array of shape n*c. c is the # classes.
-            Each element at (i,j) is the probability for instance i to be in
-                class j.
-        """
-        assert self._task in CLASSIFICATION, "predict_proba() only for classification."
-
-        X_test = self._preprocess(X_test)
-        return self._model.predict_proba(X_test)
-
-    def cleanup(self):
-        del self._model
-        self._model = None
-
-    @classmethod
-    def search_space(cls, data_size, task, **params):
-        """[required method] search space.
-
-        Args:
-            data_size: A tuple of two integers, number of rows and columns.
-            task: A str of the task type, e.g., "binary", "multi", "regression".
-
-        Returns:
-            A dictionary of the search space.
-            Each key is the name of a hyperparameter, and value is a dict with
-                its domain (required) and low_cost_init_value, init_value,
-                cat_hp_cost (if applicable).
-                e.g., ```{'domain': tune.randint(lower=1, upper=10), 'init_value': 1}```.
-        """
-        return {}
-
-    @classmethod
-    def size(cls, config: dict) -> float:
-        """[optional method] memory size of the estimator in bytes.
-
-        Args:
-            config: A dict of the hyperparameter config.
-
-        Returns:
-            A float of the memory size required by the estimator to train the
-            given config.
-        """
-        return 1.0
-
-    @classmethod
-    def cost_relative2lgbm(cls) -> float:
-        """[optional method] relative cost compared to lightgbm."""
-        return 1.0
-
-    @classmethod
-    def init(cls):
-        """[optional method] initialize the class."""
-        pass
-
-    def config2params(self, config: dict) -> dict:
-        """[optional method] config dict to params dict
-
-        Args:
-            config: A dict of the hyperparameter config.
-
-        Returns:
-            A dict that will be passed to self.estimator_class's constructor.
-        """
-        params = config.copy()
-        return params
-
-
-################# ADDED BY QSONG #################
-class TransformersEstimator(BaseEstimator):
-    """
-    The base class for fine-tuning & distill model
-    """
-    ITER_HP = "global_max_steps" # NOTE: not sure if this should be included here
-
-    def __init__(self, task="seq-classification", **config):
-        super().__init__(task, **config)
-        import uuid
-
-        self.trial_id = str(uuid.uuid1().hex)[:8]
-
-    def _join(self, X_train, y_train):
-        y_train = DataFrame(y_train, columns=["label"], index=X_train.index)
-        train_df = X_train.join(y_train)
-        return train_df
-
-    def _init_hpo_args(self, automl_fit_kwargs: dict = None):
-        from .nlp.utils import HPOArgs
-
-        custom_hpo_args = HPOArgs()
-        for key, val in automl_fit_kwargs["custom_hpo_args"].items():
-            assert (
-                key in custom_hpo_args.__dict__
-            ), "The specified key {} is not in the argument list of flaml.nlp.utils::HPOArgs".format(
-                key
-            )
-            setattr(custom_hpo_args, key, val)
-        self.custom_hpo_args = custom_hpo_args
-
-    def _preprocess(self, X, task, **kwargs):
-        from .nlp.utils import tokenize_text
-
-        if X.dtypes[0] == "string":
-            return tokenize_text(X, task, self.custom_hpo_args)
-        else:
-            return X
-
-    def _compute_metrics_by_dataset_name(self, eval_pred):
-        from .ml import metric_loss_score
-
-        predictions, labels = eval_pred
-        predictions = (
-            np.squeeze(predictions)
-            if self._task == SEQREGRESSION
-            else np.argmax(predictions, axis=1)
-        )
-
-        return {
-            "val_loss": metric_loss_score(
-                metric_name=self._metric_name, y_predict=predictions, y_true=labels
-                )
-            }
-    
-    def _delete_one_ckpt(self, ckpt_location):
-            if self.use_ray is False:
-                try:
-                    shutil.rmtree(ckpt_location)
-                except FileNotFoundError:
-                    logger.warning("checkpoint {} not found".format(ckpt_location))
-
-    def cleanup(self):
-        super().cleanup()
-        if hasattr(self, "_ckpt_remains"):
-            for each_ckpt in self._ckpt_remains:
-                self._delete_one_ckpt(each_ckpt)
-
-    def _select_checkpoint(self, trainer):
-        from transformers.trainer_utils import PREFIX_CHECKPOINT_DIR
-
-        if trainer.ckpt_to_metric:
-            best_ckpt, _ = min(
-                trainer.ckpt_to_metric.items(), key=lambda x: x[1]["val_loss"]
-            )
-            best_ckpt_global_step = trainer.ckpt_to_global_step[best_ckpt]
-            for each_ckpt in list(trainer.ckpt_to_metric):
-                if each_ckpt != best_ckpt:
-                    del trainer.ckpt_to_metric[each_ckpt]
-                    del trainer.ckpt_to_global_step[each_ckpt]
-                    self._delete_one_ckpt(each_ckpt)
-        else:
-            best_ckpt_global_step = trainer.state.global_step
-            best_ckpt = os.path.join(
-                trainer.args.output_dir,
-                f"{PREFIX_CHECKPOINT_DIR}-{best_ckpt_global_step}",
-            )
-        self.params[self.ITER_HP] = best_ckpt_global_step
-        print(trainer.state.global_step)
-        print(trainer.ckpt_to_global_step)
-        return best_ckpt
-
-
-class DistiliingEstimator(TransformersEstimator):
-    """
-    The class for fine-tuning distill BERT model
-
-    TODO: after completion, 
-    modify ml.py by: adding import at L34, set estimator_class at L116
-    """
-
-    from transformers import (
-    WEIGHTS_NAME,
-    AdamW,
-    BertConfig,
-    BertForQuestionAnswering,
-    BertTokenizer,
-    DistilBertConfig,
-    DistilBertForQuestionAnswering,
-    DistilBertTokenizer,
-    RobertaConfig,
-    RobertaForQuestionAnswering,
-    RobertaTokenizer,
-    XLMConfig,
-    XLMForQuestionAnswering,
-    XLMTokenizer,
-    XLNetConfig,
-    XLNetForQuestionAnswering,
-    XLNetTokenizer,
-    get_linear_schedule_with_warmup,
-    squad_convert_examples_to_features,
-    )
-
-    MODEL_CLASSES = {
-    "bert": (BertConfig, BertForQuestionAnswering, BertTokenizer),
-    "xlnet": (XLNetConfig, XLNetForQuestionAnswering, XLNetTokenizer),
-    "xlm": (XLMConfig, XLMForQuestionAnswering, XLMTokenizer),
-    "distilbert": (DistilBertConfig, DistilBertForQuestionAnswering, DistilBertTokenizer),
-    "roberta": (RobertaConfig, RobertaForQuestionAnswering, RobertaTokenizer),
-    }
-
-    def __init__(self, task="distil-bert-QA", **config):
-        # import uuid
-        super().__init__(task, **config)
-        # self.trial_id = str(uuid.uuid1().hex)[:8]
-
-    @classmethod
-    def search_space(cls, **params):
-        # TODO: modify the alpha, since we are only use it for QA and there is only one loss now
-        return {
-            "learning_rate": {
-                "domain": tune.loguniform(lower=1e-6, upper=1e-3),
-                "init_value": 1e-5,
-            },
-            "num_train_epochs": {
-                "domain": tune.loguniform(lower=0.1, upper=10.0),
-            },
-            "per_device_train_batch_size": {
-                "domain": tune.choice([4, 8, 16, 32]),
-                "init_value": 32,
-            },
-            "warmup_ratio": {
-                "domain": tune.uniform(lower=0.0, upper=0.3),
-                "init_value": 0.0,
-            },
-            "weight_decay": {
-                "domain": tune.uniform(lower=0.0, upper=0.3),
-                "init_value": 0.0,
-            },
-            "adam_epsilon": {
-                "domain": tune.loguniform(lower=1e-8, upper=1e-6),
-                "init_value": 1e-6,
-            },
-            "seed": {"domain": tune.choice(list(range(40, 45))), "init_value": 42},
-            "global_max_steps": {"domain": sys.maxsize, "init_value": sys.maxsize},
-            "alpha_ce":{"domain":tune.uniform(lower=0.0, upper=1.0),"init_value": 0.5},
-            "alpha_mlm": {"domain": tune.uniform(lower=0.0, upper=1.0),"init_value": 0.0}, # if mlm, use mlm over clm
-            "alpha_clm": {"domain": tune.uniform(lower=0.0, upper=1.0),"init_value": 0.5},
-            "alpha_mse": {"domain": tune.uniform(lower=0.0, upper=1.0),"init_value": 0.0},
-            "alpha_cos": {"domain": tune.uniform(lower=0.0, upper=1.0), "init_value": 0.0},
-        }
-
-    def fit(self, X_train: DataFrame, y_train: Series, budget=None, **kwargs):
-        # TODO: complete this method
-        pass
-
-    def predict(self, X_test: DataFrame, **kwargs):
-        # TODO: transform X_test into Dataset, make prediction based on task
-        from datasets import Dataset
-        from torch.utils.data import DataLoader
-        from .nlp.utils import load_model
-        import torch
-        # preprocess X_test 
-        X_test = self._preprocess(X_test, self._task, **kwargs)
-        X_test = Dataset.from_pandas(X_test)
-        X_test_dataloader = DataLoader(X_test)  # can also customize sampler here
-        # NOTE: not sure if we need to load best_model from checkpoints
-        # get best model from ckpt
-        best_model = load_model(
-            checkpoint_path=self._checkpoint_path,
-            task=self._task,
-            num_labels=self._num_labels,
-            per_model_config=self._per_model_config,
-        )
-        self._model = best_model
-        # per_device_eval_batch_size = 1
-        output_dir = self.custom_hpo_args.output_dir
-        
-        # added QUESTIONANSWERING = "question-answering" to data.py at L30
-        # added import for QUESTIONANSWERING at this file, L28
-        # Skip other tasks, only do QA here
-        
-        if self._task == QUESTIONANSWERING:
-            # TODO: complete prediction here, output the answer based on start_ids and end_ids
-            # for step, inputs in enumerate(X_test_dataloader):
-            pass
-        else:
-            # For future use, uncomment below (and add more for different tasks)
-            # elif self._task == SEQCLASSIFICATION:
-            #     return np.argmax(predictions.predictions, axis=1)
-            # elif self._task == SEQREGRESSION:
-            #     return predictions.predictions.reshape((len(predictions.predictions),))
-            pass
-        
-    def predict_proba(self, X_test: DataFrame, **kwargs):
-        # only available for classification task, so we can skip this function here
-        assert (
-            self._task in CLASSIFICATION
-        ), "predict_proba is only available in classification tasks"
-        # TODO: complete this method afterwards.
-    
-################# END ADDED BY QSONG #################
-
-class FineTuningEstimator(TransformersEstimator):
-    """The class for fine-tuning language models, using huggingface transformers API."""
-
-    ITER_HP = "global_max_steps"
-
-    def __init__(self, task="seq-classification", **config):
-        super().__init__(task, **config)
-        import uuid
-
-        self.trial_id = str(uuid.uuid1().hex)[:8]
-        if task in NLG_TASKS:
-            from transformers import Seq2SeqTrainingArguments as TrainingArguments
-        else:
-            from transformers import TrainingArguments
-        self._TrainingArguments = TrainingArguments
-
-    def _join(self, X_train, y_train):
-        y_train = DataFrame(y_train, columns=["label"], index=X_train.index)
-        train_df = X_train.join(y_train)
-        return train_df
-
-    @classmethod
-    def search_space(cls, data_size, task, **params):
-        search_space_dict = {
-            "learning_rate": {
-                "domain": tune.loguniform(lower=1e-6, upper=1e-3),
-                "init_value": 1e-5,
-            },
-            "num_train_epochs": {
-                "domain": tune.loguniform(lower=0.1, upper=10.0),
-            },
-            "per_device_train_batch_size": {
-                "domain": tune.choice([4, 8, 16, 32]),
-                "init_value": 32,
-            },
-            "warmup_ratio": {
-                "domain": tune.uniform(lower=0.0, upper=0.3),
-                "init_value": 0.0,
-            },
-            "weight_decay": {
-                "domain": tune.uniform(lower=0.0, upper=0.3),
-                "init_value": 0.0,
-            },
-            "adam_epsilon": {
-                "domain": tune.loguniform(lower=1e-8, upper=1e-6),
-                "init_value": 1e-6,
-            },
-            "seed": {"domain": tune.choice(list(range(40, 45))), "init_value": 42},
-            "global_max_steps": {"domain": sys.maxsize, "init_value": sys.maxsize},
-        }
-
-        if task in NLG_TASKS:
-            search_space_dict["generation_num_beams"] = {
-                "domain": tune.randint(2, 5),
-                "init_value": 3,
-            }
-            search_space_dict["generation_max_length"] = {
-                "domain": tune.choice([16, 32, 64, 128]),
-                "init_value": 64,
-            }
-
-        return search_space_dict
-
-<<<<<<< HEAD
-=======
-    def _init_hpo_args(self, automl_fit_kwargs: dict = None):
-        from .nlp.utils import HPOArgs
-
-        custom_hpo_args = HPOArgs()
-        for key, val in automl_fit_kwargs["custom_hpo_args"].items():
-            assert (
-                key in custom_hpo_args.__dict__
-            ), "The specified key {} is not in the argument list of flaml.nlp.utils::HPOArgs".format(
-                key
-            )
-            setattr(custom_hpo_args, key, val)
-        self.custom_hpo_args = custom_hpo_args
-
-    def _preprocess(self, X, y=None, task=None, **kwargs):
-        from .nlp.utils import tokenize_text
-
-        if X.dtypes[0] == "string":
-            return tokenize_text(
-                X=X, Y=y, task=task, custom_hpo_args=self.custom_hpo_args
-            )
-        else:
-            return X, None
-
->>>>>>> ee3162e2
-    def fit(self, X_train: DataFrame, y_train: Series, budget=None, **kwargs):
-        from transformers import EarlyStoppingCallback
-        from transformers.trainer_utils import set_seed
-        from transformers import AutoTokenizer
-
-        import transformers
-        from datasets import Dataset
-        from .nlp.utils import (
-            get_num_labels,
-            separate_config,
-            load_model,
-            compute_checkpoint_freq,
-            get_trial_fold_name,
-            date_str,
-        )
-
-        # TODO: if self._task == QUESTIONANSWERING, uncomment the code below (add indentation before
-        #  from .nlp.huggingface.trainer import TrainerForAuto)
-
-        # if self._task in NLG_TASKS:
-        #     from .nlp.huggingface.trainer import Seq2SeqTrainerForAuto as TrainerForAuto
-        # else:
-        from .nlp.huggingface.trainer import TrainerForAuto
-
-        this_params = self.params
-
-        class EarlyStoppingCallbackForAuto(EarlyStoppingCallback):
-            def on_train_begin(self, args, state, control, **callback_kwargs):
-                self.train_begin_time = time.time()
-
-            def on_step_begin(self, args, state, control, **callback_kwargs):
-                self.step_begin_time = time.time()
-
-            def on_step_end(self, args, state, control, **callback_kwargs):
-                if state.global_step == 1:
-                    self.time_per_iter = time.time() - self.step_begin_time
-                if (
-                    budget
-                    and (
-                        time.time() + self.time_per_iter
-                        > self.train_begin_time + budget
-                    )
-                    or state.global_step >= this_params[FineTuningEstimator.ITER_HP]
-                ):
-                    control.should_training_stop = True
-                    control.should_save = True
-                    control.should_evaluate = True
-                return control
-
-            def on_epoch_end(self, args, state, control, **callback_kwargs):
-                if (
-                    control.should_training_stop
-                    or state.epoch + 1 >= args.num_train_epochs
-                ):
-                    control.should_save = True
-                    control.should_evaluate = True
-
-        set_seed(self.params.get("seed", self._TrainingArguments.seed))
-
-        self._init_hpo_args(kwargs)
-        self._metric_name = kwargs["metric"]
-        if hasattr(self, "use_ray") is False:
-            self.use_ray = kwargs["use_ray"]
-
-        X_val = kwargs.get("X_val")
-        y_val = kwargs.get("y_val")
-
-        if self._task not in NLG_TASKS:
-            X_train, _ = self._preprocess(X=X_train, task=self._task, **kwargs)
-        else:
-            X_train, y_train = self._preprocess(
-                X=X_train, y=y_train, task=self._task, **kwargs
-            )
-
-        train_dataset = Dataset.from_pandas(self._join(X_train, y_train))
-
-        # TODO: set a breakpoint here, observe the resulting train_dataset,
-        #  compare it with the output of the tokenized results in your transformer example
-        #  for example, if your task is MULTIPLECHOICE, you need to compare train_dataset with
-        #  the output of https://github.com/huggingface/transformers/blob/master/examples/pytorch/multiple-choice/run_swag.py#L329
-        #  make sure they are the same
-
-        if X_val is not None:
-            if self._task not in NLG_TASKS:
-                X_val, _ = self._preprocess(X=X_val, task=self._task, **kwargs)
-            else:
-                X_val, y_val = self._preprocess(
-                    X=X_val, y=y_val, task=self._task, **kwargs
-                )
-            eval_dataset = Dataset.from_pandas(self._join(X_val, y_val))
-        else:
-            eval_dataset = None
-
-        tokenizer = AutoTokenizer.from_pretrained(
-            self.custom_hpo_args.model_path, use_fast=True
-        )
-        self._tokenizer = tokenizer
-
-        num_labels = get_num_labels(self._task, y_train)
-
-        training_args_config, per_model_config = separate_config(
-            self.params, self._task
-        )
-        ckpt_freq = compute_checkpoint_freq(
-            train_data_size=len(X_train),
-            custom_hpo_args=self.custom_hpo_args,
-            num_train_epochs=training_args_config.get(
-                "num_train_epochs", self._TrainingArguments.num_train_epochs
-            ),
-            batch_size=training_args_config.get(
-                "per_device_train_batch_size",
-                self._TrainingArguments.per_device_train_batch_size,
-            ),
-        )
-
-        local_dir = os.path.join(
-            self.custom_hpo_args.output_dir, "train_{}".format(date_str())
-        )
-
-        if not self.use_ray:
-            # if self.params = {}, don't include configuration in trial fold name
-            trial_dir = get_trial_fold_name(local_dir, self.params, self.trial_id)
-        else:
-            import ray
-
-            trial_dir = ray.tune.get_trial_dir()
-
-        if transformers.__version__.startswith("3"):
-            training_args = self._TrainingArguments(
-                report_to=[],
-                output_dir=trial_dir,
-                do_train=True,
-                do_eval=True,
-                eval_steps=ckpt_freq,
-                evaluate_during_training=True,
-                save_steps=ckpt_freq,
-                save_total_limit=0,
-                fp16=self.custom_hpo_args.fp16,
-                load_best_model_at_end=True,
-                **training_args_config,
-            )
-        else:
-            from transformers import IntervalStrategy
-
-            training_args = self._TrainingArguments(
-                report_to=[],
-                output_dir=trial_dir,
-                do_train=True,
-                do_eval=True,
-                per_device_eval_batch_size=1,
-                eval_steps=ckpt_freq,
-                evaluation_strategy=IntervalStrategy.STEPS,
-                save_steps=ckpt_freq,
-                save_total_limit=0,
-                fp16=self.custom_hpo_args.fp16,
-                load_best_model_at_end=True,
-                **training_args_config,
-            )
-
-        def _model_init():
-            return load_model(
-                checkpoint_path=self.custom_hpo_args.model_path,
-                task=self._task,
-                num_labels=num_labels,
-                per_model_config=per_model_config,
-            )
-
-        self._model = TrainerForAuto(
-            args=training_args,
-            model_init=_model_init,
-            train_dataset=train_dataset,
-            eval_dataset=eval_dataset,
-            tokenizer=tokenizer,
-            compute_metrics=self._compute_metrics_by_dataset_name,
-            callbacks=[EarlyStoppingCallbackForAuto],
-        )
-
-        setattr(self._model, "_use_ray", self.use_ray)
-        if self._task in NLG_TASKS:
-            setattr(self._model, "_is_seq2seq", True)
-        self._model.train()
-
-        self.params[self.ITER_HP] = self._model.state.global_step
-        self._checkpoint_path = self._select_checkpoint(self._model)
-
-        self._kwargs = kwargs
-        self._num_labels = num_labels
-        self._per_model_config = per_model_config
-        self._training_args_config = training_args_config
-
-        self._ckpt_remains = list(self._model.ckpt_to_metric.keys())
-
-<<<<<<< HEAD
-=======
-    def _delete_one_ckpt(self, ckpt_location):
-        if self.use_ray is False:
-            try:
-                shutil.rmtree(ckpt_location)
-            except FileNotFoundError:
-                logger.warning("checkpoint {} not found".format(ckpt_location))
-
-    def cleanup(self):
-        super().cleanup()
-        if hasattr(self, "_ckpt_remains"):
-            for each_ckpt in self._ckpt_remains:
-                self._delete_one_ckpt(each_ckpt)
-
-    def _select_checkpoint(self, trainer):
-        from transformers.trainer_utils import PREFIX_CHECKPOINT_DIR
-
-        if trainer.ckpt_to_metric:
-            best_ckpt, _ = min(
-                trainer.ckpt_to_metric.items(), key=lambda x: x[1]["val_loss"]
-            )
-            best_ckpt_global_step = trainer.ckpt_to_global_step[best_ckpt]
-            for each_ckpt in list(trainer.ckpt_to_metric):
-                if each_ckpt != best_ckpt:
-                    del trainer.ckpt_to_metric[each_ckpt]
-                    del trainer.ckpt_to_global_step[each_ckpt]
-                    self._delete_one_ckpt(each_ckpt)
-        else:
-            best_ckpt_global_step = trainer.state.global_step
-            best_ckpt = os.path.join(
-                trainer.args.output_dir,
-                f"{PREFIX_CHECKPOINT_DIR}-{best_ckpt_global_step}",
-            )
-        self.params[self.ITER_HP] = best_ckpt_global_step
-        print(trainer.state.global_step)
-        print(trainer.ckpt_to_global_step)
-        return best_ckpt
-
-    def _compute_metrics_by_dataset_name(self, eval_pred):
-        from .ml import metric_loss_score
-        from .nlp.utils import postprocess_text
-
-        predictions, labels = eval_pred
-
-        if self._task in NLG_TASKS:
-            if isinstance(predictions, tuple):
-                predictions = np.argmax(predictions[0], axis=2)
-            decoded_preds = self._tokenizer.batch_decode(
-                predictions, skip_special_tokens=True
-            )
-            labels = np.where(labels != -100, labels, self._tokenizer.pad_token_id)
-            decoded_labels = self._tokenizer.batch_decode(
-                labels, skip_special_tokens=True
-            )
-            predictions, labels = postprocess_text(decoded_preds, decoded_labels)
-        else:
-            predictions = (
-                np.squeeze(predictions)
-                if self._task == SEQREGRESSION
-                else np.argmax(predictions, axis=1)
-            )
-
-        return {
-            "val_loss": metric_loss_score(
-                metric_name=self._metric_name, y_predict=predictions, y_true=labels
-            )
-        }
-
->>>>>>> ee3162e2
-    def predict_proba(self, X_test):
-        assert (
-            self._task in CLASSIFICATION
-        ), "predict_proba() only for classification tasks."
-
-        from datasets import Dataset
-        from .nlp.huggingface.trainer import TrainerForAuto
-        from transformers import TrainingArguments
-        from .nlp.utils import load_model
-
-        X_test, _ = self._preprocess(X_test, task=self._task, **self._kwargs)
-        test_dataset = Dataset.from_pandas(X_test)
-
-        best_model = load_model(
-            checkpoint_path=self._checkpoint_path,
-            task=self._task,
-            num_labels=self._num_labels,
-            per_model_config=self._per_model_config,
-        )
-        training_args = TrainingArguments(
-            per_device_eval_batch_size=1,
-            output_dir=self.custom_hpo_args.output_dir,
-        )
-        self._model = TrainerForAuto(model=best_model, args=training_args)
-        predictions = self._model.predict(test_dataset)
-        return predictions.predictions
-
-    def predict(self, X_test):
-        from datasets import Dataset
-        from .nlp.utils import load_model
-        from .nlp.huggingface.trainer import TrainerForAuto
-
-        X_test, _ = self._preprocess(X=X_test, task=self._task, **self._kwargs)
-        test_dataset = Dataset.from_pandas(X_test)
-
-        best_model = load_model(
-            checkpoint_path=self._checkpoint_path,
-            task=self._task,
-            num_labels=self._num_labels,
-            per_model_config=self._per_model_config,
-        )
-        training_args = self._TrainingArguments(
-            per_device_eval_batch_size=1,
-            output_dir=self.custom_hpo_args.output_dir,
-            **self._training_args_config,
-        )
-        self._model = TrainerForAuto(model=best_model, args=training_args)
-        if self._task not in NLG_TASKS:
-            predictions = self._model.predict(test_dataset)
-        else:
-            predictions = self._model.predict(
-                test_dataset,
-                max_length=training_args.generation_max_length,
-                num_beams=training_args.generation_num_beams,
-            )
-
-        if self._task == SEQCLASSIFICATION:
-            return np.argmax(predictions.predictions, axis=1)
-        elif self._task == SEQREGRESSION:
-            return predictions.predictions
-        # TODO: elif self._task == your task, return the corresponding prediction
-        #  e.g., if your task == QUESTIONANSWERING, you need to return the answer instead
-        #  of the index
-        elif self._task == SUMMARIZATION:
-            if isinstance(predictions.predictions, tuple):
-                predictions = np.argmax(predictions.predictions[0], axis=2)
-            decoded_preds = self._tokenizer.batch_decode(
-                predictions, skip_special_tokens=True
-            )
-            return decoded_preds
-
-    def config2params(self, config: dict) -> dict:
-        params = config.copy()
-        params[FineTuningEstimator.ITER_HP] = params.get(
-            FineTuningEstimator.ITER_HP, sys.maxsize
-        )
-        return params
-
-class DistilBertEstimator(BaseEstimator):
-    """Dstill Bert Estimator.
-    初始化的时候应该输入一个teacher (well-trained), 一个 student.
-    然后对于给定的数据X, Y, 找到最佳的超参数使得此时的student能最好地模仿teacher.
-    """
-
-    name = "DistilBertEstimator"
-
-    def __init__(self, task="seq-classification", student_type='distilbert',teacher_type='bert',**config):
-        super().__init__(task, **config)
-        self.trial_id = str(uuid.uuid1().hex)[:8]
-        print(f"Initialized {self.trial_id}")
-
-        MODEL_CLASSES = {
-            "distilbert": (DistilBertConfig, DistilBertForMaskedLM, DistilBertTokenizer),
-            "roberta": (RobertaConfig, RobertaForMaskedLM, RobertaTokenizer),
-            "bert": (BertConfig, BertForMaskedLM, BertTokenizer),
-            "gpt2": (GPT2Config, GPT2LMHeadModel, GPT2Tokenizer),
-        }
-
-        self.student_type = student_type
-        self.teacher_type = teacher_type
-
-        self._model = None
-        self.student_config_class, self.student_model_class, _ = MODEL_CLASSES[self.student_type]
-        self.teacher_config_class, self.teacher_model_class, self.teacher_tokenizer_class = MODEL_CLASSES[self.teacher_type]
-
-    @classmethod
-    def search_space(cls, **params):
-        return {
-            "learning_rate": {
-                "domain": tune.loguniform(lower=1e-6, upper=1e-3),
-                "init_value": 1e-5,
-            },
-            "batch_size": {
-                "domain": tune.choice([4, 8, 16, 32]),
-                "init_value": 32,
-            },
-            # "gradient_accumulation_steps": {
-            #     "domain": tune.randint(lower=2, upper=60),
-            #     "init_value": 2,
-            # },
-            "weight_decay": {
-                "domain": tune.uniform(lower=0.0, upper=0.3),
-                "init_value": 0.0,
-            },
-            "adam_epsilon": {
-                "domain": tune.loguniform(lower=1e-8, upper=1e-6),
-                "init_value": 1e-6,
-            },
-            "seed": {
-              "domain": tune.chioce(list(range(40,45))),
-              "init value": 42
-            },
-            "global_max_steps":{
-                "domain":sys.maxsize,"init_value":sys.maxsize
-            },
-            "alpha_ce": {
-                "domain": tune.uniform(lower=0.0, upper=1.0),
-                "init_value": 0.5,
-            },
-            "alpha_mlm": {
-                "domain": tune.uniform(lower=0.0, upper=1.0),
-                "init_value": 0.0,
-            },  # if mlm, use mlm over clm
-            "alpha_clm": {
-                "domain": tune.uniform(lower=0.0, upper=1.0),
-                "init_value": 0.5,
-            },
-            "alpha_cos": {
-                "domain": tune.uniform(lower=0.0, upper=1.0),
-                "init_value": 0.0,
-            },
-            "alpha_mse": {
-                "domain": tune.uniform(lower=0.0, upper=1.0),
-                "init_value": 0.1,
-            },
-        }
-
-
-    def _init_hpo_args(self, automl_fit_kwargs: dict = None):
-        from utils import DISTILHPOArgs
-
-        custom_hpo_args = DISTILHPOArgs()
-        for key, val in automl_fit_kwargs["custom_hpo_args"].items():
-            assert (
-                key in custom_hpo_args.__dict__
-        ), "The specified key {} is not in the argument list of flaml.nlp.utils::HPOArgs".format(
-            key
-        )
-            setattr(custom_hpo_args, key, val)
-        self.custom_hpo_args = custom_hpo_args
-
-
-    def sanity_checks(self):
-        """
-        A bunch of args sanity checks to perform even starting...
-        """
-        assert (self.custom_hpo_args.mlm and self.params["alpha_mlm"] > 0.0) or (not self.custom_hpo_args.mlm and self.params["alpha_mlm"] == 0.0)
-        assert (self.params["alpha_mlm"] > 0.0 and self.params["alpha_clm"] == 0.0) or (self.params["alpha_mlm"] == 0.0 and self.params["alpha_clm"] > 0.0)
-        if self.custom_hpo_args.mlm:
-            # assert os.path.isfile(args.token_counts)
-            assert (self.student_type in ["roberta", "distilbert"]) and (self.teacher_type in ["roberta", "bert"])
-        else:
-            assert (self.student_type in ["gpt2"]) and (self.teacher_type in ["gpt2"])
-
-        assert self.teacher_type == self.student_type or (
-                self.student_type == "distilbert" and self.teacher_type == "bert"
-        )
-        # assert os.path.isfile(args.student_config)
-        if self.custom_hpo_args.student_pretrained_weights is not None:
-            assert os.path.isfile(self.custom_hpo_args.student_pretrained_weights)
-
-        if self.custom_hpo_args.freeze_token_type_embds:
-            assert self.student_type in ["roberta"]
-
-        assert self.params["alpha_ce"] >= 0.0
-        assert self.params["alpha_mlm"] >= 0.0
-        assert self.params["alpha_clm"] >= 0.0
-        assert self.params["alpha_mse"] >= 0.0
-        assert self.params["alpha_cos"] >= 0.0
-        assert self.params["alpha_ce"] + self.params["alpha_mlm"] + self.params["alpha_clm"] + self.params["alpha_mse"] + self.params["alpha_cos"] > 0.0
-
-
-    def freeze_pos_embeddings(self,student):
-        if self.student_type == "roberta":
-            student.roberta.embeddings.position_embeddings.weight.requires_grad = False
-        elif self.student_type == "gpt2":
-            student.transformer.wpe.weight.requires_grad = False
-
-
-    def freeze_token_type_embeddings(self,student):
-        if self.student_type == "roberta":
-            student.roberta.embeddings.token_type_embeddings.weight.requires_grad = False
-
-    def fit(self, X_train: DataFrame, y_train: Series, budget=None, **kwargs):
-        import math
-        from torch.optim import AdamW
-        from transformers import get_linear_schedule_with_warmup
-
-        self._init_hpo_args(kwargs)
-        self.sanity_checks()
-
-        # hyperpremeter start
-        learning_rate = self.params["learning_rate"]
-        batch_size = self.params["batch_size"]
-
-
-        gradient_accumulation_steps = self.params["gradient_accumulation_steps"]
-        alpha_ce = self.params["alpha_ce"]
-        alpha_clm = self.params["alpha_clm"]
-        alpha_mlm = self.params["alpha_mlm"]
-        alpha_cos = self.params["alpha_cos"]
-        alpha_mse = self.params["alpha_mse"]
-
-        adam_epsilon = self.params["adam_epsilon"]
-        weight_decay = self.params["weight_decay"]
-        warmup_prop = self.params["warmup_prop"]
-        # hyerpremeter end
-
-
-        # teacher
-        teacher_name = "{}-base-uncased".format(self.teacher_type)
-        teacher = self.teacher_class.from_pretrained(
-            teacher_name, output_hidden_states=True
-        )
-
-        # student
-
-        student_config = "{}-base-uncased.json".format(self.student_type)
-        stu_architecture_config = DistilBertConfig.from_pretrained(student_config)
-        student = self.student_class(stu_architecture_config)
-
-        # freezing #
-        if self.custom_hpo_args.freeze_pos_embs:
-            self.freeze_pos_embeddings(student)
-        if self.custom_hpo_args.freeze_token_type_embds:
-            self.freeze_token_type_embeddings(student)
-
-        # student.train()
-        # teacher.eval()
-
-        assert student.config.vocab_size == teacher.config.vocab_size
-        assert student.config.hidden_size == teacher.config.hidden_size
-        assert (
-            student.config.max_position_embeddings == teacher.config.max_position_embeddings
-        )
-
-        # student_config = student.config
-        # vocab_size = student.config.vocab_size
-
-        # DISTILLER #
-        torch.cuda.empty_cache()
-        distiller = Distiller(
-            params=args, dataset=train_lm_seq_dataset, token_probs=token_probs, student=student, teacher=teacher
-        )
-        distiller.train()
-
-        dataloader = self._preprocess(X_train, y_train, batch_size=batch_size)
-
-        ce_loss_fct = nn.KLDivLoss(reduction="batchmean")
-        lm_loss_fct = nn.CrossEntropyLoss()
-        cosine_loss_fct = nn.CosineEmbeddingLoss(reduction="mean")
-
-        num_steps_epoch = len(dataloader)
-        num_train_optimization_steps = (
-            int(num_steps_epoch / gradient_accumulation_steps * n_epoch) + 1
-        )
-        warmup_steps = math.ceil(num_train_optimization_steps * warmup_prop)
-
-        # # Prepare optimizer and schedule (linear warmup and decay)
-        #
-        # no_decay = ["bias", "LayerNorm.weight"]
-        # optimizer_grouped_parameters = [
-        #     {
-        #         "params": [
-        #             p
-        #             for n, p in student.named_parameters()
-        #             if not any(nd in n for nd in no_decay) and p.requires_grad
-        #         ],
-        #         "weight_decay": weight_decay,
-        #     },
-        #     {
-        #         "params": [
-        #             p
-        #             for n, p in student.named_parameters()
-        #             if any(nd in n for nd in no_decay) and p.requires_grad
-        #         ],
-        #         "weight_decay": 0.0,
-        #     },
-        # ]
-        #
-        # optimizer = AdamW(
-        #     optimizer_grouped_parameters,
-        #     lr=learning_rate,
-        #     eps=adam_epsilon,
-        #     betas=(0.9, 0.98),
-        # )
-        #
-        # scheduler = get_linear_schedule_with_warmup(
-        #     optimizer,
-        #     num_warmup_steps=warmup_steps,
-        #     num_training_steps=num_train_optimization_steps,
-        # )
-
-        # n_total_iter = 0
-        # epoch = 0
-        # total_loss_epochs = []
-        # n_epoch = 3
-        # for _ in range(n_epoch):
-        #     total_loss_epoch = 0
-        #     n_iter = 0
-        #     student.train()
-        #     teacher.eval()
-        #     for batch in tqdm(dataloader):
-        #         student_outputs = student(batch[0], output_hidden_states=True)
-        #         teacher_outputs = teacher(batch[0], output_hidden_states=True)
-        #
-        #         s_logits, s_h = (
-        #             student_outputs["logits"],
-        #             student_outputs["hidden_states"],
-        #         )
-        #         t_logits, t_h = (
-        #             teacher_outputs["logits"],
-        #             teacher_outputs["hidden_states"],
-        #         )
-        #
-        #         assert s_logits.size() == t_logits.size()
-        #
-        #         loss_ce = (
-        #             ce_loss_fct(
-        #                 nn.functional.log_softmax(s_logits / temperature, dim=-1),
-        #                 nn.functional.softmax(t_logits / temperature, dim=-1),
-        #             )
-        #             * (temperature) ** 2
-        #         )
-        #         loss = alpha_ce * loss_ce
-        #
-        #         loss_clm = lm_loss_fct(s_logits, batch[1])
-        #
-        #         loss += alpha_clm * loss_clm
-        #
-        #         dim = s_h[-1].shape[0]
-        #         slh = s_h[-1].view(dim, -1)
-        #         tlh = t_h[-1].view(dim, -1)
-        #         loss_cos = cosine_loss_fct(
-        #             slh, tlh, target=slh.new(slh.size(0)).fill_(1)
-        #         )
-        #         loss += alpha_ca * loss_cos
-        #
-        #         total_loss_epoch += loss.item()
-        #
-        #         # Check for NaN
-        #         if (loss != loss).data.any():
-        #             raise ValueError("NaN detected")
-        #             # sys.exit(1)
-        #
-        #         loss.backward()
-        #         n_iter += 1
-        #         n_total_iter += 1
-        #
-        #         if n_iter % gradient_accumulation_steps == 0:
-        #             optimizer.step()
-        #             optimizer.zero_grad()
-        #             scheduler.step()
-        #
-        #             break
-        #
-        #     total_loss_epochs.append(total_loss_epoch)
-        #     epoch += 1
-        #
-        # self._model = student
-        # self._model.model_id = self.trial_id
-        # return total_loss_epochs[-1]
-
-    def _get_best_student(self):
-        if self._model:
-            print(f"Model id is: {self._model.model_id}")
-            return self._model
-        else:
-            return ValueError("no model")
-
-    def predict_proba(self, X_test):
-
-        y_test_fake = Series(np.zeros(len(X_test)))
-        dataloader = self._preprocess(
-            X_test, y_test_fake, batch_size=min(512, len(X_test) // 10)
-        )
-        best_model = self._get_best_student()  #
-        probas = []
-        for batch in tqdm(dataloader):
-            student_outputs = best_model(batch[0])
-            proba = nn.functional.softmax(student_outputs["logits"], dim=-1)
-            probas.append(proba)
-
-        probas = torch.cat(probas)
-        return probas.data.numpy()
-
-    def predict(self, X_test):
-
-        probas = self.predict_proba(X_test)
-        return np.argmax(probas, axis=1)
-
-    def _preprocess(self, X_train, y_train, batch_size=10):
-
-        dataset = LmSeqsDataset(
-            [np.array(v) for v in X_train["token_ids"].values],
-            y_train,
-            max_model_input_size=50,
-            min_model_input_size=3,
-        )
-
-        dataloader = DataLoader(
-            dataset=dataset,
-            batch_size=batch_size,
-            collate_fn=dataset.batch_sequences,
-        )
-        return dataloader
-
-class SKLearnEstimator(BaseEstimator):
-    """The base class for tuning scikit-learn estimators."""
-
-    def __init__(self, task="binary", **config):
-        super().__init__(task, **config)
-
-    def _preprocess(self, X):
-        if isinstance(X, DataFrame):
-            cat_columns = X.select_dtypes(include=["category"]).columns
-            if not cat_columns.empty:
-                X = X.copy()
-                X[cat_columns] = X[cat_columns].apply(lambda x: x.cat.codes)
-        elif isinstance(X, np.ndarray) and X.dtype.kind not in "buif":
-            # numpy array is not of numeric dtype
-            X = DataFrame(X)
-            for col in X.columns:
-                if isinstance(X[col][0], str):
-                    X[col] = X[col].astype("category").cat.codes
-            X = X.to_numpy()
-        return X
-
-
-class LGBMEstimator(BaseEstimator):
-    """The class for tuning LGBM, using sklearn API."""
-
-    ITER_HP = "n_estimators"
-    HAS_CALLBACK = True
-
-    @classmethod
-    def search_space(cls, data_size, **params):
-        upper = min(32768, int(data_size[0]))
-        return {
-            "n_estimators": {
-                "domain": tune.lograndint(lower=4, upper=upper),
-                "init_value": 4,
-                "low_cost_init_value": 4,
-            },
-            "num_leaves": {
-                "domain": tune.lograndint(lower=4, upper=upper),
-                "init_value": 4,
-                "low_cost_init_value": 4,
-            },
-            "min_child_samples": {
-                "domain": tune.lograndint(lower=2, upper=2 ** 7 + 1),
-                "init_value": 20,
-            },
-            "learning_rate": {
-                "domain": tune.loguniform(lower=1 / 1024, upper=1.0),
-                "init_value": 0.1,
-            },
-            # 'subsample': {
-            #     'domain': tune.uniform(lower=0.1, upper=1.0),
-            #     'init_value': 1.0,
-            # },
-            "log_max_bin": {  # log transformed with base 2
-                "domain": tune.lograndint(lower=3, upper=11),
-                "init_value": 8,
-            },
-            "colsample_bytree": {
-                "domain": tune.uniform(lower=0.01, upper=1.0),
-                "init_value": 1.0,
-            },
-            "reg_alpha": {
-                "domain": tune.loguniform(lower=1 / 1024, upper=1024),
-                "init_value": 1 / 1024,
-            },
-            "reg_lambda": {
-                "domain": tune.loguniform(lower=1 / 1024, upper=1024),
-                "init_value": 1.0,
-            },
-        }
-
-    def config2params(self, config: dict) -> dict:
-        params = config.copy()
-        if "log_max_bin" in params:
-            params["max_bin"] = (1 << params.pop("log_max_bin")) - 1
-        return params
-
-    @classmethod
-    def size(cls, config):
-        num_leaves = int(
-            round(
-                config.get("num_leaves")
-                or config.get("max_leaves")
-                or 1 << config.get("max_depth", 16)
-            )
-        )
-        n_estimators = int(round(config["n_estimators"]))
-        return (num_leaves * 3 + (num_leaves - 1) * 4 + 1.0) * n_estimators * 8
-
-    def __init__(self, task="binary", **config):
-        super().__init__(task, **config)
-        if "verbose" not in self.params:
-            self.params["verbose"] = -1
-        if "regression" == task:
-            from lightgbm import LGBMRegressor
-
-            self.estimator_class = LGBMRegressor
-        elif "rank" == task:
-            from lightgbm import LGBMRanker
-
-            self.estimator_class = LGBMRanker
-        else:
-            from lightgbm import LGBMClassifier
-
-            self.estimator_class = LGBMClassifier
-        self._time_per_iter = None
-        self._train_size = 0
-        self._mem_per_iter = -1
-        self.HAS_CALLBACK = self.HAS_CALLBACK and self._callbacks(0, 0) is not None
-
-    def _preprocess(self, X):
-        if (
-            not isinstance(X, DataFrame)
-            and issparse(X)
-            and np.issubdtype(X.dtype, np.integer)
-        ):
-            X = X.astype(float)
-        elif isinstance(X, np.ndarray) and X.dtype.kind not in "buif":
-            # numpy array is not of numeric dtype
-            X = DataFrame(X)
-            for col in X.columns:
-                if isinstance(X[col][0], str):
-                    X[col] = X[col].astype("category").cat.codes
-            X = X.to_numpy()
-        return X
-
-    def fit(self, X_train, y_train, budget=None, **kwargs):
-        start_time = time.time()
-        deadline = start_time + budget if budget else np.inf
-        n_iter = self.params[self.ITER_HP]
-        trained = False
-        if not self.HAS_CALLBACK:
-            mem0 = psutil.virtual_memory().available if psutil is not None else 1
-            if (
-                (
-                    not self._time_per_iter
-                    or abs(self._train_size - X_train.shape[0]) > 4
-                )
-                and budget is not None
-                or self._mem_per_iter < 0
-                and psutil is not None
-            ) and n_iter > 1:
-                self.params[self.ITER_HP] = 1
-                self._t1 = self._fit(X_train, y_train, **kwargs)
-                if budget is not None and self._t1 >= budget or n_iter == 1:
-                    # self.params[self.ITER_HP] = n_iter
-                    return self._t1
-                mem1 = psutil.virtual_memory().available if psutil is not None else 1
-                self._mem1 = mem0 - mem1
-                self.params[self.ITER_HP] = min(n_iter, 4)
-                self._t2 = self._fit(X_train, y_train, **kwargs)
-                mem2 = psutil.virtual_memory().available if psutil is not None else 1
-                self._mem2 = max(mem0 - mem2, self._mem1)
-                # if self._mem1 <= 0:
-                #     self._mem_per_iter = self._mem2 / (self.params[self.ITER_HP] + 1)
-                # elif self._mem2 <= 0:
-                #     self._mem_per_iter = self._mem1
-                # else:
-                self._mem_per_iter = min(
-                    self._mem1, self._mem2 / self.params[self.ITER_HP]
-                )
-                # if self._mem_per_iter <= 1 and psutil is not None:
-                #     n_iter = self.params[self.ITER_HP]
-                self._time_per_iter = (
-                    (self._t2 - self._t1) / (self.params[self.ITER_HP] - 1)
-                    if self._t2 > self._t1
-                    else self._t1
-                    if self._t1
-                    else 0.001
-                )
-                self._train_size = X_train.shape[0]
-                if (
-                    budget is not None
-                    and self._t1 + self._t2 >= budget
-                    or n_iter == self.params[self.ITER_HP]
-                ):
-                    # self.params[self.ITER_HP] = n_iter
-                    return time.time() - start_time
-                trained = True
-            # logger.debug(mem0)
-            # logger.debug(self._mem_per_iter)
-            if n_iter > 1:
-                max_iter = min(
-                    n_iter,
-                    int(
-                        (budget - time.time() + start_time - self._t1)
-                        / self._time_per_iter
-                        + 1
-                    )
-                    if budget is not None
-                    else n_iter,
-                    int((1 - FREE_MEM_RATIO) * mem0 / self._mem_per_iter)
-                    if psutil is not None and self._mem_per_iter > 0
-                    else n_iter,
-                )
-                if trained and max_iter <= self.params[self.ITER_HP]:
-                    return time.time() - start_time
-                # when not trained, train at least one iter
-                self.params[self.ITER_HP] = max(max_iter, 1)
-        if self.HAS_CALLBACK:
-            self._fit(
-                X_train,
-                y_train,
-                callbacks=self._callbacks(start_time, deadline),
-                **kwargs,
-            )
-            best_iteration = (
-                self._model.get_booster().best_iteration
-                if isinstance(self, XGBoostSklearnEstimator)
-                else self._model.best_iteration_
-            )
-            if best_iteration is not None:
-                self._model.set_params(n_estimators=best_iteration + 1)
-        else:
-            self._fit(X_train, y_train, **kwargs)
-        train_time = time.time() - start_time
-        return train_time
-
-    def _callbacks(self, start_time, deadline) -> List[Callable]:
-        return [partial(self._callback, start_time, deadline)]
-
-    def _callback(self, start_time, deadline, env) -> None:
-        from lightgbm.callback import EarlyStopException
-
-        now = time.time()
-        if env.iteration == 0:
-            self._time_per_iter = now - start_time
-        if now + self._time_per_iter > deadline:
-            raise EarlyStopException(env.iteration, env.evaluation_result_list)
-        if psutil is not None:
-            mem = psutil.virtual_memory()
-            if mem.available / mem.total < FREE_MEM_RATIO:
-                raise EarlyStopException(env.iteration, env.evaluation_result_list)
-
-
-class XGBoostEstimator(SKLearnEstimator):
-    """The class for tuning XGBoost regressor, not using sklearn API."""
-
-    @classmethod
-    def search_space(cls, data_size, **params):
-        upper = min(32768, int(data_size[0]))
-        return {
-            "n_estimators": {
-                "domain": tune.lograndint(lower=4, upper=upper),
-                "init_value": 4,
-                "low_cost_init_value": 4,
-            },
-            "max_leaves": {
-                "domain": tune.lograndint(lower=4, upper=upper),
-                "init_value": 4,
-                "low_cost_init_value": 4,
-            },
-            "max_depth": {
-                "domain": tune.choice([0, 6, 12]),
-                "init_value": 0,
-            },
-            "min_child_weight": {
-                "domain": tune.loguniform(lower=0.001, upper=128),
-                "init_value": 1,
-            },
-            "learning_rate": {
-                "domain": tune.loguniform(lower=1 / 1024, upper=1.0),
-                "init_value": 0.1,
-            },
-            "subsample": {
-                "domain": tune.uniform(lower=0.1, upper=1.0),
-                "init_value": 1.0,
-            },
-            "colsample_bylevel": {
-                "domain": tune.uniform(lower=0.01, upper=1.0),
-                "init_value": 1.0,
-            },
-            "colsample_bytree": {
-                "domain": tune.uniform(lower=0.01, upper=1.0),
-                "init_value": 1.0,
-            },
-            "reg_alpha": {
-                "domain": tune.loguniform(lower=1 / 1024, upper=1024),
-                "init_value": 1 / 1024,
-            },
-            "reg_lambda": {
-                "domain": tune.loguniform(lower=1 / 1024, upper=1024),
-                "init_value": 1.0,
-            },
-        }
-
-    @classmethod
-    def size(cls, config):
-        return LGBMEstimator.size(config)
-
-    @classmethod
-    def cost_relative2lgbm(cls):
-        return 1.6
-
-    def config2params(self, config: dict) -> dict:
-        params = config.copy()
-        max_depth = params["max_depth"] = params.get("max_depth", 0)
-        if max_depth == 0:
-            params["grow_policy"] = params.get("grow_policy", "lossguide")
-            params["tree_method"] = params.get("tree_method", "hist")
-        # params["booster"] = params.get("booster", "gbtree")
-        params["use_label_encoder"] = params.get("use_label_encoder", False)
-        if "n_jobs" in config:
-            params["nthread"] = params.pop("n_jobs")
-        return params
-
-    def __init__(
-        self,
-        task="regression",
-        **config,
-    ):
-        super().__init__(task, **config)
-        self.params["verbosity"] = 0
-
-    def fit(self, X_train, y_train, budget=None, **kwargs):
-        import xgboost as xgb
-
-        start_time = time.time()
-        deadline = start_time + budget if budget else np.inf
-        if issparse(X_train):
-            self.params["tree_method"] = "auto"
-        else:
-            X_train = self._preprocess(X_train)
-        if "sample_weight" in kwargs:
-            dtrain = xgb.DMatrix(X_train, label=y_train, weight=kwargs["sample_weight"])
-        else:
-            dtrain = xgb.DMatrix(X_train, label=y_train)
-
-        objective = self.params.get("objective")
-        if isinstance(objective, str):
-            obj = None
-        else:
-            obj = objective
-            if "objective" in self.params:
-                del self.params["objective"]
-        _n_estimators = self.params.pop("n_estimators")
-        callbacks = XGBoostEstimator._callbacks(start_time, deadline)
-        if callbacks:
-            self._model = xgb.train(
-                self.params,
-                dtrain,
-                _n_estimators,
-                obj=obj,
-                callbacks=callbacks,
-            )
-            self.params["n_estimators"] = self._model.best_iteration + 1
-        else:
-            self._model = xgb.train(self.params, dtrain, _n_estimators, obj=obj)
-            self.params["n_estimators"] = _n_estimators
-        self.params["objective"] = objective
-        del dtrain
-        train_time = time.time() - start_time
-        return train_time
-
-    def predict(self, X_test):
-        import xgboost as xgb
-
-        if not issparse(X_test):
-            X_test = self._preprocess(X_test)
-        dtest = xgb.DMatrix(X_test)
-        return super().predict(dtest)
-
-    @classmethod
-    def _callbacks(cls, start_time, deadline):
-        try:
-            from xgboost.callback import TrainingCallback
-        except ImportError:  # for xgboost<1.3
-            return None
-
-        class ResourceLimit(TrainingCallback):
-            def after_iteration(self, model, epoch, evals_log) -> bool:
-                now = time.time()
-                if epoch == 0:
-                    self._time_per_iter = now - start_time
-                if now + self._time_per_iter > deadline:
-                    return True
-                if psutil is not None:
-                    mem = psutil.virtual_memory()
-                    if mem.available / mem.total < FREE_MEM_RATIO:
-                        return True
-                return False
-
-        return [ResourceLimit()]
-
-
-class XGBoostSklearnEstimator(SKLearnEstimator, LGBMEstimator):
-    """The class for tuning XGBoost with unlimited depth, using sklearn API."""
-
-    @classmethod
-    def search_space(cls, data_size, **params):
-        space = XGBoostEstimator.search_space(data_size)
-        space.pop("max_depth")
-        return space
-
-    @classmethod
-    def cost_relative2lgbm(cls):
-        return XGBoostEstimator.cost_relative2lgbm()
-
-    def config2params(self, config: dict) -> dict:
-        params = config.copy()
-        max_depth = params["max_depth"] = params.get("max_depth", 0)
-        if max_depth == 0:
-            params["grow_policy"] = params.get("grow_policy", "lossguide")
-            params["tree_method"] = params.get("tree_method", "hist")
-        params["use_label_encoder"] = params.get("use_label_encoder", False)
-        return params
-
-    def __init__(
-        self,
-        task="binary",
-        **config,
-    ):
-        super().__init__(task, **config)
-        del self.params["verbose"]
-        self.params["verbosity"] = 0
-        import xgboost as xgb
-
-        self.estimator_class = xgb.XGBRegressor
-        if "rank" == task:
-            self.estimator_class = xgb.XGBRanker
-        elif task in CLASSIFICATION:
-            self.estimator_class = xgb.XGBClassifier
-
-    def fit(self, X_train, y_train, budget=None, **kwargs):
-        if issparse(X_train):
-            self.params["tree_method"] = "auto"
-        return super().fit(X_train, y_train, budget, **kwargs)
-
-    def _callbacks(self, start_time, deadline) -> List[Callable]:
-        return XGBoostEstimator._callbacks(start_time, deadline)
-
-
-class XGBoostLimitDepthEstimator(XGBoostSklearnEstimator):
-    """The class for tuning XGBoost with limited depth, using sklearn API."""
-
-    @classmethod
-    def search_space(cls, data_size, **params):
-        space = XGBoostEstimator.search_space(data_size)
-        space.pop("max_leaves")
-        upper = max(6, int(np.log2(data_size[0])))
-        space["max_depth"] = {
-            "domain": tune.randint(lower=1, upper=min(upper, 16)),
-            "init_value": 6,
-            "low_cost_init_value": 1,
-        }
-        space["learning_rate"]["init_value"] = 0.3
-        space["n_estimators"]["init_value"] = 10
-        return space
-
-    @classmethod
-    def cost_relative2lgbm(cls):
-        return 64
-
-
-class RandomForestEstimator(SKLearnEstimator, LGBMEstimator):
-    """The class for tuning Random Forest."""
-
-    HAS_CALLBACK = False
-    nrows = 101
-
-    @classmethod
-    def search_space(cls, data_size, task, **params):
-        RandomForestEstimator.nrows = int(data_size[0])
-        upper = min(2048, RandomForestEstimator.nrows)
-        init = 1 / np.sqrt(data_size[1]) if task in CLASSIFICATION else 1
-        lower = min(0.1, init)
-        space = {
-            "n_estimators": {
-                "domain": tune.lograndint(lower=4, upper=upper),
-                "init_value": 4,
-                "low_cost_init_value": 4,
-            },
-            "max_features": {
-                "domain": tune.loguniform(lower=lower, upper=1.0),
-                "init_value": init,
-            },
-            "max_leaves": {
-                "domain": tune.lograndint(
-                    lower=4, upper=min(32768, RandomForestEstimator.nrows >> 1)
-                ),
-                "init_value": 4,
-                "low_cost_init_value": 4,
-            },
-        }
-        if task in CLASSIFICATION:
-            space["criterion"] = {
-                "domain": tune.choice(["gini", "entropy"]),
-                # "init_value": "gini",
-            }
-        return space
-
-    @classmethod
-    def cost_relative2lgbm(cls):
-        return 2
-
-    def config2params(self, config: dict) -> dict:
-        params = config.copy()
-        if "max_leaves" in params:
-            params["max_leaf_nodes"] = params.get(
-                "max_leaf_nodes", params.pop("max_leaves")
-            )
-        if self._task not in CLASSIFICATION and "criterion" in config:
-            params.pop("criterion")
-        return params
-
-    def __init__(
-        self,
-        task="binary",
-        **params,
-    ):
-        super().__init__(task, **params)
-        self.params["verbose"] = 0
-        self.estimator_class = RandomForestRegressor
-        if task in CLASSIFICATION:
-            self.estimator_class = RandomForestClassifier
-
-
-class ExtraTreesEstimator(RandomForestEstimator):
-    """The class for tuning Extra Trees."""
-
-    @classmethod
-    def cost_relative2lgbm(cls):
-        return 1.9
-
-    def __init__(self, task="binary", **params):
-        super().__init__(task, **params)
-        if "regression" in task:
-            self.estimator_class = ExtraTreesRegressor
-        else:
-            self.estimator_class = ExtraTreesClassifier
-
-
-class LRL1Classifier(SKLearnEstimator):
-    """The class for tuning Logistic Regression with L1 regularization."""
-
-    @classmethod
-    def search_space(cls, **params):
-        return {
-            "C": {
-                "domain": tune.loguniform(lower=0.03125, upper=32768.0),
-                "init_value": 1.0,
-            },
-        }
-
-    @classmethod
-    def cost_relative2lgbm(cls):
-        return 160
-
-    def config2params(self, config: dict) -> dict:
-        params = config.copy()
-        params["tol"] = params.get("tol", 0.0001)
-        params["solver"] = params.get("solver", "saga")
-        params["penalty"] = params.get("penalty", "l1")
-        return params
-
-    def __init__(self, task="binary", **config):
-        super().__init__(task, **config)
-        assert task in CLASSIFICATION, "LogisticRegression for classification task only"
-        self.estimator_class = LogisticRegression
-
-
-class LRL2Classifier(SKLearnEstimator):
-    """The class for tuning Logistic Regression with L2 regularization."""
-
-    limit_resource = True
-
-    @classmethod
-    def search_space(cls, **params):
-        return LRL1Classifier.search_space(**params)
-
-    @classmethod
-    def cost_relative2lgbm(cls):
-        return 25
-
-    def config2params(self, config: dict) -> dict:
-        params = config.copy()
-        params["tol"] = params.get("tol", 0.0001)
-        params["solver"] = params.get("solver", "lbfgs")
-        params["penalty"] = params.get("penalty", "l2")
-        return params
-
-    def __init__(self, task="binary", **config):
-        super().__init__(task, **config)
-        assert task in CLASSIFICATION, "LogisticRegression for classification task only"
-        self.estimator_class = LogisticRegression
-
-
-class CatBoostEstimator(BaseEstimator):
-    """The class for tuning CatBoost."""
-
-    ITER_HP = "n_estimators"
-
-    @classmethod
-    def search_space(cls, data_size, **params):
-        upper = max(min(round(1500000 / data_size[0]), 150), 12)
-        return {
-            "early_stopping_rounds": {
-                "domain": tune.lograndint(lower=10, upper=upper),
-                "init_value": 10,
-                "low_cost_init_value": 10,
-            },
-            "learning_rate": {
-                "domain": tune.loguniform(lower=0.005, upper=0.2),
-                "init_value": 0.1,
-            },
-            "n_estimators": {
-                "domain": 8192,
-                "init_value": 8192,
-            },
-        }
-
-    @classmethod
-    def size(cls, config):
-        n_estimators = config.get("n_estimators", 8192)
-        max_leaves = 64
-        return (max_leaves * 3 + (max_leaves - 1) * 4 + 1.0) * n_estimators * 8
-
-    @classmethod
-    def cost_relative2lgbm(cls):
-        return 15
-
-    def _preprocess(self, X):
-        if isinstance(X, DataFrame):
-            cat_columns = X.select_dtypes(include=["category"]).columns
-            if not cat_columns.empty:
-                X = X.copy()
-                X[cat_columns] = X[cat_columns].apply(
-                    lambda x: x.cat.rename_categories(
-                        [
-                            str(c) if isinstance(c, float) else c
-                            for c in x.cat.categories
-                        ]
-                    )
-                )
-        elif isinstance(X, np.ndarray) and X.dtype.kind not in "buif":
-            # numpy array is not of numeric dtype
-            X = DataFrame(X)
-            for col in X.columns:
-                if isinstance(X[col][0], str):
-                    X[col] = X[col].astype("category").cat.codes
-            X = X.to_numpy()
-        return X
-
-    def config2params(self, config: dict) -> dict:
-        params = config.copy()
-        params["n_estimators"] = params.get("n_estimators", 8192)
-        if "n_jobs" in params:
-            params["thread_count"] = params.pop("n_jobs")
-        return params
-
-    def __init__(
-        self,
-        task="binary",
-        **config,
-    ):
-        super().__init__(task, **config)
-        self.params.update(
-            {
-                "verbose": config.get("verbose", False),
-                "random_seed": config.get("random_seed", 10242048),
-            }
-        )
-        from catboost import CatBoostRegressor
-
-        self.estimator_class = CatBoostRegressor
-        if task in CLASSIFICATION:
-            from catboost import CatBoostClassifier
-
-            self.estimator_class = CatBoostClassifier
-
-    def fit(self, X_train, y_train, budget=None, **kwargs):
-        start_time = time.time()
-        deadline = start_time + budget if budget else np.inf
-        train_dir = f"catboost_{str(start_time)}"
-        X_train = self._preprocess(X_train)
-        if isinstance(X_train, DataFrame):
-            cat_features = list(X_train.select_dtypes(include="category").columns)
-        else:
-            cat_features = []
-        n = max(int(len(y_train) * 0.9), len(y_train) - 1000)
-        X_tr, y_tr = X_train[:n], y_train[:n]
-        if "sample_weight" in kwargs:
-            weight = kwargs["sample_weight"]
-            if weight is not None:
-                kwargs["sample_weight"] = weight[:n]
-        else:
-            weight = None
-        from catboost import Pool, __version__
-
-        model = self.estimator_class(train_dir=train_dir, **self.params)
-        if __version__ >= "0.26":
-            model.fit(
-                X_tr,
-                y_tr,
-                cat_features=cat_features,
-                eval_set=Pool(
-                    data=X_train[n:], label=y_train[n:], cat_features=cat_features
-                ),
-                callbacks=CatBoostEstimator._callbacks(start_time, deadline),
-                **kwargs,
-            )
-        else:
-            model.fit(
-                X_tr,
-                y_tr,
-                cat_features=cat_features,
-                eval_set=Pool(
-                    data=X_train[n:], label=y_train[n:], cat_features=cat_features
-                ),
-                **kwargs,
-            )
-        shutil.rmtree(train_dir, ignore_errors=True)
-        if weight is not None:
-            kwargs["sample_weight"] = weight
-        self._model = model
-        self.params[self.ITER_HP] = self._model.tree_count_
-        train_time = time.time() - start_time
-        return train_time
-
-    @classmethod
-    def _callbacks(cls, start_time, deadline):
-        class ResourceLimit:
-            def after_iteration(self, info) -> bool:
-                now = time.time()
-                if info.iteration == 1:
-                    self._time_per_iter = now - start_time
-                if now + self._time_per_iter > deadline:
-                    return False
-                if psutil is not None:
-                    mem = psutil.virtual_memory()
-                    if mem.available / mem.total < FREE_MEM_RATIO:
-                        return False
-                return True  # can continue
-
-        return [ResourceLimit()]
-
-
-class KNeighborsEstimator(BaseEstimator):
-    @classmethod
-    def search_space(cls, data_size, **params):
-        upper = min(512, int(data_size[0] / 2))
-        return {
-            "n_neighbors": {
-                "domain": tune.lograndint(lower=1, upper=upper),
-                "init_value": 5,
-                "low_cost_init_value": 1,
-            },
-        }
-
-    @classmethod
-    def cost_relative2lgbm(cls):
-        return 30
-
-    def config2params(self, config: dict) -> dict:
-        params = config.copy()
-        params["weights"] = params.get("weights", "distance")
-        return params
-
-    def __init__(self, task="binary", **config):
-        super().__init__(task, **config)
-        if task in CLASSIFICATION:
-            from sklearn.neighbors import KNeighborsClassifier
-
-            self.estimator_class = KNeighborsClassifier
-        else:
-            from sklearn.neighbors import KNeighborsRegressor
-
-            self.estimator_class = KNeighborsRegressor
-
-    def _preprocess(self, X):
-        if isinstance(X, DataFrame):
-            cat_columns = X.select_dtypes(["category"]).columns
-            if X.shape[1] == len(cat_columns):
-                raise ValueError("kneighbor requires at least one numeric feature")
-            X = X.drop(cat_columns, axis=1)
-        elif isinstance(X, np.ndarray) and X.dtype.kind not in "buif":
-            # drop categocial columns if any
-            X = DataFrame(X)
-            cat_columns = []
-            for col in X.columns:
-                if isinstance(X[col][0], str):
-                    cat_columns.append(col)
-            X = X.drop(cat_columns, axis=1)
-            X = X.to_numpy()
-        return X
-
-
-class Prophet(SKLearnEstimator):
-    """The class for tuning Prophet."""
-
-    @classmethod
-    def search_space(cls, **params):
-        space = {
-            "changepoint_prior_scale": {
-                "domain": tune.loguniform(lower=0.001, upper=0.05),
-                "init_value": 0.05,
-                "low_cost_init_value": 0.001,
-            },
-            "seasonality_prior_scale": {
-                "domain": tune.loguniform(lower=0.01, upper=10),
-                "init_value": 10,
-            },
-            "holidays_prior_scale": {
-                "domain": tune.loguniform(lower=0.01, upper=10),
-                "init_value": 10,
-            },
-            "seasonality_mode": {
-                "domain": tune.choice(["additive", "multiplicative"]),
-                "init_value": "multiplicative",
-            },
-        }
-        return space
-
-    def __init__(self, task=TS_FORECAST, n_jobs=1, **params):
-        super().__init__(task, **params)
-
-    def _join(self, X_train, y_train):
-        assert TS_TIMESTAMP_COL in X_train, (
-            "Dataframe for training ts_forecast model must have column"
-            f' "{TS_TIMESTAMP_COL}" with the dates in X_train.'
-        )
-        y_train = DataFrame(y_train, columns=[TS_VALUE_COL])
-        train_df = X_train.join(y_train)
-        return train_df
-
-    def fit(self, X_train, y_train, budget=None, **kwargs):
-        from prophet import Prophet
-
-        current_time = time.time()
-        train_df = self._join(X_train, y_train)
-        train_df = self._preprocess(train_df)
-        cols = list(train_df)
-        cols.remove(TS_TIMESTAMP_COL)
-        cols.remove(TS_VALUE_COL)
-        logging.getLogger("prophet").setLevel(logging.WARNING)
-        model = Prophet(**self.params)
-        for regressor in cols:
-            model.add_regressor(regressor)
-        with suppress_stdout_stderr():
-            model.fit(train_df)
-        train_time = time.time() - current_time
-        self._model = model
-        return train_time
-
-    def predict(self, X_test):
-        if isinstance(X_test, int):
-            raise ValueError(
-                "predict() with steps is only supported for arima/sarimax."
-                " For Prophet, pass a dataframe with the first column containing"
-                " the timestamp values."
-            )
-        if self._model is not None:
-            X_test = self._preprocess(X_test)
-            forecast = self._model.predict(X_test)
-            return forecast["yhat"]
-        else:
-            logger.warning(
-                "Estimator is not fit yet. Please run fit() before predict()."
-            )
-            return np.ones(X_test.shape[0])
-
-
-class ARIMA(Prophet):
-    """The class for tuning ARIMA."""
-
-    @classmethod
-    def search_space(cls, **params):
-        space = {
-            "p": {
-                "domain": tune.quniform(lower=0, upper=10, q=1),
-                "init_value": 2,
-                "low_cost_init_value": 0,
-            },
-            "d": {
-                "domain": tune.quniform(lower=0, upper=10, q=1),
-                "init_value": 2,
-                "low_cost_init_value": 0,
-            },
-            "q": {
-                "domain": tune.quniform(lower=0, upper=10, q=1),
-                "init_value": 1,
-                "low_cost_init_value": 0,
-            },
-        }
-        return space
-
-    def _join(self, X_train, y_train):
-        train_df = super()._join(X_train, y_train)
-        train_df.index = pd.to_datetime(train_df[TS_TIMESTAMP_COL])
-        train_df = train_df.drop(TS_TIMESTAMP_COL, axis=1)
-        return train_df
-
-    def fit(self, X_train, y_train, budget=None, **kwargs):
-        import warnings
-
-        warnings.filterwarnings("ignore")
-        from statsmodels.tsa.arima.model import ARIMA as ARIMA_estimator
-
-        current_time = time.time()
-        train_df = self._join(X_train, y_train)
-        train_df = self._preprocess(train_df)
-        regressors = list(train_df)
-        regressors.remove(TS_VALUE_COL)
-        if regressors:
-            model = ARIMA_estimator(
-                train_df[[TS_VALUE_COL]],
-                exog=train_df[regressors],
-                order=(self.params["p"], self.params["d"], self.params["q"]),
-                enforce_stationarity=False,
-                enforce_invertibility=False,
-            )
-        else:
-            model = ARIMA_estimator(
-                train_df,
-                order=(self.params["p"], self.params["d"], self.params["q"]),
-                enforce_stationarity=False,
-                enforce_invertibility=False,
-            )
-        with suppress_stdout_stderr():
-            model = model.fit()
-        train_time = time.time() - current_time
-        self._model = model
-        return train_time
-
-    def predict(self, X_test):
-        if self._model is not None:
-            if isinstance(X_test, int):
-                forecast = self._model.forecast(steps=X_test)
-            elif isinstance(X_test, DataFrame):
-                start = X_test[TS_TIMESTAMP_COL].iloc[0]
-                end = X_test[TS_TIMESTAMP_COL].iloc[-1]
-                if len(X_test.columns) > 1:
-                    X_test = self._preprocess(X_test.drop(columns=TS_TIMESTAMP_COL))
-                    regressors = list(X_test)
-                    print(start, end, X_test.shape)
-                    forecast = self._model.predict(
-                        start=start, end=end, exog=X_test[regressors]
-                    )
-                else:
-                    forecast = self._model.predict(start=start, end=end)
-            else:
-                raise ValueError(
-                    "X_test needs to be either a pandas Dataframe with dates as the first column"
-                    " or an int number of periods for predict()."
-                )
-            return forecast
-        else:
-            return np.ones(X_test if isinstance(X_test, int) else X_test.shape[0])
-
-
-class SARIMAX(ARIMA):
-    """The class for tuning SARIMA."""
-
-    @classmethod
-    def search_space(cls, **params):
-        space = {
-            "p": {
-                "domain": tune.quniform(lower=0, upper=10, q=1),
-                "init_value": 2,
-                "low_cost_init_value": 0,
-            },
-            "d": {
-                "domain": tune.quniform(lower=0, upper=10, q=1),
-                "init_value": 2,
-                "low_cost_init_value": 0,
-            },
-            "q": {
-                "domain": tune.quniform(lower=0, upper=10, q=1),
-                "init_value": 1,
-                "low_cost_init_value": 0,
-            },
-            "P": {
-                "domain": tune.quniform(lower=0, upper=10, q=1),
-                "init_value": 1,
-                "low_cost_init_value": 0,
-            },
-            "D": {
-                "domain": tune.quniform(lower=0, upper=10, q=1),
-                "init_value": 1,
-                "low_cost_init_value": 0,
-            },
-            "Q": {
-                "domain": tune.quniform(lower=0, upper=10, q=1),
-                "init_value": 1,
-                "low_cost_init_value": 0,
-            },
-            "s": {
-                "domain": tune.choice([1, 4, 6, 12]),
-                "init_value": 12,
-            },
-        }
-        return space
-
-    def fit(self, X_train, y_train, budget=None, **kwargs):
-        import warnings
-
-        warnings.filterwarnings("ignore")
-        from statsmodels.tsa.statespace.sarimax import SARIMAX as SARIMAX_estimator
-
-        current_time = time.time()
-        train_df = self._join(X_train, y_train)
-        train_df = self._preprocess(train_df)
-        regressors = list(train_df)
-        regressors.remove(TS_VALUE_COL)
-        if regressors:
-            model = SARIMAX_estimator(
-                train_df[[TS_VALUE_COL]],
-                exog=train_df[regressors],
-                order=(self.params["p"], self.params["d"], self.params["q"]),
-                seasonality_order=(
-                    self.params["P"],
-                    self.params["D"],
-                    self.params["Q"],
-                    self.params["s"],
-                ),
-                enforce_stationarity=False,
-                enforce_invertibility=False,
-            )
-        else:
-            model = SARIMAX_estimator(
-                train_df,
-                order=(self.params["p"], self.params["d"], self.params["q"]),
-                seasonality_order=(
-                    self.params["P"],
-                    self.params["D"],
-                    self.params["Q"],
-                    self.params["s"],
-                ),
-                enforce_stationarity=False,
-                enforce_invertibility=False,
-            )
-        with suppress_stdout_stderr():
-            model = model.fit()
-        train_time = time.time() - current_time
-        self._model = model
-        return train_time
-
-
-class suppress_stdout_stderr(object):
-    def __init__(self):
-        # Open a pair of null files
-        self.null_fds = [os.open(os.devnull, os.O_RDWR) for x in range(2)]
-        # Save the actual stdout (1) and stderr (2) file descriptors.
-        self.save_fds = (os.dup(1), os.dup(2))
-
-    def __enter__(self):
-        # Assign the null pointers to stdout and stderr.
-        os.dup2(self.null_fds[0], 1)
-        os.dup2(self.null_fds[1], 2)
-
-    def __exit__(self, *_):
-        # Re-assign the real stdout/stderr back to (1) and (2)
-        os.dup2(self.save_fds[0], 1)
-        os.dup2(self.save_fds[1], 2)
-        # Close the null files
-        os.close(self.null_fds[0])
-        os.close(self.null_fds[1])
+# !
+#  * Copyright (c) Microsoft Corporation. All rights reserved.
+#  * Licensed under the MIT License. See LICENSE file in the
+#  * project root for license information.
+from contextlib import contextmanager
+from functools import partial
+import signal
+import os
+from typing import Callable, List
+import numpy as np
+import time
+from sklearn.ensemble import RandomForestRegressor, RandomForestClassifier
+from sklearn.ensemble import ExtraTreesRegressor, ExtraTreesClassifier
+from sklearn.linear_model import LogisticRegression
+from sklearn.dummy import DummyClassifier, DummyRegressor
+from scipy.sparse import issparse
+import logging
+import shutil
+from . import tune
+from .data import (
+    group_counts,
+    CLASSIFICATION,
+    TS_FORECAST,
+    TS_TIMESTAMP_COL,
+    TS_VALUE_COL,
+    SEQCLASSIFICATION,
+    SEQREGRESSION,
+    QUESTIONANSWERING,
+    SUMMARIZATION,
+    NLG_TASKS,
+
+import pandas as pd
+from pandas import DataFrame, Series
+import sys
+
+try:
+    import psutil
+except ImportError:
+    psutil = None
+try:
+    import resource
+except ImportError:
+    resource = None
+
+logger = logging.getLogger("flaml.automl")
+FREE_MEM_RATIO = 0.2
+
+
+def TimeoutHandler(sig, frame):
+    raise TimeoutError(sig, frame)
+
+
+@contextmanager
+def limit_resource(memory_limit, time_limit):
+    if memory_limit > 0:
+        soft, hard = resource.getrlimit(resource.RLIMIT_AS)
+        if soft < 0 and (hard < 0 or memory_limit <= hard) or memory_limit < soft:
+            resource.setrlimit(resource.RLIMIT_AS, (memory_limit, hard))
+    main_thread = False
+    if time_limit is not None:
+        try:
+            signal.signal(signal.SIGALRM, TimeoutHandler)
+            signal.alarm(int(time_limit) or 1)
+            main_thread = True
+        except ValueError:
+            pass
+    try:
+        yield
+    finally:
+        if main_thread:
+            signal.alarm(0)
+        if memory_limit > 0:
+            resource.setrlimit(resource.RLIMIT_AS, (soft, hard))
+
+
+class BaseEstimator:
+    """The abstract class for all learners.
+
+    Typical examples:
+    * XGBoostEstimator: for regression.
+    * XGBoostSklearnEstimator: for classification.
+    * LGBMEstimator, RandomForestEstimator, LRL1Classifier, LRL2Classifier:
+        for both regression and classification.
+    """
+
+    def __init__(self, task="binary", **config):
+        """Constructor.
+
+        Args:
+            task: A string of the task type, one of
+                'binary', 'multi', 'regression', 'rank', 'forecast'.
+            config: A dictionary containing the hyperparameter names, 'n_jobs' as keys.
+                n_jobs is the number of parallel threads.
+        """
+        self._task = task
+        self.params = self.config2params(config)
+        self.estimator_class = self._model = None
+        if "_estimator_type" in config:
+            self._estimator_type = self.params.pop("_estimator_type")
+        else:
+            self._estimator_type = (
+                "classifier" if task in CLASSIFICATION else "regressor"
+            )
+
+    def get_params(self, deep=False):
+        params = self.params.copy()
+        params["task"] = self._task
+        if hasattr(self, "_estimator_type"):
+            params["_estimator_type"] = self._estimator_type
+        return params
+
+    @property
+    def classes_(self):
+        return self._model.classes_
+
+    @property
+    def n_features_in_(self):
+        return self.model.n_features_in_
+
+    @property
+    def model(self):
+        """Trained model after fit() is called, or None before fit() is called."""
+        return self._model
+
+    @property
+    def estimator(self):
+        """Trained model after fit() is called, or None before fit() is called."""
+        return self._model
+
+    def _preprocess(self, X):
+        return X
+
+    def _fit(self, X_train, y_train, **kwargs):
+
+        current_time = time.time()
+        if "groups" in kwargs:
+            kwargs = kwargs.copy()
+            groups = kwargs.pop("groups")
+            if self._task == "rank":
+                kwargs["group"] = group_counts(groups)
+                # groups_val = kwargs.get('groups_val')
+                # if groups_val is not None:
+                #     kwargs['eval_group'] = [group_counts(groups_val)]
+                #     kwargs['eval_set'] = [
+                #         (kwargs['X_val'], kwargs['y_val'])]
+                #     kwargs['verbose'] = False
+                #     del kwargs['groups_val'], kwargs['X_val'], kwargs['y_val']
+        X_train = self._preprocess(X_train)
+        model = self.estimator_class(**self.params)
+        if logger.level == logging.DEBUG:
+            logger.debug(f"flaml.model - {model} fit started")
+        model.fit(X_train, y_train, **kwargs)
+        if logger.level == logging.DEBUG:
+            logger.debug(f"flaml.model - {model} fit finished")
+        train_time = time.time() - current_time
+        self._model = model
+        return train_time
+
+    def fit(self, X_train, y_train, budget=None, **kwargs):
+        """Train the model from given training data.
+
+        Args:
+            X_train: A numpy array or a dataframe of training data in shape n*m.
+            y_train: A numpy array or a series of labels in shape n*1.
+            budget: A float of the time budget in seconds.
+
+        Returns:
+            train_time: A float of the training time in seconds.
+        """
+        if (
+            getattr(self, "limit_resource", None)
+            and resource is not None
+            and (budget is not None or psutil is not None)
+        ):
+            start_time = time.time()
+            mem = psutil.virtual_memory() if psutil is not None else None
+            try:
+                with limit_resource(
+                    mem.available * (1 - FREE_MEM_RATIO)
+                    + psutil.Process(os.getpid()).memory_info().rss
+                    if mem is not None
+                    else -1,
+                    budget,
+                ):
+                    train_time = self._fit(X_train, y_train, **kwargs)
+            except (MemoryError, TimeoutError) as e:
+                logger.warning(f"{e.__class__} {e}")
+                if self._task in CLASSIFICATION:
+                    model = DummyClassifier()
+                else:
+                    model = DummyRegressor()
+                X_train = self._preprocess(X_train)
+                model.fit(X_train, y_train)
+                self._model = model
+                train_time = time.time() - start_time
+        else:
+            train_time = self._fit(X_train, y_train, **kwargs)
+        return train_time
+
+    def predict(self, X_test):
+        """Predict label from features.
+
+        Args:
+            X_test: A numpy array or a dataframe of featurized instances, shape n*m.
+
+        Returns:
+            A numpy array of shape n*1.
+            Each element is the label for a instance.
+        """
+        if self._model is not None:
+            X_test = self._preprocess(X_test)
+            return self._model.predict(X_test)
+        else:
+            logger.warning(
+                "Estimator is not fit yet. Please run fit() before predict()."
+            )
+            return np.ones(X_test.shape[0])
+
+    def predict_proba(self, X_test):
+        """Predict the probability of each class from features.
+
+        Only works for classification problems
+
+        Args:
+            X_test: A numpy array of featurized instances, shape n*m.
+
+        Returns:
+            A numpy array of shape n*c. c is the # classes.
+            Each element at (i,j) is the probability for instance i to be in
+                class j.
+        """
+        assert self._task in CLASSIFICATION, "predict_proba() only for classification."
+
+        X_test = self._preprocess(X_test)
+        return self._model.predict_proba(X_test)
+
+    def cleanup(self):
+        del self._model
+        self._model = None
+
+    @classmethod
+    def search_space(cls, data_size, task, **params):
+        """[required method] search space.
+
+        Args:
+            data_size: A tuple of two integers, number of rows and columns.
+            task: A str of the task type, e.g., "binary", "multi", "regression".
+
+        Returns:
+            A dictionary of the search space.
+            Each key is the name of a hyperparameter, and value is a dict with
+                its domain (required) and low_cost_init_value, init_value,
+                cat_hp_cost (if applicable).
+                e.g., ```{'domain': tune.randint(lower=1, upper=10), 'init_value': 1}```.
+        """
+        return {}
+
+    @classmethod
+    def size(cls, config: dict) -> float:
+        """[optional method] memory size of the estimator in bytes.
+
+        Args:
+            config: A dict of the hyperparameter config.
+
+        Returns:
+            A float of the memory size required by the estimator to train the
+            given config.
+        """
+        return 1.0
+
+    @classmethod
+    def cost_relative2lgbm(cls) -> float:
+        """[optional method] relative cost compared to lightgbm."""
+        return 1.0
+
+    @classmethod
+    def init(cls):
+        """[optional method] initialize the class."""
+        pass
+
+    def config2params(self, config: dict) -> dict:
+        """[optional method] config dict to params dict
+
+        Args:
+            config: A dict of the hyperparameter config.
+
+        Returns:
+            A dict that will be passed to self.estimator_class's constructor.
+        """
+        params = config.copy()
+        return params
+
+
+################# ADDED BY QSONG #################
+class TransformersEstimator(BaseEstimator):
+    """
+    The base class for fine-tuning & distill model
+    """
+    ITER_HP = "global_max_steps" # NOTE: not sure if this should be included here
+
+    def __init__(self, task="seq-classification", **config):
+        super().__init__(task, **config)
+        import uuid
+
+        self.trial_id = str(uuid.uuid1().hex)[:8]
+
+    def _join(self, X_train, y_train):
+        y_train = DataFrame(y_train, columns=["label"], index=X_train.index)
+        train_df = X_train.join(y_train)
+        return train_df
+
+    def _init_hpo_args(self, automl_fit_kwargs: dict = None):
+        from .nlp.utils import HPOArgs
+
+        custom_hpo_args = HPOArgs()
+        for key, val in automl_fit_kwargs["custom_hpo_args"].items():
+            assert (
+                key in custom_hpo_args.__dict__
+            ), "The specified key {} is not in the argument list of flaml.nlp.utils::HPOArgs".format(
+                key
+            )
+            setattr(custom_hpo_args, key, val)
+        self.custom_hpo_args = custom_hpo_args
+
+    def _preprocess(self, X, task, **kwargs):
+        from .nlp.utils import tokenize_text
+
+        if X.dtypes[0] == "string":
+            return tokenize_text(X, task, self.custom_hpo_args)
+        else:
+            return X
+
+    def _compute_metrics_by_dataset_name(self, eval_pred):
+        from .ml import metric_loss_score
+
+        predictions, labels = eval_pred
+        predictions = (
+            np.squeeze(predictions)
+            if self._task == SEQREGRESSION
+            else np.argmax(predictions, axis=1)
+        )
+
+        return {
+            "val_loss": metric_loss_score(
+                metric_name=self._metric_name, y_predict=predictions, y_true=labels
+                )
+            }
+    
+    def _delete_one_ckpt(self, ckpt_location):
+            if self.use_ray is False:
+                try:
+                    shutil.rmtree(ckpt_location)
+                except FileNotFoundError:
+                    logger.warning("checkpoint {} not found".format(ckpt_location))
+
+    def cleanup(self):
+        super().cleanup()
+        if hasattr(self, "_ckpt_remains"):
+            for each_ckpt in self._ckpt_remains:
+                self._delete_one_ckpt(each_ckpt)
+
+    def _select_checkpoint(self, trainer):
+        from transformers.trainer_utils import PREFIX_CHECKPOINT_DIR
+
+        if trainer.ckpt_to_metric:
+            best_ckpt, _ = min(
+                trainer.ckpt_to_metric.items(), key=lambda x: x[1]["val_loss"]
+            )
+            best_ckpt_global_step = trainer.ckpt_to_global_step[best_ckpt]
+            for each_ckpt in list(trainer.ckpt_to_metric):
+                if each_ckpt != best_ckpt:
+                    del trainer.ckpt_to_metric[each_ckpt]
+                    del trainer.ckpt_to_global_step[each_ckpt]
+                    self._delete_one_ckpt(each_ckpt)
+        else:
+            best_ckpt_global_step = trainer.state.global_step
+            best_ckpt = os.path.join(
+                trainer.args.output_dir,
+                f"{PREFIX_CHECKPOINT_DIR}-{best_ckpt_global_step}",
+            )
+        self.params[self.ITER_HP] = best_ckpt_global_step
+        print(trainer.state.global_step)
+        print(trainer.ckpt_to_global_step)
+        return best_ckpt
+
+
+class DistiliingEstimator(TransformersEstimator):
+    """
+    The class for fine-tuning distill BERT model
+
+    TODO: after completion, 
+    modify ml.py by: adding import at L34, set estimator_class at L116
+    """
+
+    from transformers import (
+    WEIGHTS_NAME,
+    AdamW,
+    BertConfig,
+    BertForQuestionAnswering,
+    BertTokenizer,
+    DistilBertConfig,
+    DistilBertForQuestionAnswering,
+    DistilBertTokenizer,
+    RobertaConfig,
+    RobertaForQuestionAnswering,
+    RobertaTokenizer,
+    XLMConfig,
+    XLMForQuestionAnswering,
+    XLMTokenizer,
+    XLNetConfig,
+    XLNetForQuestionAnswering,
+    XLNetTokenizer,
+    get_linear_schedule_with_warmup,
+    squad_convert_examples_to_features,
+    )
+
+    MODEL_CLASSES = {
+    "bert": (BertConfig, BertForQuestionAnswering, BertTokenizer),
+    "xlnet": (XLNetConfig, XLNetForQuestionAnswering, XLNetTokenizer),
+    "xlm": (XLMConfig, XLMForQuestionAnswering, XLMTokenizer),
+    "distilbert": (DistilBertConfig, DistilBertForQuestionAnswering, DistilBertTokenizer),
+    "roberta": (RobertaConfig, RobertaForQuestionAnswering, RobertaTokenizer),
+    }
+
+    def __init__(self, task="distil-bert-QA", **config):
+        # import uuid
+        super().__init__(task, **config)
+        # self.trial_id = str(uuid.uuid1().hex)[:8]
+
+    @classmethod
+    def search_space(cls, **params):
+        # TODO: modify the alpha, since we are only use it for QA and there is only one loss now
+        return {
+            "learning_rate": {
+                "domain": tune.loguniform(lower=1e-6, upper=1e-3),
+                "init_value": 1e-5,
+            },
+            "num_train_epochs": {
+                "domain": tune.loguniform(lower=0.1, upper=10.0),
+            },
+            "per_device_train_batch_size": {
+                "domain": tune.choice([4, 8, 16, 32]),
+                "init_value": 32,
+            },
+            "warmup_ratio": {
+                "domain": tune.uniform(lower=0.0, upper=0.3),
+                "init_value": 0.0,
+            },
+            "weight_decay": {
+                "domain": tune.uniform(lower=0.0, upper=0.3),
+                "init_value": 0.0,
+            },
+            "adam_epsilon": {
+                "domain": tune.loguniform(lower=1e-8, upper=1e-6),
+                "init_value": 1e-6,
+            },
+            "seed": {"domain": tune.choice(list(range(40, 45))), "init_value": 42},
+            "global_max_steps": {"domain": sys.maxsize, "init_value": sys.maxsize},
+            "alpha_ce":{"domain":tune.uniform(lower=0.0, upper=1.0),"init_value": 0.5},
+            "alpha_mlm": {"domain": tune.uniform(lower=0.0, upper=1.0),"init_value": 0.0}, # if mlm, use mlm over clm
+            "alpha_clm": {"domain": tune.uniform(lower=0.0, upper=1.0),"init_value": 0.5},
+            "alpha_mse": {"domain": tune.uniform(lower=0.0, upper=1.0),"init_value": 0.0},
+            "alpha_cos": {"domain": tune.uniform(lower=0.0, upper=1.0), "init_value": 0.0},
+        }
+
+    def fit(self, X_train: DataFrame, y_train: Series, budget=None, **kwargs):
+        # TODO: complete this method
+        pass
+
+    def predict(self, X_test: DataFrame, **kwargs):
+        # TODO: transform X_test into Dataset, make prediction based on task
+        from datasets import Dataset
+        from torch.utils.data import DataLoader
+        from .nlp.utils import load_model
+        import torch
+        # preprocess X_test 
+        X_test = self._preprocess(X_test, self._task, **kwargs)
+        X_test = Dataset.from_pandas(X_test)
+        X_test_dataloader = DataLoader(X_test)  # can also customize sampler here
+        # NOTE: not sure if we need to load best_model from checkpoints
+        # get best model from ckpt
+        best_model = load_model(
+            checkpoint_path=self._checkpoint_path,
+            task=self._task,
+            num_labels=self._num_labels,
+            per_model_config=self._per_model_config,
+        )
+        self._model = best_model
+        # per_device_eval_batch_size = 1
+        output_dir = self.custom_hpo_args.output_dir
+        
+        # added QUESTIONANSWERING = "question-answering" to data.py at L30
+        # added import for QUESTIONANSWERING at this file, L28
+        # Skip other tasks, only do QA here
+        
+        if self._task == QUESTIONANSWERING:
+            # TODO: complete prediction here, output the answer based on start_ids and end_ids
+            # for step, inputs in enumerate(X_test_dataloader):
+            pass
+        else:
+            # For future use, uncomment below (and add more for different tasks)
+            # elif self._task == SEQCLASSIFICATION:
+            #     return np.argmax(predictions.predictions, axis=1)
+            # elif self._task == SEQREGRESSION:
+            #     return predictions.predictions.reshape((len(predictions.predictions),))
+            pass
+        
+    def predict_proba(self, X_test: DataFrame, **kwargs):
+        # only available for classification task, so we can skip this function here
+        assert (
+            self._task in CLASSIFICATION
+        ), "predict_proba is only available in classification tasks"
+        # TODO: complete this method afterwards.
+    
+################# END ADDED BY QSONG #################
+
+class FineTuningEstimator(TransformersEstimator):
+    """The class for fine-tuning language models, using huggingface transformers API."""
+
+    ITER_HP = "global_max_steps"
+
+    def __init__(self, task="seq-classification", **config):
+        super().__init__(task, **config)
+        import uuid
+
+        self.trial_id = str(uuid.uuid1().hex)[:8]
+        if task in NLG_TASKS:
+            from transformers import Seq2SeqTrainingArguments as TrainingArguments
+        else:
+            from transformers import TrainingArguments
+        self._TrainingArguments = TrainingArguments
+
+    def _join(self, X_train, y_train):
+        y_train = DataFrame(y_train, columns=["label"], index=X_train.index)
+        train_df = X_train.join(y_train)
+        return train_df
+
+    @classmethod
+    def search_space(cls, data_size, task, **params):
+        search_space_dict = {
+            "learning_rate": {
+                "domain": tune.loguniform(lower=1e-6, upper=1e-3),
+                "init_value": 1e-5,
+            },
+            "num_train_epochs": {
+                "domain": tune.loguniform(lower=0.1, upper=10.0),
+            },
+            "per_device_train_batch_size": {
+                "domain": tune.choice([4, 8, 16, 32]),
+                "init_value": 32,
+            },
+            "warmup_ratio": {
+                "domain": tune.uniform(lower=0.0, upper=0.3),
+                "init_value": 0.0,
+            },
+            "weight_decay": {
+                "domain": tune.uniform(lower=0.0, upper=0.3),
+                "init_value": 0.0,
+            },
+            "adam_epsilon": {
+                "domain": tune.loguniform(lower=1e-8, upper=1e-6),
+                "init_value": 1e-6,
+            },
+            "seed": {"domain": tune.choice(list(range(40, 45))), "init_value": 42},
+            "global_max_steps": {"domain": sys.maxsize, "init_value": sys.maxsize},
+        }
+
+        if task in NLG_TASKS:
+            search_space_dict["generation_num_beams"] = {
+                "domain": tune.randint(2, 5),
+                "init_value": 3,
+            }
+            search_space_dict["generation_max_length"] = {
+                "domain": tune.choice([16, 32, 64, 128]),
+                "init_value": 64,
+            }
+
+        return search_space_dict
+
+    def _init_hpo_args(self, automl_fit_kwargs: dict = None):
+        from .nlp.utils import HPOArgs
+
+        custom_hpo_args = HPOArgs()
+        for key, val in automl_fit_kwargs["custom_hpo_args"].items():
+            assert (
+                key in custom_hpo_args.__dict__
+            ), "The specified key {} is not in the argument list of flaml.nlp.utils::HPOArgs".format(
+                key
+            )
+            setattr(custom_hpo_args, key, val)
+        self.custom_hpo_args = custom_hpo_args
+
+    def _preprocess(self, X, y=None, task=None, **kwargs):
+        from .nlp.utils import tokenize_text
+
+        if X.dtypes[0] == "string":
+            return tokenize_text(
+                X=X, Y=y, task=task, custom_hpo_args=self.custom_hpo_args
+            )
+        else:
+            return X, None
+
+    def fit(self, X_train: DataFrame, y_train: Series, budget=None, **kwargs):
+        from transformers import EarlyStoppingCallback
+        from transformers.trainer_utils import set_seed
+        from transformers import AutoTokenizer
+
+        import transformers
+        from datasets import Dataset
+        from .nlp.utils import (
+            get_num_labels,
+            separate_config,
+            load_model,
+            compute_checkpoint_freq,
+            get_trial_fold_name,
+            date_str,
+        )
+
+        # TODO: if self._task == QUESTIONANSWERING, uncomment the code below (add indentation before
+        #  from .nlp.huggingface.trainer import TrainerForAuto)
+
+        # if self._task in NLG_TASKS:
+        #     from .nlp.huggingface.trainer import Seq2SeqTrainerForAuto as TrainerForAuto
+        # else:
+        from .nlp.huggingface.trainer import TrainerForAuto
+
+        this_params = self.params
+
+        class EarlyStoppingCallbackForAuto(EarlyStoppingCallback):
+            def on_train_begin(self, args, state, control, **callback_kwargs):
+                self.train_begin_time = time.time()
+
+            def on_step_begin(self, args, state, control, **callback_kwargs):
+                self.step_begin_time = time.time()
+
+            def on_step_end(self, args, state, control, **callback_kwargs):
+                if state.global_step == 1:
+                    self.time_per_iter = time.time() - self.step_begin_time
+                if (
+                    budget
+                    and (
+                        time.time() + self.time_per_iter
+                        > self.train_begin_time + budget
+                    )
+                    or state.global_step >= this_params[FineTuningEstimator.ITER_HP]
+                ):
+                    control.should_training_stop = True
+                    control.should_save = True
+                    control.should_evaluate = True
+                return control
+
+            def on_epoch_end(self, args, state, control, **callback_kwargs):
+                if (
+                    control.should_training_stop
+                    or state.epoch + 1 >= args.num_train_epochs
+                ):
+                    control.should_save = True
+                    control.should_evaluate = True
+
+        set_seed(self.params.get("seed", self._TrainingArguments.seed))
+
+        self._init_hpo_args(kwargs)
+        self._metric_name = kwargs["metric"]
+        if hasattr(self, "use_ray") is False:
+            self.use_ray = kwargs["use_ray"]
+
+        X_val = kwargs.get("X_val")
+        y_val = kwargs.get("y_val")
+
+        if self._task not in NLG_TASKS:
+            X_train, _ = self._preprocess(X=X_train, task=self._task, **kwargs)
+        else:
+            X_train, y_train = self._preprocess(
+                X=X_train, y=y_train, task=self._task, **kwargs
+            )
+
+        train_dataset = Dataset.from_pandas(self._join(X_train, y_train))
+
+        # TODO: set a breakpoint here, observe the resulting train_dataset,
+        #  compare it with the output of the tokenized results in your transformer example
+        #  for example, if your task is MULTIPLECHOICE, you need to compare train_dataset with
+        #  the output of https://github.com/huggingface/transformers/blob/master/examples/pytorch/multiple-choice/run_swag.py#L329
+        #  make sure they are the same
+
+        if X_val is not None:
+            if self._task not in NLG_TASKS:
+                X_val, _ = self._preprocess(X=X_val, task=self._task, **kwargs)
+            else:
+                X_val, y_val = self._preprocess(
+                    X=X_val, y=y_val, task=self._task, **kwargs
+                )
+            eval_dataset = Dataset.from_pandas(self._join(X_val, y_val))
+        else:
+            eval_dataset = None
+
+        tokenizer = AutoTokenizer.from_pretrained(
+            self.custom_hpo_args.model_path, use_fast=True
+        )
+        self._tokenizer = tokenizer
+
+        num_labels = get_num_labels(self._task, y_train)
+
+        training_args_config, per_model_config = separate_config(
+            self.params, self._task
+        )
+        ckpt_freq = compute_checkpoint_freq(
+            train_data_size=len(X_train),
+            custom_hpo_args=self.custom_hpo_args,
+            num_train_epochs=training_args_config.get(
+                "num_train_epochs", self._TrainingArguments.num_train_epochs
+            ),
+            batch_size=training_args_config.get(
+                "per_device_train_batch_size",
+                self._TrainingArguments.per_device_train_batch_size,
+            ),
+        )
+
+        local_dir = os.path.join(
+            self.custom_hpo_args.output_dir, "train_{}".format(date_str())
+        )
+
+        if not self.use_ray:
+            # if self.params = {}, don't include configuration in trial fold name
+            trial_dir = get_trial_fold_name(local_dir, self.params, self.trial_id)
+        else:
+            import ray
+
+            trial_dir = ray.tune.get_trial_dir()
+
+        if transformers.__version__.startswith("3"):
+            training_args = self._TrainingArguments(
+                report_to=[],
+                output_dir=trial_dir,
+                do_train=True,
+                do_eval=True,
+                eval_steps=ckpt_freq,
+                evaluate_during_training=True,
+                save_steps=ckpt_freq,
+                save_total_limit=0,
+                fp16=self.custom_hpo_args.fp16,
+                load_best_model_at_end=True,
+                **training_args_config,
+            )
+        else:
+            from transformers import IntervalStrategy
+
+            training_args = self._TrainingArguments(
+                report_to=[],
+                output_dir=trial_dir,
+                do_train=True,
+                do_eval=True,
+                per_device_eval_batch_size=1,
+                eval_steps=ckpt_freq,
+                evaluation_strategy=IntervalStrategy.STEPS,
+                save_steps=ckpt_freq,
+                save_total_limit=0,
+                fp16=self.custom_hpo_args.fp16,
+                load_best_model_at_end=True,
+                **training_args_config,
+            )
+
+        def _model_init():
+            return load_model(
+                checkpoint_path=self.custom_hpo_args.model_path,
+                task=self._task,
+                num_labels=num_labels,
+                per_model_config=per_model_config,
+            )
+
+        self._model = TrainerForAuto(
+            args=training_args,
+            model_init=_model_init,
+            train_dataset=train_dataset,
+            eval_dataset=eval_dataset,
+            tokenizer=tokenizer,
+            compute_metrics=self._compute_metrics_by_dataset_name,
+            callbacks=[EarlyStoppingCallbackForAuto],
+        )
+
+        setattr(self._model, "_use_ray", self.use_ray)
+        if self._task in NLG_TASKS:
+            setattr(self._model, "_is_seq2seq", True)
+        self._model.train()
+
+        self.params[self.ITER_HP] = self._model.state.global_step
+        self._checkpoint_path = self._select_checkpoint(self._model)
+
+        self._kwargs = kwargs
+        self._num_labels = num_labels
+        self._per_model_config = per_model_config
+        self._training_args_config = training_args_config
+
+        self._ckpt_remains = list(self._model.ckpt_to_metric.keys())
+
+    def _delete_one_ckpt(self, ckpt_location):
+        if self.use_ray is False:
+            try:
+                shutil.rmtree(ckpt_location)
+            except FileNotFoundError:
+                logger.warning("checkpoint {} not found".format(ckpt_location))
+
+    def cleanup(self):
+        super().cleanup()
+        if hasattr(self, "_ckpt_remains"):
+            for each_ckpt in self._ckpt_remains:
+                self._delete_one_ckpt(each_ckpt)
+
+    def _select_checkpoint(self, trainer):
+        from transformers.trainer_utils import PREFIX_CHECKPOINT_DIR
+
+        if trainer.ckpt_to_metric:
+            best_ckpt, _ = min(
+                trainer.ckpt_to_metric.items(), key=lambda x: x[1]["val_loss"]
+            )
+            best_ckpt_global_step = trainer.ckpt_to_global_step[best_ckpt]
+            for each_ckpt in list(trainer.ckpt_to_metric):
+                if each_ckpt != best_ckpt:
+                    del trainer.ckpt_to_metric[each_ckpt]
+                    del trainer.ckpt_to_global_step[each_ckpt]
+                    self._delete_one_ckpt(each_ckpt)
+        else:
+            best_ckpt_global_step = trainer.state.global_step
+            best_ckpt = os.path.join(
+                trainer.args.output_dir,
+                f"{PREFIX_CHECKPOINT_DIR}-{best_ckpt_global_step}",
+            )
+        self.params[self.ITER_HP] = best_ckpt_global_step
+        print(trainer.state.global_step)
+        print(trainer.ckpt_to_global_step)
+        return best_ckpt
+
+    def _compute_metrics_by_dataset_name(self, eval_pred):
+        from .ml import metric_loss_score
+        from .nlp.utils import postprocess_text
+
+        predictions, labels = eval_pred
+
+        if self._task in NLG_TASKS:
+            if isinstance(predictions, tuple):
+                predictions = np.argmax(predictions[0], axis=2)
+            decoded_preds = self._tokenizer.batch_decode(
+                predictions, skip_special_tokens=True
+            )
+            labels = np.where(labels != -100, labels, self._tokenizer.pad_token_id)
+            decoded_labels = self._tokenizer.batch_decode(
+                labels, skip_special_tokens=True
+            )
+            predictions, labels = postprocess_text(decoded_preds, decoded_labels)
+        else:
+            predictions = (
+                np.squeeze(predictions)
+                if self._task == SEQREGRESSION
+                else np.argmax(predictions, axis=1)
+            )
+
+        return {
+            "val_loss": metric_loss_score(
+                metric_name=self._metric_name, y_predict=predictions, y_true=labels
+            )
+        }
+
+    def predict_proba(self, X_test):
+        assert (
+            self._task in CLASSIFICATION
+        ), "predict_proba() only for classification tasks."
+
+        from datasets import Dataset
+        from .nlp.huggingface.trainer import TrainerForAuto
+        from transformers import TrainingArguments
+        from .nlp.utils import load_model
+
+        X_test, _ = self._preprocess(X_test, task=self._task, **self._kwargs)
+        test_dataset = Dataset.from_pandas(X_test)
+
+        best_model = load_model(
+            checkpoint_path=self._checkpoint_path,
+            task=self._task,
+            num_labels=self._num_labels,
+            per_model_config=self._per_model_config,
+        )
+        training_args = TrainingArguments(
+            per_device_eval_batch_size=1,
+            output_dir=self.custom_hpo_args.output_dir,
+        )
+        self._model = TrainerForAuto(model=best_model, args=training_args)
+        predictions = self._model.predict(test_dataset)
+        return predictions.predictions
+
+    def predict(self, X_test):
+        from datasets import Dataset
+        from .nlp.utils import load_model
+        from .nlp.huggingface.trainer import TrainerForAuto
+
+        X_test, _ = self._preprocess(X=X_test, task=self._task, **self._kwargs)
+        test_dataset = Dataset.from_pandas(X_test)
+
+        best_model = load_model(
+            checkpoint_path=self._checkpoint_path,
+            task=self._task,
+            num_labels=self._num_labels,
+            per_model_config=self._per_model_config,
+        )
+        training_args = self._TrainingArguments(
+            per_device_eval_batch_size=1,
+            output_dir=self.custom_hpo_args.output_dir,
+            **self._training_args_config,
+        )
+        self._model = TrainerForAuto(model=best_model, args=training_args)
+        if self._task not in NLG_TASKS:
+            predictions = self._model.predict(test_dataset)
+        else:
+            predictions = self._model.predict(
+                test_dataset,
+                max_length=training_args.generation_max_length,
+                num_beams=training_args.generation_num_beams,
+            )
+
+        if self._task == SEQCLASSIFICATION:
+            return np.argmax(predictions.predictions, axis=1)
+        elif self._task == SEQREGRESSION:
+            return predictions.predictions
+        # TODO: elif self._task == your task, return the corresponding prediction
+        #  e.g., if your task == QUESTIONANSWERING, you need to return the answer instead
+        #  of the index
+        elif self._task == SUMMARIZATION:
+            if isinstance(predictions.predictions, tuple):
+                predictions = np.argmax(predictions.predictions[0], axis=2)
+            decoded_preds = self._tokenizer.batch_decode(
+                predictions, skip_special_tokens=True
+            )
+            return decoded_preds
+
+    def config2params(self, config: dict) -> dict:
+        params = config.copy()
+        params[FineTuningEstimator.ITER_HP] = params.get(
+            FineTuningEstimator.ITER_HP, sys.maxsize
+        )
+        return params
+
+class DistilBertEstimator(BaseEstimator):
+    """Dstill Bert Estimator.
+    初始化的时候应该输入一个teacher (well-trained), 一个 student.
+    然后对于给定的数据X, Y, 找到最佳的超参数使得此时的student能最好地模仿teacher.
+    """
+
+    name = "DistilBertEstimator"
+
+    def __init__(self, task="seq-classification", student_type='distilbert',teacher_type='bert',**config):
+        super().__init__(task, **config)
+        self.trial_id = str(uuid.uuid1().hex)[:8]
+        print(f"Initialized {self.trial_id}")
+
+        MODEL_CLASSES = {
+            "distilbert": (DistilBertConfig, DistilBertForMaskedLM, DistilBertTokenizer),
+            "roberta": (RobertaConfig, RobertaForMaskedLM, RobertaTokenizer),
+            "bert": (BertConfig, BertForMaskedLM, BertTokenizer),
+            "gpt2": (GPT2Config, GPT2LMHeadModel, GPT2Tokenizer),
+        }
+
+        self.student_type = student_type
+        self.teacher_type = teacher_type
+
+        self._model = None
+        self.student_config_class, self.student_model_class, _ = MODEL_CLASSES[self.student_type]
+        self.teacher_config_class, self.teacher_model_class, self.teacher_tokenizer_class = MODEL_CLASSES[self.teacher_type]
+
+    @classmethod
+    def search_space(cls, **params):
+        return {
+            "learning_rate": {
+                "domain": tune.loguniform(lower=1e-6, upper=1e-3),
+                "init_value": 1e-5,
+            },
+            "batch_size": {
+                "domain": tune.choice([4, 8, 16, 32]),
+                "init_value": 32,
+            },
+            # "gradient_accumulation_steps": {
+            #     "domain": tune.randint(lower=2, upper=60),
+            #     "init_value": 2,
+            # },
+            "weight_decay": {
+                "domain": tune.uniform(lower=0.0, upper=0.3),
+                "init_value": 0.0,
+            },
+            "adam_epsilon": {
+                "domain": tune.loguniform(lower=1e-8, upper=1e-6),
+                "init_value": 1e-6,
+            },
+            "seed": {
+              "domain": tune.chioce(list(range(40,45))),
+              "init value": 42
+            },
+            "global_max_steps":{
+                "domain":sys.maxsize,"init_value":sys.maxsize
+            },
+            "alpha_ce": {
+                "domain": tune.uniform(lower=0.0, upper=1.0),
+                "init_value": 0.5,
+            },
+            "alpha_mlm": {
+                "domain": tune.uniform(lower=0.0, upper=1.0),
+                "init_value": 0.0,
+            },  # if mlm, use mlm over clm
+            "alpha_clm": {
+                "domain": tune.uniform(lower=0.0, upper=1.0),
+                "init_value": 0.5,
+            },
+            "alpha_cos": {
+                "domain": tune.uniform(lower=0.0, upper=1.0),
+                "init_value": 0.0,
+            },
+            "alpha_mse": {
+                "domain": tune.uniform(lower=0.0, upper=1.0),
+                "init_value": 0.1,
+            },
+        }
+
+
+    def _init_hpo_args(self, automl_fit_kwargs: dict = None):
+        from utils import DISTILHPOArgs
+
+        custom_hpo_args = DISTILHPOArgs()
+        for key, val in automl_fit_kwargs["custom_hpo_args"].items():
+            assert (
+                key in custom_hpo_args.__dict__
+        ), "The specified key {} is not in the argument list of flaml.nlp.utils::HPOArgs".format(
+            key
+        )
+            setattr(custom_hpo_args, key, val)
+        self.custom_hpo_args = custom_hpo_args
+
+
+    def sanity_checks(self):
+        """
+        A bunch of args sanity checks to perform even starting...
+        """
+        assert (self.custom_hpo_args.mlm and self.params["alpha_mlm"] > 0.0) or (not self.custom_hpo_args.mlm and self.params["alpha_mlm"] == 0.0)
+        assert (self.params["alpha_mlm"] > 0.0 and self.params["alpha_clm"] == 0.0) or (self.params["alpha_mlm"] == 0.0 and self.params["alpha_clm"] > 0.0)
+        if self.custom_hpo_args.mlm:
+            # assert os.path.isfile(args.token_counts)
+            assert (self.student_type in ["roberta", "distilbert"]) and (self.teacher_type in ["roberta", "bert"])
+        else:
+            assert (self.student_type in ["gpt2"]) and (self.teacher_type in ["gpt2"])
+
+        assert self.teacher_type == self.student_type or (
+                self.student_type == "distilbert" and self.teacher_type == "bert"
+        )
+        # assert os.path.isfile(args.student_config)
+        if self.custom_hpo_args.student_pretrained_weights is not None:
+            assert os.path.isfile(self.custom_hpo_args.student_pretrained_weights)
+
+        if self.custom_hpo_args.freeze_token_type_embds:
+            assert self.student_type in ["roberta"]
+
+        assert self.params["alpha_ce"] >= 0.0
+        assert self.params["alpha_mlm"] >= 0.0
+        assert self.params["alpha_clm"] >= 0.0
+        assert self.params["alpha_mse"] >= 0.0
+        assert self.params["alpha_cos"] >= 0.0
+        assert self.params["alpha_ce"] + self.params["alpha_mlm"] + self.params["alpha_clm"] + self.params["alpha_mse"] + self.params["alpha_cos"] > 0.0
+
+
+    def freeze_pos_embeddings(self,student):
+        if self.student_type == "roberta":
+            student.roberta.embeddings.position_embeddings.weight.requires_grad = False
+        elif self.student_type == "gpt2":
+            student.transformer.wpe.weight.requires_grad = False
+
+
+    def freeze_token_type_embeddings(self,student):
+        if self.student_type == "roberta":
+            student.roberta.embeddings.token_type_embeddings.weight.requires_grad = False
+
+    def fit(self, X_train: DataFrame, y_train: Series, budget=None, **kwargs):
+        import math
+        from torch.optim import AdamW
+        from transformers import get_linear_schedule_with_warmup
+
+        self._init_hpo_args(kwargs)
+        self.sanity_checks()
+
+        # hyperpremeter start
+        learning_rate = self.params["learning_rate"]
+        batch_size = self.params["batch_size"]
+
+
+        gradient_accumulation_steps = self.params["gradient_accumulation_steps"]
+        alpha_ce = self.params["alpha_ce"]
+        alpha_clm = self.params["alpha_clm"]
+        alpha_mlm = self.params["alpha_mlm"]
+        alpha_cos = self.params["alpha_cos"]
+        alpha_mse = self.params["alpha_mse"]
+
+        adam_epsilon = self.params["adam_epsilon"]
+        weight_decay = self.params["weight_decay"]
+        warmup_prop = self.params["warmup_prop"]
+        # hyerpremeter end
+
+
+        # teacher
+        teacher_name = "{}-base-uncased".format(self.teacher_type)
+        teacher = self.teacher_class.from_pretrained(
+            teacher_name, output_hidden_states=True
+        )
+
+        # student
+
+        student_config = "{}-base-uncased.json".format(self.student_type)
+        stu_architecture_config = DistilBertConfig.from_pretrained(student_config)
+        student = self.student_class(stu_architecture_config)
+
+        # freezing #
+        if self.custom_hpo_args.freeze_pos_embs:
+            self.freeze_pos_embeddings(student)
+        if self.custom_hpo_args.freeze_token_type_embds:
+            self.freeze_token_type_embeddings(student)
+
+        # student.train()
+        # teacher.eval()
+
+        assert student.config.vocab_size == teacher.config.vocab_size
+        assert student.config.hidden_size == teacher.config.hidden_size
+        assert (
+            student.config.max_position_embeddings == teacher.config.max_position_embeddings
+        )
+
+        # student_config = student.config
+        # vocab_size = student.config.vocab_size
+
+        # DISTILLER #
+        torch.cuda.empty_cache()
+        distiller = Distiller(
+            params=args, dataset=train_lm_seq_dataset, token_probs=token_probs, student=student, teacher=teacher
+        )
+        distiller.train()
+
+        dataloader = self._preprocess(X_train, y_train, batch_size=batch_size)
+
+        ce_loss_fct = nn.KLDivLoss(reduction="batchmean")
+        lm_loss_fct = nn.CrossEntropyLoss()
+        cosine_loss_fct = nn.CosineEmbeddingLoss(reduction="mean")
+
+        num_steps_epoch = len(dataloader)
+        num_train_optimization_steps = (
+            int(num_steps_epoch / gradient_accumulation_steps * n_epoch) + 1
+        )
+        warmup_steps = math.ceil(num_train_optimization_steps * warmup_prop)
+
+        # # Prepare optimizer and schedule (linear warmup and decay)
+        #
+        # no_decay = ["bias", "LayerNorm.weight"]
+        # optimizer_grouped_parameters = [
+        #     {
+        #         "params": [
+        #             p
+        #             for n, p in student.named_parameters()
+        #             if not any(nd in n for nd in no_decay) and p.requires_grad
+        #         ],
+        #         "weight_decay": weight_decay,
+        #     },
+        #     {
+        #         "params": [
+        #             p
+        #             for n, p in student.named_parameters()
+        #             if any(nd in n for nd in no_decay) and p.requires_grad
+        #         ],
+        #         "weight_decay": 0.0,
+        #     },
+        # ]
+        #
+        # optimizer = AdamW(
+        #     optimizer_grouped_parameters,
+        #     lr=learning_rate,
+        #     eps=adam_epsilon,
+        #     betas=(0.9, 0.98),
+        # )
+        #
+        # scheduler = get_linear_schedule_with_warmup(
+        #     optimizer,
+        #     num_warmup_steps=warmup_steps,
+        #     num_training_steps=num_train_optimization_steps,
+        # )
+
+        # n_total_iter = 0
+        # epoch = 0
+        # total_loss_epochs = []
+        # n_epoch = 3
+        # for _ in range(n_epoch):
+        #     total_loss_epoch = 0
+        #     n_iter = 0
+        #     student.train()
+        #     teacher.eval()
+        #     for batch in tqdm(dataloader):
+        #         student_outputs = student(batch[0], output_hidden_states=True)
+        #         teacher_outputs = teacher(batch[0], output_hidden_states=True)
+        #
+        #         s_logits, s_h = (
+        #             student_outputs["logits"],
+        #             student_outputs["hidden_states"],
+        #         )
+        #         t_logits, t_h = (
+        #             teacher_outputs["logits"],
+        #             teacher_outputs["hidden_states"],
+        #         )
+        #
+        #         assert s_logits.size() == t_logits.size()
+        #
+        #         loss_ce = (
+        #             ce_loss_fct(
+        #                 nn.functional.log_softmax(s_logits / temperature, dim=-1),
+        #                 nn.functional.softmax(t_logits / temperature, dim=-1),
+        #             )
+        #             * (temperature) ** 2
+        #         )
+        #         loss = alpha_ce * loss_ce
+        #
+        #         loss_clm = lm_loss_fct(s_logits, batch[1])
+        #
+        #         loss += alpha_clm * loss_clm
+        #
+        #         dim = s_h[-1].shape[0]
+        #         slh = s_h[-1].view(dim, -1)
+        #         tlh = t_h[-1].view(dim, -1)
+        #         loss_cos = cosine_loss_fct(
+        #             slh, tlh, target=slh.new(slh.size(0)).fill_(1)
+        #         )
+        #         loss += alpha_ca * loss_cos
+        #
+        #         total_loss_epoch += loss.item()
+        #
+        #         # Check for NaN
+        #         if (loss != loss).data.any():
+        #             raise ValueError("NaN detected")
+        #             # sys.exit(1)
+        #
+        #         loss.backward()
+        #         n_iter += 1
+        #         n_total_iter += 1
+        #
+        #         if n_iter % gradient_accumulation_steps == 0:
+        #             optimizer.step()
+        #             optimizer.zero_grad()
+        #             scheduler.step()
+        #
+        #             break
+        #
+        #     total_loss_epochs.append(total_loss_epoch)
+        #     epoch += 1
+        #
+        # self._model = student
+        # self._model.model_id = self.trial_id
+        # return total_loss_epochs[-1]
+
+    def _get_best_student(self):
+        if self._model:
+            print(f"Model id is: {self._model.model_id}")
+            return self._model
+        else:
+            return ValueError("no model")
+
+    def predict_proba(self, X_test):
+
+        y_test_fake = Series(np.zeros(len(X_test)))
+        dataloader = self._preprocess(
+            X_test, y_test_fake, batch_size=min(512, len(X_test) // 10)
+        )
+        best_model = self._get_best_student()  #
+        probas = []
+        for batch in tqdm(dataloader):
+            student_outputs = best_model(batch[0])
+            proba = nn.functional.softmax(student_outputs["logits"], dim=-1)
+            probas.append(proba)
+
+        probas = torch.cat(probas)
+        return probas.data.numpy()
+
+    def predict(self, X_test):
+
+        probas = self.predict_proba(X_test)
+        return np.argmax(probas, axis=1)
+
+    def _preprocess(self, X_train, y_train, batch_size=10):
+
+        dataset = LmSeqsDataset(
+            [np.array(v) for v in X_train["token_ids"].values],
+            y_train,
+            max_model_input_size=50,
+            min_model_input_size=3,
+        )
+
+        dataloader = DataLoader(
+            dataset=dataset,
+            batch_size=batch_size,
+            collate_fn=dataset.batch_sequences,
+        )
+        return dataloader
+
+class SKLearnEstimator(BaseEstimator):
+    """The base class for tuning scikit-learn estimators."""
+
+    def __init__(self, task="binary", **config):
+        super().__init__(task, **config)
+
+    def _preprocess(self, X):
+        if isinstance(X, DataFrame):
+            cat_columns = X.select_dtypes(include=["category"]).columns
+            if not cat_columns.empty:
+                X = X.copy()
+                X[cat_columns] = X[cat_columns].apply(lambda x: x.cat.codes)
+        elif isinstance(X, np.ndarray) and X.dtype.kind not in "buif":
+            # numpy array is not of numeric dtype
+            X = DataFrame(X)
+            for col in X.columns:
+                if isinstance(X[col][0], str):
+                    X[col] = X[col].astype("category").cat.codes
+            X = X.to_numpy()
+        return X
+
+
+class LGBMEstimator(BaseEstimator):
+    """The class for tuning LGBM, using sklearn API."""
+
+    ITER_HP = "n_estimators"
+    HAS_CALLBACK = True
+
+    @classmethod
+    def search_space(cls, data_size, **params):
+        upper = min(32768, int(data_size[0]))
+        return {
+            "n_estimators": {
+                "domain": tune.lograndint(lower=4, upper=upper),
+                "init_value": 4,
+                "low_cost_init_value": 4,
+            },
+            "num_leaves": {
+                "domain": tune.lograndint(lower=4, upper=upper),
+                "init_value": 4,
+                "low_cost_init_value": 4,
+            },
+            "min_child_samples": {
+                "domain": tune.lograndint(lower=2, upper=2 ** 7 + 1),
+                "init_value": 20,
+            },
+            "learning_rate": {
+                "domain": tune.loguniform(lower=1 / 1024, upper=1.0),
+                "init_value": 0.1,
+            },
+            # 'subsample': {
+            #     'domain': tune.uniform(lower=0.1, upper=1.0),
+            #     'init_value': 1.0,
+            # },
+            "log_max_bin": {  # log transformed with base 2
+                "domain": tune.lograndint(lower=3, upper=11),
+                "init_value": 8,
+            },
+            "colsample_bytree": {
+                "domain": tune.uniform(lower=0.01, upper=1.0),
+                "init_value": 1.0,
+            },
+            "reg_alpha": {
+                "domain": tune.loguniform(lower=1 / 1024, upper=1024),
+                "init_value": 1 / 1024,
+            },
+            "reg_lambda": {
+                "domain": tune.loguniform(lower=1 / 1024, upper=1024),
+                "init_value": 1.0,
+            },
+        }
+
+    def config2params(self, config: dict) -> dict:
+        params = config.copy()
+        if "log_max_bin" in params:
+            params["max_bin"] = (1 << params.pop("log_max_bin")) - 1
+        return params
+
+    @classmethod
+    def size(cls, config):
+        num_leaves = int(
+            round(
+                config.get("num_leaves")
+                or config.get("max_leaves")
+                or 1 << config.get("max_depth", 16)
+            )
+        )
+        n_estimators = int(round(config["n_estimators"]))
+        return (num_leaves * 3 + (num_leaves - 1) * 4 + 1.0) * n_estimators * 8
+
+    def __init__(self, task="binary", **config):
+        super().__init__(task, **config)
+        if "verbose" not in self.params:
+            self.params["verbose"] = -1
+        if "regression" == task:
+            from lightgbm import LGBMRegressor
+
+            self.estimator_class = LGBMRegressor
+        elif "rank" == task:
+            from lightgbm import LGBMRanker
+
+            self.estimator_class = LGBMRanker
+        else:
+            from lightgbm import LGBMClassifier
+
+            self.estimator_class = LGBMClassifier
+        self._time_per_iter = None
+        self._train_size = 0
+        self._mem_per_iter = -1
+        self.HAS_CALLBACK = self.HAS_CALLBACK and self._callbacks(0, 0) is not None
+
+    def _preprocess(self, X):
+        if (
+            not isinstance(X, DataFrame)
+            and issparse(X)
+            and np.issubdtype(X.dtype, np.integer)
+        ):
+            X = X.astype(float)
+        elif isinstance(X, np.ndarray) and X.dtype.kind not in "buif":
+            # numpy array is not of numeric dtype
+            X = DataFrame(X)
+            for col in X.columns:
+                if isinstance(X[col][0], str):
+                    X[col] = X[col].astype("category").cat.codes
+            X = X.to_numpy()
+        return X
+
+    def fit(self, X_train, y_train, budget=None, **kwargs):
+        start_time = time.time()
+        deadline = start_time + budget if budget else np.inf
+        n_iter = self.params[self.ITER_HP]
+        trained = False
+        if not self.HAS_CALLBACK:
+            mem0 = psutil.virtual_memory().available if psutil is not None else 1
+            if (
+                (
+                    not self._time_per_iter
+                    or abs(self._train_size - X_train.shape[0]) > 4
+                )
+                and budget is not None
+                or self._mem_per_iter < 0
+                and psutil is not None
+            ) and n_iter > 1:
+                self.params[self.ITER_HP] = 1
+                self._t1 = self._fit(X_train, y_train, **kwargs)
+                if budget is not None and self._t1 >= budget or n_iter == 1:
+                    # self.params[self.ITER_HP] = n_iter
+                    return self._t1
+                mem1 = psutil.virtual_memory().available if psutil is not None else 1
+                self._mem1 = mem0 - mem1
+                self.params[self.ITER_HP] = min(n_iter, 4)
+                self._t2 = self._fit(X_train, y_train, **kwargs)
+                mem2 = psutil.virtual_memory().available if psutil is not None else 1
+                self._mem2 = max(mem0 - mem2, self._mem1)
+                # if self._mem1 <= 0:
+                #     self._mem_per_iter = self._mem2 / (self.params[self.ITER_HP] + 1)
+                # elif self._mem2 <= 0:
+                #     self._mem_per_iter = self._mem1
+                # else:
+                self._mem_per_iter = min(
+                    self._mem1, self._mem2 / self.params[self.ITER_HP]
+                )
+                # if self._mem_per_iter <= 1 and psutil is not None:
+                #     n_iter = self.params[self.ITER_HP]
+                self._time_per_iter = (
+                    (self._t2 - self._t1) / (self.params[self.ITER_HP] - 1)
+                    if self._t2 > self._t1
+                    else self._t1
+                    if self._t1
+                    else 0.001
+                )
+                self._train_size = X_train.shape[0]
+                if (
+                    budget is not None
+                    and self._t1 + self._t2 >= budget
+                    or n_iter == self.params[self.ITER_HP]
+                ):
+                    # self.params[self.ITER_HP] = n_iter
+                    return time.time() - start_time
+                trained = True
+            # logger.debug(mem0)
+            # logger.debug(self._mem_per_iter)
+            if n_iter > 1:
+                max_iter = min(
+                    n_iter,
+                    int(
+                        (budget - time.time() + start_time - self._t1)
+                        / self._time_per_iter
+                        + 1
+                    )
+                    if budget is not None
+                    else n_iter,
+                    int((1 - FREE_MEM_RATIO) * mem0 / self._mem_per_iter)
+                    if psutil is not None and self._mem_per_iter > 0
+                    else n_iter,
+                )
+                if trained and max_iter <= self.params[self.ITER_HP]:
+                    return time.time() - start_time
+                # when not trained, train at least one iter
+                self.params[self.ITER_HP] = max(max_iter, 1)
+        if self.HAS_CALLBACK:
+            self._fit(
+                X_train,
+                y_train,
+                callbacks=self._callbacks(start_time, deadline),
+                **kwargs,
+            )
+            best_iteration = (
+                self._model.get_booster().best_iteration
+                if isinstance(self, XGBoostSklearnEstimator)
+                else self._model.best_iteration_
+            )
+            if best_iteration is not None:
+                self._model.set_params(n_estimators=best_iteration + 1)
+        else:
+            self._fit(X_train, y_train, **kwargs)
+        train_time = time.time() - start_time
+        return train_time
+
+    def _callbacks(self, start_time, deadline) -> List[Callable]:
+        return [partial(self._callback, start_time, deadline)]
+
+    def _callback(self, start_time, deadline, env) -> None:
+        from lightgbm.callback import EarlyStopException
+
+        now = time.time()
+        if env.iteration == 0:
+            self._time_per_iter = now - start_time
+        if now + self._time_per_iter > deadline:
+            raise EarlyStopException(env.iteration, env.evaluation_result_list)
+        if psutil is not None:
+            mem = psutil.virtual_memory()
+            if mem.available / mem.total < FREE_MEM_RATIO:
+                raise EarlyStopException(env.iteration, env.evaluation_result_list)
+
+
+class XGBoostEstimator(SKLearnEstimator):
+    """The class for tuning XGBoost regressor, not using sklearn API."""
+
+    @classmethod
+    def search_space(cls, data_size, **params):
+        upper = min(32768, int(data_size[0]))
+        return {
+            "n_estimators": {
+                "domain": tune.lograndint(lower=4, upper=upper),
+                "init_value": 4,
+                "low_cost_init_value": 4,
+            },
+            "max_leaves": {
+                "domain": tune.lograndint(lower=4, upper=upper),
+                "init_value": 4,
+                "low_cost_init_value": 4,
+            },
+            "max_depth": {
+                "domain": tune.choice([0, 6, 12]),
+                "init_value": 0,
+            },
+            "min_child_weight": {
+                "domain": tune.loguniform(lower=0.001, upper=128),
+                "init_value": 1,
+            },
+            "learning_rate": {
+                "domain": tune.loguniform(lower=1 / 1024, upper=1.0),
+                "init_value": 0.1,
+            },
+            "subsample": {
+                "domain": tune.uniform(lower=0.1, upper=1.0),
+                "init_value": 1.0,
+            },
+            "colsample_bylevel": {
+                "domain": tune.uniform(lower=0.01, upper=1.0),
+                "init_value": 1.0,
+            },
+            "colsample_bytree": {
+                "domain": tune.uniform(lower=0.01, upper=1.0),
+                "init_value": 1.0,
+            },
+            "reg_alpha": {
+                "domain": tune.loguniform(lower=1 / 1024, upper=1024),
+                "init_value": 1 / 1024,
+            },
+            "reg_lambda": {
+                "domain": tune.loguniform(lower=1 / 1024, upper=1024),
+                "init_value": 1.0,
+            },
+        }
+
+    @classmethod
+    def size(cls, config):
+        return LGBMEstimator.size(config)
+
+    @classmethod
+    def cost_relative2lgbm(cls):
+        return 1.6
+
+    def config2params(self, config: dict) -> dict:
+        params = config.copy()
+        max_depth = params["max_depth"] = params.get("max_depth", 0)
+        if max_depth == 0:
+            params["grow_policy"] = params.get("grow_policy", "lossguide")
+            params["tree_method"] = params.get("tree_method", "hist")
+        # params["booster"] = params.get("booster", "gbtree")
+        params["use_label_encoder"] = params.get("use_label_encoder", False)
+        if "n_jobs" in config:
+            params["nthread"] = params.pop("n_jobs")
+        return params
+
+    def __init__(
+        self,
+        task="regression",
+        **config,
+    ):
+        super().__init__(task, **config)
+        self.params["verbosity"] = 0
+
+    def fit(self, X_train, y_train, budget=None, **kwargs):
+        import xgboost as xgb
+
+        start_time = time.time()
+        deadline = start_time + budget if budget else np.inf
+        if issparse(X_train):
+            self.params["tree_method"] = "auto"
+        else:
+            X_train = self._preprocess(X_train)
+        if "sample_weight" in kwargs:
+            dtrain = xgb.DMatrix(X_train, label=y_train, weight=kwargs["sample_weight"])
+        else:
+            dtrain = xgb.DMatrix(X_train, label=y_train)
+
+        objective = self.params.get("objective")
+        if isinstance(objective, str):
+            obj = None
+        else:
+            obj = objective
+            if "objective" in self.params:
+                del self.params["objective"]
+        _n_estimators = self.params.pop("n_estimators")
+        callbacks = XGBoostEstimator._callbacks(start_time, deadline)
+        if callbacks:
+            self._model = xgb.train(
+                self.params,
+                dtrain,
+                _n_estimators,
+                obj=obj,
+                callbacks=callbacks,
+            )
+            self.params["n_estimators"] = self._model.best_iteration + 1
+        else:
+            self._model = xgb.train(self.params, dtrain, _n_estimators, obj=obj)
+            self.params["n_estimators"] = _n_estimators
+        self.params["objective"] = objective
+        del dtrain
+        train_time = time.time() - start_time
+        return train_time
+
+    def predict(self, X_test):
+        import xgboost as xgb
+
+        if not issparse(X_test):
+            X_test = self._preprocess(X_test)
+        dtest = xgb.DMatrix(X_test)
+        return super().predict(dtest)
+
+    @classmethod
+    def _callbacks(cls, start_time, deadline):
+        try:
+            from xgboost.callback import TrainingCallback
+        except ImportError:  # for xgboost<1.3
+            return None
+
+        class ResourceLimit(TrainingCallback):
+            def after_iteration(self, model, epoch, evals_log) -> bool:
+                now = time.time()
+                if epoch == 0:
+                    self._time_per_iter = now - start_time
+                if now + self._time_per_iter > deadline:
+                    return True
+                if psutil is not None:
+                    mem = psutil.virtual_memory()
+                    if mem.available / mem.total < FREE_MEM_RATIO:
+                        return True
+                return False
+
+        return [ResourceLimit()]
+
+
+class XGBoostSklearnEstimator(SKLearnEstimator, LGBMEstimator):
+    """The class for tuning XGBoost with unlimited depth, using sklearn API."""
+
+    @classmethod
+    def search_space(cls, data_size, **params):
+        space = XGBoostEstimator.search_space(data_size)
+        space.pop("max_depth")
+        return space
+
+    @classmethod
+    def cost_relative2lgbm(cls):
+        return XGBoostEstimator.cost_relative2lgbm()
+
+    def config2params(self, config: dict) -> dict:
+        params = config.copy()
+        max_depth = params["max_depth"] = params.get("max_depth", 0)
+        if max_depth == 0:
+            params["grow_policy"] = params.get("grow_policy", "lossguide")
+            params["tree_method"] = params.get("tree_method", "hist")
+        params["use_label_encoder"] = params.get("use_label_encoder", False)
+        return params
+
+    def __init__(
+        self,
+        task="binary",
+        **config,
+    ):
+        super().__init__(task, **config)
+        del self.params["verbose"]
+        self.params["verbosity"] = 0
+        import xgboost as xgb
+
+        self.estimator_class = xgb.XGBRegressor
+        if "rank" == task:
+            self.estimator_class = xgb.XGBRanker
+        elif task in CLASSIFICATION:
+            self.estimator_class = xgb.XGBClassifier
+
+    def fit(self, X_train, y_train, budget=None, **kwargs):
+        if issparse(X_train):
+            self.params["tree_method"] = "auto"
+        return super().fit(X_train, y_train, budget, **kwargs)
+
+    def _callbacks(self, start_time, deadline) -> List[Callable]:
+        return XGBoostEstimator._callbacks(start_time, deadline)
+
+
+class XGBoostLimitDepthEstimator(XGBoostSklearnEstimator):
+    """The class for tuning XGBoost with limited depth, using sklearn API."""
+
+    @classmethod
+    def search_space(cls, data_size, **params):
+        space = XGBoostEstimator.search_space(data_size)
+        space.pop("max_leaves")
+        upper = max(6, int(np.log2(data_size[0])))
+        space["max_depth"] = {
+            "domain": tune.randint(lower=1, upper=min(upper, 16)),
+            "init_value": 6,
+            "low_cost_init_value": 1,
+        }
+        space["learning_rate"]["init_value"] = 0.3
+        space["n_estimators"]["init_value"] = 10
+        return space
+
+    @classmethod
+    def cost_relative2lgbm(cls):
+        return 64
+
+
+class RandomForestEstimator(SKLearnEstimator, LGBMEstimator):
+    """The class for tuning Random Forest."""
+
+    HAS_CALLBACK = False
+    nrows = 101
+
+    @classmethod
+    def search_space(cls, data_size, task, **params):
+        RandomForestEstimator.nrows = int(data_size[0])
+        upper = min(2048, RandomForestEstimator.nrows)
+        init = 1 / np.sqrt(data_size[1]) if task in CLASSIFICATION else 1
+        lower = min(0.1, init)
+        space = {
+            "n_estimators": {
+                "domain": tune.lograndint(lower=4, upper=upper),
+                "init_value": 4,
+                "low_cost_init_value": 4,
+            },
+            "max_features": {
+                "domain": tune.loguniform(lower=lower, upper=1.0),
+                "init_value": init,
+            },
+            "max_leaves": {
+                "domain": tune.lograndint(
+                    lower=4, upper=min(32768, RandomForestEstimator.nrows >> 1)
+                ),
+                "init_value": 4,
+                "low_cost_init_value": 4,
+            },
+        }
+        if task in CLASSIFICATION:
+            space["criterion"] = {
+                "domain": tune.choice(["gini", "entropy"]),
+                # "init_value": "gini",
+            }
+        return space
+
+    @classmethod
+    def cost_relative2lgbm(cls):
+        return 2
+
+    def config2params(self, config: dict) -> dict:
+        params = config.copy()
+        if "max_leaves" in params:
+            params["max_leaf_nodes"] = params.get(
+                "max_leaf_nodes", params.pop("max_leaves")
+            )
+        if self._task not in CLASSIFICATION and "criterion" in config:
+            params.pop("criterion")
+        return params
+
+    def __init__(
+        self,
+        task="binary",
+        **params,
+    ):
+        super().__init__(task, **params)
+        self.params["verbose"] = 0
+        self.estimator_class = RandomForestRegressor
+        if task in CLASSIFICATION:
+            self.estimator_class = RandomForestClassifier
+
+
+class ExtraTreesEstimator(RandomForestEstimator):
+    """The class for tuning Extra Trees."""
+
+    @classmethod
+    def cost_relative2lgbm(cls):
+        return 1.9
+
+    def __init__(self, task="binary", **params):
+        super().__init__(task, **params)
+        if "regression" in task:
+            self.estimator_class = ExtraTreesRegressor
+        else:
+            self.estimator_class = ExtraTreesClassifier
+
+
+class LRL1Classifier(SKLearnEstimator):
+    """The class for tuning Logistic Regression with L1 regularization."""
+
+    @classmethod
+    def search_space(cls, **params):
+        return {
+            "C": {
+                "domain": tune.loguniform(lower=0.03125, upper=32768.0),
+                "init_value": 1.0,
+            },
+        }
+
+    @classmethod
+    def cost_relative2lgbm(cls):
+        return 160
+
+    def config2params(self, config: dict) -> dict:
+        params = config.copy()
+        params["tol"] = params.get("tol", 0.0001)
+        params["solver"] = params.get("solver", "saga")
+        params["penalty"] = params.get("penalty", "l1")
+        return params
+
+    def __init__(self, task="binary", **config):
+        super().__init__(task, **config)
+        assert task in CLASSIFICATION, "LogisticRegression for classification task only"
+        self.estimator_class = LogisticRegression
+
+
+class LRL2Classifier(SKLearnEstimator):
+    """The class for tuning Logistic Regression with L2 regularization."""
+
+    limit_resource = True
+
+    @classmethod
+    def search_space(cls, **params):
+        return LRL1Classifier.search_space(**params)
+
+    @classmethod
+    def cost_relative2lgbm(cls):
+        return 25
+
+    def config2params(self, config: dict) -> dict:
+        params = config.copy()
+        params["tol"] = params.get("tol", 0.0001)
+        params["solver"] = params.get("solver", "lbfgs")
+        params["penalty"] = params.get("penalty", "l2")
+        return params
+
+    def __init__(self, task="binary", **config):
+        super().__init__(task, **config)
+        assert task in CLASSIFICATION, "LogisticRegression for classification task only"
+        self.estimator_class = LogisticRegression
+
+
+class CatBoostEstimator(BaseEstimator):
+    """The class for tuning CatBoost."""
+
+    ITER_HP = "n_estimators"
+
+    @classmethod
+    def search_space(cls, data_size, **params):
+        upper = max(min(round(1500000 / data_size[0]), 150), 12)
+        return {
+            "early_stopping_rounds": {
+                "domain": tune.lograndint(lower=10, upper=upper),
+                "init_value": 10,
+                "low_cost_init_value": 10,
+            },
+            "learning_rate": {
+                "domain": tune.loguniform(lower=0.005, upper=0.2),
+                "init_value": 0.1,
+            },
+            "n_estimators": {
+                "domain": 8192,
+                "init_value": 8192,
+            },
+        }
+
+    @classmethod
+    def size(cls, config):
+        n_estimators = config.get("n_estimators", 8192)
+        max_leaves = 64
+        return (max_leaves * 3 + (max_leaves - 1) * 4 + 1.0) * n_estimators * 8
+
+    @classmethod
+    def cost_relative2lgbm(cls):
+        return 15
+
+    def _preprocess(self, X):
+        if isinstance(X, DataFrame):
+            cat_columns = X.select_dtypes(include=["category"]).columns
+            if not cat_columns.empty:
+                X = X.copy()
+                X[cat_columns] = X[cat_columns].apply(
+                    lambda x: x.cat.rename_categories(
+                        [
+                            str(c) if isinstance(c, float) else c
+                            for c in x.cat.categories
+                        ]
+                    )
+                )
+        elif isinstance(X, np.ndarray) and X.dtype.kind not in "buif":
+            # numpy array is not of numeric dtype
+            X = DataFrame(X)
+            for col in X.columns:
+                if isinstance(X[col][0], str):
+                    X[col] = X[col].astype("category").cat.codes
+            X = X.to_numpy()
+        return X
+
+    def config2params(self, config: dict) -> dict:
+        params = config.copy()
+        params["n_estimators"] = params.get("n_estimators", 8192)
+        if "n_jobs" in params:
+            params["thread_count"] = params.pop("n_jobs")
+        return params
+
+    def __init__(
+        self,
+        task="binary",
+        **config,
+    ):
+        super().__init__(task, **config)
+        self.params.update(
+            {
+                "verbose": config.get("verbose", False),
+                "random_seed": config.get("random_seed", 10242048),
+            }
+        )
+        from catboost import CatBoostRegressor
+
+        self.estimator_class = CatBoostRegressor
+        if task in CLASSIFICATION:
+            from catboost import CatBoostClassifier
+
+            self.estimator_class = CatBoostClassifier
+
+    def fit(self, X_train, y_train, budget=None, **kwargs):
+        start_time = time.time()
+        deadline = start_time + budget if budget else np.inf
+        train_dir = f"catboost_{str(start_time)}"
+        X_train = self._preprocess(X_train)
+        if isinstance(X_train, DataFrame):
+            cat_features = list(X_train.select_dtypes(include="category").columns)
+        else:
+            cat_features = []
+        n = max(int(len(y_train) * 0.9), len(y_train) - 1000)
+        X_tr, y_tr = X_train[:n], y_train[:n]
+        if "sample_weight" in kwargs:
+            weight = kwargs["sample_weight"]
+            if weight is not None:
+                kwargs["sample_weight"] = weight[:n]
+        else:
+            weight = None
+        from catboost import Pool, __version__
+
+        model = self.estimator_class(train_dir=train_dir, **self.params)
+        if __version__ >= "0.26":
+            model.fit(
+                X_tr,
+                y_tr,
+                cat_features=cat_features,
+                eval_set=Pool(
+                    data=X_train[n:], label=y_train[n:], cat_features=cat_features
+                ),
+                callbacks=CatBoostEstimator._callbacks(start_time, deadline),
+                **kwargs,
+            )
+        else:
+            model.fit(
+                X_tr,
+                y_tr,
+                cat_features=cat_features,
+                eval_set=Pool(
+                    data=X_train[n:], label=y_train[n:], cat_features=cat_features
+                ),
+                **kwargs,
+            )
+        shutil.rmtree(train_dir, ignore_errors=True)
+        if weight is not None:
+            kwargs["sample_weight"] = weight
+        self._model = model
+        self.params[self.ITER_HP] = self._model.tree_count_
+        train_time = time.time() - start_time
+        return train_time
+
+    @classmethod
+    def _callbacks(cls, start_time, deadline):
+        class ResourceLimit:
+            def after_iteration(self, info) -> bool:
+                now = time.time()
+                if info.iteration == 1:
+                    self._time_per_iter = now - start_time
+                if now + self._time_per_iter > deadline:
+                    return False
+                if psutil is not None:
+                    mem = psutil.virtual_memory()
+                    if mem.available / mem.total < FREE_MEM_RATIO:
+                        return False
+                return True  # can continue
+
+        return [ResourceLimit()]
+
+
+class KNeighborsEstimator(BaseEstimator):
+    @classmethod
+    def search_space(cls, data_size, **params):
+        upper = min(512, int(data_size[0] / 2))
+        return {
+            "n_neighbors": {
+                "domain": tune.lograndint(lower=1, upper=upper),
+                "init_value": 5,
+                "low_cost_init_value": 1,
+            },
+        }
+
+    @classmethod
+    def cost_relative2lgbm(cls):
+        return 30
+
+    def config2params(self, config: dict) -> dict:
+        params = config.copy()
+        params["weights"] = params.get("weights", "distance")
+        return params
+
+    def __init__(self, task="binary", **config):
+        super().__init__(task, **config)
+        if task in CLASSIFICATION:
+            from sklearn.neighbors import KNeighborsClassifier
+
+            self.estimator_class = KNeighborsClassifier
+        else:
+            from sklearn.neighbors import KNeighborsRegressor
+
+            self.estimator_class = KNeighborsRegressor
+
+    def _preprocess(self, X):
+        if isinstance(X, DataFrame):
+            cat_columns = X.select_dtypes(["category"]).columns
+            if X.shape[1] == len(cat_columns):
+                raise ValueError("kneighbor requires at least one numeric feature")
+            X = X.drop(cat_columns, axis=1)
+        elif isinstance(X, np.ndarray) and X.dtype.kind not in "buif":
+            # drop categocial columns if any
+            X = DataFrame(X)
+            cat_columns = []
+            for col in X.columns:
+                if isinstance(X[col][0], str):
+                    cat_columns.append(col)
+            X = X.drop(cat_columns, axis=1)
+            X = X.to_numpy()
+        return X
+
+
+class Prophet(SKLearnEstimator):
+    """The class for tuning Prophet."""
+
+    @classmethod
+    def search_space(cls, **params):
+        space = {
+            "changepoint_prior_scale": {
+                "domain": tune.loguniform(lower=0.001, upper=0.05),
+                "init_value": 0.05,
+                "low_cost_init_value": 0.001,
+            },
+            "seasonality_prior_scale": {
+                "domain": tune.loguniform(lower=0.01, upper=10),
+                "init_value": 10,
+            },
+            "holidays_prior_scale": {
+                "domain": tune.loguniform(lower=0.01, upper=10),
+                "init_value": 10,
+            },
+            "seasonality_mode": {
+                "domain": tune.choice(["additive", "multiplicative"]),
+                "init_value": "multiplicative",
+            },
+        }
+        return space
+
+    def __init__(self, task=TS_FORECAST, n_jobs=1, **params):
+        super().__init__(task, **params)
+
+    def _join(self, X_train, y_train):
+        assert TS_TIMESTAMP_COL in X_train, (
+            "Dataframe for training ts_forecast model must have column"
+            f' "{TS_TIMESTAMP_COL}" with the dates in X_train.'
+        )
+        y_train = DataFrame(y_train, columns=[TS_VALUE_COL])
+        train_df = X_train.join(y_train)
+        return train_df
+
+    def fit(self, X_train, y_train, budget=None, **kwargs):
+        from prophet import Prophet
+
+        current_time = time.time()
+        train_df = self._join(X_train, y_train)
+        train_df = self._preprocess(train_df)
+        cols = list(train_df)
+        cols.remove(TS_TIMESTAMP_COL)
+        cols.remove(TS_VALUE_COL)
+        logging.getLogger("prophet").setLevel(logging.WARNING)
+        model = Prophet(**self.params)
+        for regressor in cols:
+            model.add_regressor(regressor)
+        with suppress_stdout_stderr():
+            model.fit(train_df)
+        train_time = time.time() - current_time
+        self._model = model
+        return train_time
+
+    def predict(self, X_test):
+        if isinstance(X_test, int):
+            raise ValueError(
+                "predict() with steps is only supported for arima/sarimax."
+                " For Prophet, pass a dataframe with the first column containing"
+                " the timestamp values."
+            )
+        if self._model is not None:
+            X_test = self._preprocess(X_test)
+            forecast = self._model.predict(X_test)
+            return forecast["yhat"]
+        else:
+            logger.warning(
+                "Estimator is not fit yet. Please run fit() before predict()."
+            )
+            return np.ones(X_test.shape[0])
+
+
+class ARIMA(Prophet):
+    """The class for tuning ARIMA."""
+
+    @classmethod
+    def search_space(cls, **params):
+        space = {
+            "p": {
+                "domain": tune.quniform(lower=0, upper=10, q=1),
+                "init_value": 2,
+                "low_cost_init_value": 0,
+            },
+            "d": {
+                "domain": tune.quniform(lower=0, upper=10, q=1),
+                "init_value": 2,
+                "low_cost_init_value": 0,
+            },
+            "q": {
+                "domain": tune.quniform(lower=0, upper=10, q=1),
+                "init_value": 1,
+                "low_cost_init_value": 0,
+            },
+        }
+        return space
+
+    def _join(self, X_train, y_train):
+        train_df = super()._join(X_train, y_train)
+        train_df.index = pd.to_datetime(train_df[TS_TIMESTAMP_COL])
+        train_df = train_df.drop(TS_TIMESTAMP_COL, axis=1)
+        return train_df
+
+    def fit(self, X_train, y_train, budget=None, **kwargs):
+        import warnings
+
+        warnings.filterwarnings("ignore")
+        from statsmodels.tsa.arima.model import ARIMA as ARIMA_estimator
+
+        current_time = time.time()
+        train_df = self._join(X_train, y_train)
+        train_df = self._preprocess(train_df)
+        regressors = list(train_df)
+        regressors.remove(TS_VALUE_COL)
+        if regressors:
+            model = ARIMA_estimator(
+                train_df[[TS_VALUE_COL]],
+                exog=train_df[regressors],
+                order=(self.params["p"], self.params["d"], self.params["q"]),
+                enforce_stationarity=False,
+                enforce_invertibility=False,
+            )
+        else:
+            model = ARIMA_estimator(
+                train_df,
+                order=(self.params["p"], self.params["d"], self.params["q"]),
+                enforce_stationarity=False,
+                enforce_invertibility=False,
+            )
+        with suppress_stdout_stderr():
+            model = model.fit()
+        train_time = time.time() - current_time
+        self._model = model
+        return train_time
+
+    def predict(self, X_test):
+        if self._model is not None:
+            if isinstance(X_test, int):
+                forecast = self._model.forecast(steps=X_test)
+            elif isinstance(X_test, DataFrame):
+                start = X_test[TS_TIMESTAMP_COL].iloc[0]
+                end = X_test[TS_TIMESTAMP_COL].iloc[-1]
+                if len(X_test.columns) > 1:
+                    X_test = self._preprocess(X_test.drop(columns=TS_TIMESTAMP_COL))
+                    regressors = list(X_test)
+                    print(start, end, X_test.shape)
+                    forecast = self._model.predict(
+                        start=start, end=end, exog=X_test[regressors]
+                    )
+                else:
+                    forecast = self._model.predict(start=start, end=end)
+            else:
+                raise ValueError(
+                    "X_test needs to be either a pandas Dataframe with dates as the first column"
+                    " or an int number of periods for predict()."
+                )
+            return forecast
+        else:
+            return np.ones(X_test if isinstance(X_test, int) else X_test.shape[0])
+
+
+class SARIMAX(ARIMA):
+    """The class for tuning SARIMA."""
+
+    @classmethod
+    def search_space(cls, **params):
+        space = {
+            "p": {
+                "domain": tune.quniform(lower=0, upper=10, q=1),
+                "init_value": 2,
+                "low_cost_init_value": 0,
+            },
+            "d": {
+                "domain": tune.quniform(lower=0, upper=10, q=1),
+                "init_value": 2,
+                "low_cost_init_value": 0,
+            },
+            "q": {
+                "domain": tune.quniform(lower=0, upper=10, q=1),
+                "init_value": 1,
+                "low_cost_init_value": 0,
+            },
+            "P": {
+                "domain": tune.quniform(lower=0, upper=10, q=1),
+                "init_value": 1,
+                "low_cost_init_value": 0,
+            },
+            "D": {
+                "domain": tune.quniform(lower=0, upper=10, q=1),
+                "init_value": 1,
+                "low_cost_init_value": 0,
+            },
+            "Q": {
+                "domain": tune.quniform(lower=0, upper=10, q=1),
+                "init_value": 1,
+                "low_cost_init_value": 0,
+            },
+            "s": {
+                "domain": tune.choice([1, 4, 6, 12]),
+                "init_value": 12,
+            },
+        }
+        return space
+
+    def fit(self, X_train, y_train, budget=None, **kwargs):
+        import warnings
+
+        warnings.filterwarnings("ignore")
+        from statsmodels.tsa.statespace.sarimax import SARIMAX as SARIMAX_estimator
+
+        current_time = time.time()
+        train_df = self._join(X_train, y_train)
+        train_df = self._preprocess(train_df)
+        regressors = list(train_df)
+        regressors.remove(TS_VALUE_COL)
+        if regressors:
+            model = SARIMAX_estimator(
+                train_df[[TS_VALUE_COL]],
+                exog=train_df[regressors],
+                order=(self.params["p"], self.params["d"], self.params["q"]),
+                seasonality_order=(
+                    self.params["P"],
+                    self.params["D"],
+                    self.params["Q"],
+                    self.params["s"],
+                ),
+                enforce_stationarity=False,
+                enforce_invertibility=False,
+            )
+        else:
+            model = SARIMAX_estimator(
+                train_df,
+                order=(self.params["p"], self.params["d"], self.params["q"]),
+                seasonality_order=(
+                    self.params["P"],
+                    self.params["D"],
+                    self.params["Q"],
+                    self.params["s"],
+                ),
+                enforce_stationarity=False,
+                enforce_invertibility=False,
+            )
+        with suppress_stdout_stderr():
+            model = model.fit()
+        train_time = time.time() - current_time
+        self._model = model
+        return train_time
+
+
+class suppress_stdout_stderr(object):
+    def __init__(self):
+        # Open a pair of null files
+        self.null_fds = [os.open(os.devnull, os.O_RDWR) for x in range(2)]
+        # Save the actual stdout (1) and stderr (2) file descriptors.
+        self.save_fds = (os.dup(1), os.dup(2))
+
+    def __enter__(self):
+        # Assign the null pointers to stdout and stderr.
+        os.dup2(self.null_fds[0], 1)
+        os.dup2(self.null_fds[1], 2)
+
+    def __exit__(self, *_):
+        # Re-assign the real stdout/stderr back to (1) and (2)
+        os.dup2(self.save_fds[0], 1)
+        os.dup2(self.save_fds[1], 2)
+        # Close the null files
+        os.close(self.null_fds[0])
+        os.close(self.null_fds[1])
--- conflicted
+++ resolved
@@ -1790,30 +1790,13 @@
 
 
 class TS_SKLearn_Regressor(SKLearnEstimator):
-<<<<<<< HEAD
-    """ The class for tuning SKLearn Regressors for time-series forecasting, using hcrystalball"""
-=======
     """The class for tuning SKLearn Regressors for time-series forecasting, using hcrystalball"""
->>>>>>> c54c1246
 
     base_class = SKLearnEstimator
 
     @classmethod
     def search_space(cls, data_size, pred_horizon, **params):
         space = cls.base_class.search_space(data_size, **params)
-<<<<<<< HEAD
-        space.update({
-            "optimize_for_horizon": {
-                "domain": tune.choice([True, False]),
-                "init_value": False,
-                "low_cost_init_value": False,
-            },
-            "lags": {
-                "domain": tune.randint(lower=1, upper=data_size[0] - pred_horizon),
-                "init_value": 3,
-            },
-        })
-=======
         space.update(
             {
                 "optimize_for_horizon": {
@@ -1827,7 +1810,6 @@
                 },
             }
         )
->>>>>>> c54c1246
         return space
 
     def __init__(self, task=TS_FORECAST, **params):
@@ -1861,31 +1843,23 @@
             # Direct Multi-step Forecast Strategy - fit a seperate model for each horizon
             model_list = []
             for i in range(1, kwargs["period"] + 1):
-<<<<<<< HEAD
-                X_fit, y_fit = self.hcrystaball_model._transform_data_to_tsmodel_input_format(X_train, y_train, i)
-=======
                 (
                     X_fit,
                     y_fit,
                 ) = self.hcrystaball_model._transform_data_to_tsmodel_input_format(
                     X_train, y_train, i
                 )
->>>>>>> c54c1246
                 self.hcrystaball_model.model.set_params(**estimator.params)
                 model = self.hcrystaball_model.model.fit(X_fit, y_fit)
                 model_list.append(model)
             self._model = model_list
         else:
-<<<<<<< HEAD
-            X_fit, y_fit = self.hcrystaball_model._transform_data_to_tsmodel_input_format(X_train, y_train, kwargs["period"])
-=======
             (
                 X_fit,
                 y_fit,
             ) = self.hcrystaball_model._transform_data_to_tsmodel_input_format(
                 X_train, y_train, kwargs["period"]
             )
->>>>>>> c54c1246
             self.hcrystaball_model.model.set_params(**estimator.params)
             model = self.hcrystaball_model.model.fit(X_fit, y_fit)
             self._model = model
@@ -1901,20 +1875,6 @@
             X_test = self.transform_X(X_test)
             X_test = self._preprocess(X_test)
             if isinstance(self._model, list):
-<<<<<<< HEAD
-                assert (
-                    len(self._model) == len(X_test)
-                ), "Model is optimized for horizon, length of X_test must be equal to `period`."
-                preds = []
-                for i in range(1, len(self._model) + 1):
-                    X_pred, _ = self.hcrystaball_model._transform_data_to_tsmodel_input_format(X_test.iloc[:i, :])
-                    preds.append(self._model[i - 1].predict(X_pred)[-1])
-                forecast = pd.DataFrame(data=np.asarray(preds).reshape(-1, 1),
-                                        columns=[self.hcrystaball_model.name],
-                                        index=X_test.index)
-            else:
-                X_pred, _ = self.hcrystaball_model._transform_data_to_tsmodel_input_format(X_test)
-=======
                 assert len(self._model) == len(
                     X_test
                 ), "Model is optimized for horizon, length of X_test must be equal to `period`."
@@ -1939,7 +1899,6 @@
                 ) = self.hcrystaball_model._transform_data_to_tsmodel_input_format(
                     X_test
                 )
->>>>>>> c54c1246
                 forecast = self._model.predict(X_pred)
             return forecast
         else:
@@ -1950,59 +1909,36 @@
 
 
 class LGBM_TS_Regressor(TS_SKLearn_Regressor):
-<<<<<<< HEAD
-    """ The class for tuning LGBM Regressor for time-series forecasting"""
-=======
     """The class for tuning LGBM Regressor for time-series forecasting"""
->>>>>>> c54c1246
 
     base_class = LGBMEstimator
 
 
 class XGBoost_TS_Regressor(TS_SKLearn_Regressor):
-<<<<<<< HEAD
-    """ The class for tuning XGBoost Regressor for time-series forecasting"""
+    """The class for tuning XGBoost Regressor for time-series forecasting"""
 
     base_class = XGBoostSklearnEstimator
 
-=======
-    """The class for tuning XGBoost Regressor for time-series forecasting"""
-
-    base_class = XGBoostSklearnEstimator
-
-
->>>>>>> c54c1246
+
 # catboost regressor is invalid because it has a `name` parameter, making it incompatible with hcrystalball
 # class CatBoost_TS_Regressor(TS_Regressor):
 #     base_class = CatBoostEstimator
 
 
 class RF_TS_Regressor(TS_SKLearn_Regressor):
-<<<<<<< HEAD
-    """ The class for tuning Random Forest Regressor for time-series forecasting"""
-=======
     """The class for tuning Random Forest Regressor for time-series forecasting"""
->>>>>>> c54c1246
 
     base_class = RandomForestEstimator
 
 
 class ExtraTrees_TS_Regressor(TS_SKLearn_Regressor):
-<<<<<<< HEAD
-    """ The class for tuning Extra Trees Regressor for time-series forecasting"""
-=======
     """The class for tuning Extra Trees Regressor for time-series forecasting"""
->>>>>>> c54c1246
 
     base_class = ExtraTreesEstimator
 
 
 class XGBoostLimitDepth_TS_Regressor(TS_SKLearn_Regressor):
-<<<<<<< HEAD
-    """ The class for tuning XGBoost Regressor with unlimited depth for time-series forecasting"""
-=======
     """The class for tuning XGBoost Regressor with unlimited depth for time-series forecasting"""
->>>>>>> c54c1246
 
     base_class = XGBoostLimitDepthEstimator
 
@@ -2025,4 +1961,4 @@
         os.dup2(self.save_fds[1], 2)
         # Close the null files
         os.close(self.null_fds[0])
-        os.close(self.null_fds[1])
+        os.close(self.null_fds[1])
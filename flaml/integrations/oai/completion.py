from time import sleep
import logging
import numpy as np
from flaml import tune, BlendSearch

try:
    import openai
    from openai.error import (
        ServiceUnavailableError,
        RateLimitError,
        APIError,
        InvalidRequestError,
        APIConnectionError,
    )
    import diskcache

    ERROR = None
except ImportError:
    ERROR = ImportError(
        "please install flaml[openai] option to use the flaml.oai subpackage."
    )
logger = logging.getLogger(__name__)


def get_key(config):
    """Get a unique identifier of a configuration.

    Args:
        config (dict or list): A configuration.

    Returns:
        tuple: A unique identifier which can be used as a key for a dict.
    """
    if isinstance(config, dict):
        return tuple(get_key(x) for x in sorted(config.items()))
    if isinstance(config, list):
        return tuple(get_key(x) for x in config)
    return config


class Completion:
    """A class for OpenAI completion API.

    It also supports: ChatCompletion, Azure OpenAI API.
    """

    # set of models that support chat completion
    chat_models = {"gpt-3.5-turbo"}

    # price per 1k tokens
    price1K = {
        "text-ada-001": 0.0004,
        "text-babbage-001": 0.0005,
        "text-curie-001": 0.002,
        "code-cushman-001": 0.024,
        "code-davinci-002": 0.1,
        "text-davinci-002": 0.02,
        "text-davinci-003": 0.02,
        "gpt-3.5-turbo": 0.002,
    }

    default_search_space = {
        "model": tune.choice(list(price1K.keys())),
        "temperature_or_top_p": tune.choice(
            [
                {"temperature": tune.uniform(0, 1)},
                {"top_p": tune.uniform(0, 1)},
            ]
        ),
        "max_tokens": tune.lograndint(50, 1000),
        "n": tune.randint(1, 100),
        "prompt": "{prompt}",
    }

    seed = 41
    # retry after this many seconds
    retry_time = 10
    # fail a request after hitting RateLimitError for this many seconds
    retry_timeout = 60

    @classmethod
    def set_cache(cls, seed=41, cache_path=".cache"):
        """Set cache path.

        Args:
            seed (int, Optional): The integer identifier for the pseudo seed.
                Results corresponding to different seeds will be cached in different places.
            cache_path (str, Optional): The root path for the cache.
                The complete cache path will be {cache_path}/{seed}.
        """
        cls.seed = seed
        cls.cache_path = f"{cache_path}/{seed}"

    @classmethod
    def _get_response(cls, config: dict, eval_only=False):
        """Get the response from the openai api call.

        Try cache first. If not found, call the openai api. If the api call fails, retry after retry_time.
        """
        key = get_key(config)
        response = cls._cache.get(key, None)
        if response is not None and (response != -1 or not eval_only):
            # print("using cached response")
            return response
        retry = 0
        openai_completion = (
            openai.ChatCompletion
            if config["model"] in cls.chat_models
            else openai.Completion
        )
        while eval_only or retry * cls.retry_time < cls.retry_timeout:
            try:
                response = openai_completion.create(**config)
                cls._cache.set(key, response)
                return response
            except (
                ServiceUnavailableError,
                APIError,
                APIConnectionError,
            ):
                logger.info(f"retrying in {cls.retry_time} seconds...", exc_info=1)
                sleep(cls.retry_time)
            except RateLimitError:
                logger.info(f"retrying in {cls.retry_time} seconds...", exc_info=1)
                retry += 1
            except InvalidRequestError:
                if "model" in config:
                    config = config.copy()
                    config["engine"] = config.pop("model")
                else:
                    raise
        logger.warning(
            f"Failed to get response from openai api due to getting RateLimitError for {cls.retry_timeout} seconds."
        )
        response = -1
        cls._cache.set(key, response)
        return response

    @classmethod
    def _get_max_valid_n(cls, key, max_tokens):
        # find the max value in max_valid_n_per_max_tokens
        # whose key is equal or larger than max_tokens
        return max(
            (
                value
                for k, value in cls._max_valid_n_per_max_tokens.get(key, {}).items()
                if k >= max_tokens
            ),
            default=1,
        )

    @classmethod
    def _get_min_invalid_n(cls, key, max_tokens):
        # find the min value in min_invalid_n_per_max_tokens
        # whose key is equal or smaller than max_tokens
        return min(
            (
                value
                for k, value in cls._min_invalid_n_per_max_tokens.get(key, {}).items()
                if k <= max_tokens
            ),
            default=None,
        )

    @classmethod
    def _get_region_key(cls, config):
        # get a key for the valid/invalid region corresponding to the given config
        return (
            config["model"],
            config.get("prompt", config.get("messages")),
            config.get("stop"),
        )

    @classmethod
    def _update_invalid_n(cls, prune, region_key, max_tokens, num_completions):
        if prune:
            # update invalid n and prune this config
            cls._min_invalid_n_per_max_tokens[
                region_key
            ] = invalid_n = cls._min_invalid_n_per_max_tokens.get(region_key, {})
            invalid_n[max_tokens] = min(
                num_completions, invalid_n.get(max_tokens, np.inf)
            )

    @classmethod
    def eval(cls, config: dict, prune=True, eval_only=False):
        """Evaluate the given config as the hyperparameter setting for the openai api call.

        Args:
            config (dict): Hyperparameter setting for the openai api call.
            prune (bool, optional): Whether to enable pruning. Defaults to True.
            eval_only (bool, optional): Whether to evaluate only. Defaults to False.

        Returns:
            dict: Evaluation results.
        """
        cost = 0
        data = cls.data
<<<<<<< HEAD
        model = config["model"]
=======
        data_length = len(data)
>>>>>>> 90780f7a
        target_n_tokens = (
            1000 * cls.inference_budget / cls.price1K[model]
            if cls.inference_budget and cls.price1K.get(model)
            else None
        )
        prune_hp = cls._prune_hp
        metric = cls._metric
        config_n = config[prune_hp]
        max_tokens = config.get("max_tokens", 16)  # default value is 16
        region_key = cls._get_region_key(config)
        if model in cls.chat_models:
            # either "prompt" should be in config (for being compatible with non-chat models)
            # or "messages" should be in config (for tuning chat models only)
            prompt = config.get("prompt")
            if prompt is None:
                messages = config.get("messages")
                if messages is None:
                    raise ValueError(
                        "Either prompt or messages should be in config for chat models."
                    )
                messages = cls._messages[messages]
            else:
                prompt = cls._prompts[prompt]
        else:
            prompt = cls._prompts[config["prompt"]]
        stop = cls._stops and cls._stops[config["stop"]]
        if prune and target_n_tokens:
            max_valid_n = cls._get_max_valid_n(region_key, max_tokens)
            if cls.avg_input_tokens:
                # max_tokens bounds the maximum tokens
                # so using it we can calculate a valid n according to the avg # input tokens
                max_valid_n = max(
                    max_valid_n,
                    int((target_n_tokens - cls.avg_input_tokens) // max_tokens),
                )
            else:
                input_tokens = [None] * data_length
            if config_n <= max_valid_n:
                start_n = config_n
            else:
                min_invalid_n = cls._get_min_invalid_n(region_key, max_tokens)
                if min_invalid_n is not None and config_n >= min_invalid_n:
                    # prune this config
                    return {
                        "inference_cost": np.inf,
                        metric: np.inf if cls._mode == "min" else -np.inf,
                        "cost": cost,
                    }
                start_n = max_valid_n + 1
        else:
            start_n = config_n
        params = config.copy()
        params["stop"] = stop
        temperature_or_top_p = params.pop("temperature_or_top_p", None)
        if temperature_or_top_p:
            params.update(temperature_or_top_p)
        num_completions, previous_num_completions = start_n, 0
        n_tokens_list, result, responses_list = [], {}, []
        while True:  # n <= config_n
            params[prune_hp] = num_completions - previous_num_completions
            data_limit = 1 if prune else data_length
            prev_data_limit = 0
            data_early_stop = False  # whether data early stop happens for this n
            while True:  # data_limit <= data_length
                # limit the number of data points to avoid rate limit
                for i in range(prev_data_limit, data_limit):
                    data_i = data[i]
                    if prompt is None:
                        params["messages"] = [
                            {
                                "role": m["role"],
                                "content": m["content"].format(**data_i),
                            }
                            for m in messages
                        ]
                    elif model in cls.chat_models:
                        # convert prompt to messages
                        params["messages"] = [
                            {"role": "user", "content": prompt.format(**data_i)},
                        ]
                        params.pop("prompt", None)
                    else:
                        params["prompt"] = prompt.format(**data_i)
                    response = cls._get_response(params, eval_only)
                    if response == -1:  # rate limit error, treat as invalid
                        cls._update_invalid_n(
                            prune, region_key, max_tokens, num_completions
                        )
                        result[metric] = 0
                        result["cost"] = cost
                        return result
                    # evaluate the quality of the responses
                    responses = (
                        [r["message"]["content"].rstrip() for r in response["choices"]]
                        if model in cls.chat_models
                        else [r["text"].rstrip() for r in response["choices"]]
                    )
                    n_tokens = (
                        response["usage"]["completion_tokens"]
                        if previous_num_completions
                        else response["usage"]["total_tokens"]
                    )
                    if (
                        prune
                        and target_n_tokens
                        and not cls.avg_input_tokens
                        and not input_tokens[i]
                    ):
                        # store the # input tokens
                        input_tokens[i] = response["usage"]["prompt_tokens"]
                    # Under Assumption 1, we should count both the input and output tokens in the first query,
                    # and only count ouput tokens afterwards
                    query_cost = (
                        response["usage"]["total_tokens"]
                        * cls.price1K[config["model"]]
                        / 1000
                    )
                    cls._total_cost += query_cost
                    cost += query_cost
                    if (
                        cls.optimization_budget
                        and cls._total_cost >= cls.optimization_budget
                        and not eval_only
                    ):
                        # limit the total tuning cost
                        return {
                            metric: 0,
                            "total_cost": cls._total_cost,
                            "cost": cost,
                        }
                    if previous_num_completions:
                        n_tokens_list[i] += n_tokens
                        responses_list[i].extend(responses)
                        # Assumption 1: assuming requesting n1, n2 responses separatively then combining them
                        # is the same as requesting (n1+n2) responses together
                    else:
                        n_tokens_list.append(n_tokens)
                        responses_list.append(responses)
                avg_n_tokens = np.mean(n_tokens_list[:data_limit])
                rho = (
                    (1 - data_limit / data_length) * (1 + 1 / data_limit)
                    if data_limit << 1 > data_length
                    else (1 - (data_limit - 1) / data_length)
                )
                # Hoeffding-Serfling bound
                ratio = 0.1 * np.sqrt(rho / data_limit)
                if (
                    target_n_tokens
                    and avg_n_tokens > target_n_tokens * (1 + ratio)
                    and not eval_only
                ):
                    cls._update_invalid_n(
                        prune, region_key, max_tokens, num_completions
                    )
                    result[metric] = 0
                    result["total_cost"] = cls._total_cost
                    result["cost"] = cost
                    return result
                if (
                    prune
                    and target_n_tokens
                    and avg_n_tokens <= target_n_tokens * (1 - ratio)
                    and (
                        num_completions < config_n
                        or num_completions == config_n
                        and data_limit == data_length
                    )
                ):
                    # update valid n
                    cls._max_valid_n_per_max_tokens[
                        region_key
                    ] = valid_n = cls._max_valid_n_per_max_tokens.get(region_key, {})
                    valid_n[max_tokens] = max(
                        num_completions, valid_n.get(max_tokens, 0)
                    )
                    if num_completions < config_n:
                        # valid already, skip the rest of the data
                        data_limit = data_length
                        data_early_stop = True
                        break
                prev_data_limit = data_limit
                if data_limit < data_length:
                    data_limit = min(data_limit << 1, data_length)
                else:
                    break
            # use exponential search to increase n
            if num_completions == config_n:
                for i in range(data_limit):
                    data_i = data[i]
                    responses = responses_list[i]
                    metrics = cls._eval_func(responses, **data_i)
                    if result:
                        for key, value in metrics.items():
                            result[key] += value
                    else:
                        result = metrics
                for key in result.keys():
                    result[key] /= data_limit
                result["total_cost"] = cls._total_cost
                result["cost"] = cost
<<<<<<< HEAD
                result["inference_cost"] = avg_n_tokens * cls.price1K[model] / 1000
=======
                result["inference_cost"] = (
                    avg_n_tokens * cls.price1K[config["model"]] / 1000
                )
                if prune and target_n_tokens and not cls.avg_input_tokens:
                    cls.avg_input_tokens = np.mean(input_tokens)
>>>>>>> 90780f7a
                break
            else:
                if data_early_stop:
                    previous_num_completions = 0
                    n_tokens_list.clear()
                    responses_list.clear()
                else:
                    previous_num_completions = num_completions
                num_completions = min(num_completions << 1, config_n)
        return result

    @classmethod
    def tune(
        cls,
        data,
        metric,
        mode,
        eval_func,
        log_file_name=None,
        inference_budget=None,
        optimization_budget=None,
        num_samples=1,
        **config,
    ):
        """Tune the parameters for the OpenAI API call.

        TODO: support parallel tuning with ray or spark.

        Args:
            data (list): The list of data points.
            metric (str): The metric to optimize.
            mode (str): The optimization mode, "min" or "max.
            eval_func (Callable): The evaluation function for responses.
            log_file_name (str, optional): The log file.
            inference_budget (float, optional): The inference budget.
            optimization_budget (float, optional): The optimization budget.
            num_samples (int, optional): The number of samples to evaluate.
            **config (dict): The search space to update over the default search.
                For prompt, please provide a string or a list of strings. If prompt is provided for chat models, it will be converted to messages under role "user". Do not provide both prompt and messages for chat models, but provide either of them.
                For stop, please provide a string, a list of strings, or a list of lists of strings.
                For messages (chat models only), please provide a list of messages (for a single chat prefix) or a list of lists of messages (for multiple choices of chat prefix to choose from). Each message should be a dict with keys "role" and "content".

        Returns:
            dict: The optimized hyperparameter setting.
            tune.ExperimentAnalysis: The tuning results.
        """
        if ERROR:
            raise ERROR
        space = cls.default_search_space.copy()
        if config is not None:
            space.update(config)
            if "messages" in space:
                space.pop("prompt", None)
            temperature = space.pop("temperature", None)
            top_p = space.pop("top_p", None)
            if temperature is not None and top_p is None:
                space["temperature_or_top_p"] = {"temperature": temperature}
            elif temperature is None and top_p is not None:
                space["temperature_or_top_p"] = {"top_p": top_p}
            elif temperature is not None and top_p is not None:
                space.pop("temperature_or_top_p")
                space["temperature"] = temperature
                space["top_p"] = top_p
                logger.warning(
                    "temperature and top_p are not recommended to vary together."
                )
        cls._max_valid_n_per_max_tokens, cls._min_invalid_n_per_max_tokens = {}, {}
        cls.optimization_budget = optimization_budget
        cls.inference_budget = inference_budget
        cls._prune_hp = "best_of" if space.get("best_of", 1) != 1 else "n"
        cls._prompts = space.get("prompt")
        if cls._prompts is None:
            cls._messages = space.get("messages")
            assert isinstance(cls._messages, list) and isinstance(
                cls._messages[0], (dict, list)
            ), "messages must be a list of dicts or a list of lists."
            if isinstance(cls._messages[0], dict):
                cls._messages = [cls._messages]
            space["messages"] = tune.choice(list(range(len(cls._messages))))
        else:
            assert isinstance(
                cls._prompts, (str, list)
            ), "prompt must be a string or a list of strings."
            if isinstance(cls._prompts, str):
                cls._prompts = [cls._prompts]
            space["prompt"] = tune.choice(list(range(len(cls._prompts))))
<<<<<<< HEAD
        cls._stops = space.get("stop")
        if cls._stops:
            assert isinstance(
                cls._stops, (str, list)
            ), "stop must be a string, a list of strings, or a list of lists of strings."
            if not (isinstance(cls._stops, list) and isinstance(cls._stops[0], list)):
                cls._stops = [cls._stops]
            space["stop"] = tune.choice(list(range(len(cls._stops))))
        cls._metric, cls._mode = metric, mode
        cls._total_cost = 0  # total optimization cost
        cls._eval_func = eval_func
        cls.data = data
=======
            cls._stops = space.get("stop")
            if cls._stops:
                assert isinstance(
                    cls._stops, (str, list)
                ), "stop must be a string, a list of strings, or a list of lists of strings."
                if not (
                    isinstance(cls._stops, list) and isinstance(cls._stops[0], list)
                ):
                    cls._stops = [cls._stops]
                space["stop"] = tune.choice(list(range(len(cls._stops))))
            cls._metric, cls._mode = metric, mode
            cls._total_cost = 0  # total optimization cost
            cls._eval_func = eval_func
            cls.data = data
            cls.avg_input_tokens = None
>>>>>>> 90780f7a

        search_alg = BlendSearch(
            cost_attr="cost",
            cost_budget=optimization_budget,
            metric=metric,
            mode=mode,
            space=space,
        )
        if len(space["model"]) > 1:
            # start all the models with the same hp config
            config0 = search_alg.suggest("t0")
            points_to_evaluate = [config0]
            for model in space["model"]:
                if model != config0["model"]:
                    point = config0.copy()
                    point["model"] = model
                    points_to_evaluate.append(point)
            search_alg = BlendSearch(
                cost_attr="cost",
                cost_budget=optimization_budget,
                metric=metric,
                mode=mode,
                space=space,
                points_to_evaluate=points_to_evaluate,
            )
        with diskcache.Cache(cls.cache_path) as cls._cache:
            analysis = tune.run(
                cls.eval,
                search_alg=search_alg,
                num_samples=num_samples,
                log_file_name=log_file_name,
                verbose=3,
            )
        config = analysis.best_config
        params = config.copy()
        if cls._prompts:
            params["prompt"] = cls._prompts[config["prompt"]]
        else:
            params["messages"] = cls._messages[config["messages"]]
        stop = cls._stops and cls._stops[config["stop"]]
        params["stop"] = stop
        temperature_or_top_p = params.pop("temperature_or_top_p", None)
        if temperature_or_top_p:
            params.update(temperature_or_top_p)
        return params, analysis

    @classmethod
    def create(cls, context, use_cache=True, **config):
        """Make a completion for a given context.

        Args:
            context (dict): The context to instantiate the prompt.
                It needs to contain keys that are used by the prompt template.
                E.g., `prompt="Complete the following sentence: {prefix}"`.
                `context={"prefix": "Today I feel"}`.
                The actual prompt sent to OpenAI will be:
                "Complete the following sentence: Today I feel".
            use_cache (bool, Optional): Whether to use cached responses.

        Returns:
            Responses from OpenAI API.
        """
        if ERROR:
            raise ERROR
        params = config.copy()
        if "messages" in config:
            params["messages"] = [
                {k: v.format(**context) for k, v in message.items()}
                for message in config["messages"]
            ]
            params.pop("prompt", None)
        elif config["model"] in cls.chat_models:
            params["messages"] = [
                {
                    "role": "user",
                    "content": config["prompt"].format(**context),
                }
            ]
            params.pop("prompt", None)
        else:
            params["prompt"] = config["prompt"].format(**context)
        if use_cache:
            with diskcache.Cache(cls.cache_path) as cls._cache:
                return cls._get_response(params)
        return openai.Completion.create(**params)


class ChatCompletion(Completion):
    """A class for OpenAI API ChatCompletion."""

    price1K = {
        "gpt-3.5-turbo": 0.002,
    }

    default_search_space = Completion.default_search_space.copy()
    default_search_space["model"] = tune.choice(list(price1K.keys()))<|MERGE_RESOLUTION|>--- conflicted
+++ resolved
@@ -196,11 +196,8 @@
         """
         cost = 0
         data = cls.data
-<<<<<<< HEAD
         model = config["model"]
-=======
         data_length = len(data)
->>>>>>> 90780f7a
         target_n_tokens = (
             1000 * cls.inference_budget / cls.price1K[model]
             if cls.inference_budget and cls.price1K.get(model)
@@ -314,9 +311,7 @@
                     # Under Assumption 1, we should count both the input and output tokens in the first query,
                     # and only count ouput tokens afterwards
                     query_cost = (
-                        response["usage"]["total_tokens"]
-                        * cls.price1K[config["model"]]
-                        / 1000
+                        response["usage"]["total_tokens"] * cls.price1K[model] / 1000
                     )
                     cls._total_cost += query_cost
                     cost += query_cost
@@ -401,15 +396,9 @@
                     result[key] /= data_limit
                 result["total_cost"] = cls._total_cost
                 result["cost"] = cost
-<<<<<<< HEAD
                 result["inference_cost"] = avg_n_tokens * cls.price1K[model] / 1000
-=======
-                result["inference_cost"] = (
-                    avg_n_tokens * cls.price1K[config["model"]] / 1000
-                )
                 if prune and target_n_tokens and not cls.avg_input_tokens:
                     cls.avg_input_tokens = np.mean(input_tokens)
->>>>>>> 90780f7a
                 break
             else:
                 if data_early_stop:
@@ -496,7 +485,6 @@
             if isinstance(cls._prompts, str):
                 cls._prompts = [cls._prompts]
             space["prompt"] = tune.choice(list(range(len(cls._prompts))))
-<<<<<<< HEAD
         cls._stops = space.get("stop")
         if cls._stops:
             assert isinstance(
@@ -509,23 +497,7 @@
         cls._total_cost = 0  # total optimization cost
         cls._eval_func = eval_func
         cls.data = data
-=======
-            cls._stops = space.get("stop")
-            if cls._stops:
-                assert isinstance(
-                    cls._stops, (str, list)
-                ), "stop must be a string, a list of strings, or a list of lists of strings."
-                if not (
-                    isinstance(cls._stops, list) and isinstance(cls._stops[0], list)
-                ):
-                    cls._stops = [cls._stops]
-                space["stop"] = tune.choice(list(range(len(cls._stops))))
-            cls._metric, cls._mode = metric, mode
-            cls._total_cost = 0  # total optimization cost
-            cls._eval_func = eval_func
-            cls.data = data
-            cls.avg_input_tokens = None
->>>>>>> 90780f7a
+        cls.avg_input_tokens = None
 
         search_alg = BlendSearch(
             cost_attr="cost",

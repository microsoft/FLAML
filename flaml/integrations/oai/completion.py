--- conflicted
+++ resolved
@@ -127,13 +127,8 @@
         if use_cache:
             response = cls._cache.get(key, None)
             if response is not None and (response != -1 or not eval_only):
-<<<<<<< HEAD
-                return response
-        _ = 0
-=======
                 # print("using cached response")
                 return response
->>>>>>> 30608723
         openai_completion = (
             openai.ChatCompletion
             if config["model"] in cls.chat_models
@@ -320,13 +315,7 @@
                         f"num_completions={num_completions}, data instance={i}"
                     )
                     data_i = data[i]
-<<<<<<< HEAD
-                    params = cls._construct_params_from_config(
-                        data_i, params, prompt, messages
-                    )
-=======
                     params = cls._construct_params(data_i, params, prompt, messages)
->>>>>>> 30608723
                     response = cls._get_response(params, eval_only)
                     if response == -1:  # rate limit error, treat as invalid
                         cls._update_invalid_n(
@@ -651,10 +640,6 @@
     @classmethod
     def _construct_params(cls, data_instance, config, prompt=None, messages=None):
         params = config.copy()
-<<<<<<< HEAD
-        prompt = config.get("prompt") if prompt is None else prompt
-        messages = config.get("messages") if messages is None else messages
-=======
         model = config["model"]
         prompt = config.get("prompt") if prompt is None else prompt
         messages = config.get("messages") if messages is None else messages
@@ -665,7 +650,6 @@
                 raise ValueError(
                     "Either prompt or messages should be in config for chat models."
                 )
->>>>>>> 30608723
         if prompt is None:
             params["messages"] = [
                 {
@@ -676,11 +660,7 @@
                 }
                 for m in messages
             ]
-<<<<<<< HEAD
         elif config["model"] in cls.chat_models:
-=======
-        elif model in cls.chat_models:
->>>>>>> 30608723
             # convert prompt to messages
             if isinstance(prompt, str):
                 prompt_msg = prompt.format(**data_instance)
@@ -704,26 +684,6 @@
         return params
 
     @classmethod
-<<<<<<< HEAD
-    def _construct_params_from_config(
-        cls, data_instance, config, prompt=None, messages=None
-    ):
-        model = config["model"]
-        prompt = config.get("prompt", None) if prompt is None else prompt
-        messages = config.get("messages", None) if messages is None else messages
-        # either "prompt" should be in config (for being compatible with non-chat models)
-        # or "messages" should be in config (for tuning chat models only)
-        if prompt is None and model in cls.chat_models:
-            if messages is None:
-                raise ValueError(
-                    "Either prompt or messages should be in config for chat models."
-                )
-        params = config.copy()
-        return cls._construct_params(data_instance, params, prompt, messages)
-
-    @classmethod
-=======
->>>>>>> 30608723
     def test(
         cls,
         data,
@@ -732,11 +692,8 @@
         use_cache=True,
         agg_method="avg",
         return_responses_and_per_instance_result=False,
-<<<<<<< HEAD
-=======
         seed=41,
         cache_path=".cache",
->>>>>>> 30608723
     ):
         """Evaluate the responses created with the config for the OpenAI API call.
 
@@ -747,10 +704,6 @@
                 The function should take a list of responses and a data point as input,
                 and return a dict of metrics. When not provided (None), we will use the
                 one provided via tune function. Defaults to None.
-<<<<<<< HEAD
-            use_cache (bool, Optional): Whether to use cached responses. Defaults to True.
-            agg_method (str, Callable or a dict of Callable): Result aggregration method (across
-=======
 
             ```python
             def eval_func(responses, **data):
@@ -768,7 +721,6 @@
             ```
             use_cache (bool, Optional): Whether to use cached responses. Defaults to True.
             agg_method (str, Callable or a dict of Callable): Result aggregation method (across
->>>>>>> 30608723
                 multiple instances) for each of the metrics. Defaults to 'avg'.
                 An example agg_method in str:
             ```python
@@ -786,12 +738,6 @@
                 return np.median(results)
             def my_average(results):
                 return np.mean(results)
-<<<<<<< HEAD
-            agg_method={'expected_success': my_median, 'success': my_average}
-            ```
-            return_responses_and_per_instance_result (bool): Whether to also return responses
-                and per instance results in addition to aggregrated results.
-=======
             agg_method={'median_success': np.median, 'avg_success': np.mean}
             ```
             return_responses_and_per_instance_result (bool): Whether to also return responses
@@ -803,22 +749,15 @@
             None in case of rate limit error; otherwise
             A dict of aggregated results, responses and per instance results if `return_responses_and_per_instance_result` is True;
             Otherwise, a dict of aggregated results (responses and per instance results are not returned).
->>>>>>> 30608723
         """
         model = config["model"]
         result_agg, responses_list, result_list = {}, [], []
         metric_keys = None
-<<<<<<< HEAD
-        with diskcache.Cache(cls.cache_path) as cls._cache:
-            for _, data_i in enumerate(data):
-                params = cls._construct_params_from_config(data_i, config)
-=======
         cls.set_cache(seed, cache_path)
         with diskcache.Cache(cls.cache_path) as cls._cache:
             for i, data_i in enumerate(data):
                 logger.info(f"evaluating data instance {i}")
                 params = cls._construct_params(data_i, config)
->>>>>>> 30608723
                 response = cls._get_response(
                     params, eval_only=True, use_cache=use_cache
                 )
@@ -833,16 +772,6 @@
 
                 if eval_func is not None:
                     metrics = eval_func(responses, **data_i)
-<<<<<<< HEAD
-                else:
-                    try:
-                        metrics = cls._eval_func(responses, **data_i)
-                    except AttributeError:
-                        logger.warning(
-                            "Please either provide a valid eval_func or do the test after the tune function is called"
-                        )
-                        return
-=======
                 elif hasattr(cls, "_eval_func"):
                     metrics = cls._eval_func(responses, **data_i)
                 else:
@@ -850,7 +779,6 @@
                         "Please either provide a valid eval_func or do the test after the tune function is called"
                     )
                     return
->>>>>>> 30608723
                 if not metric_keys:
                     metric_keys = []
                     for k in metrics.keys():
@@ -871,11 +799,7 @@
                     result_agg[key] = np.median([r[key] for r in result_list])
             else:
                 logger.warning(
-<<<<<<< HEAD
-                    "Aggregation method not supported. Please write your own aggregation method as a callable(s)."
-=======
                     f"Aggregation method {agg_method} not supported. Please write your own aggregation method as a callable(s)."
->>>>>>> 30608723
                 )
         elif callable(agg_method):
             for key in metric_keys:

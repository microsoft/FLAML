--- conflicted
+++ resolved
@@ -639,7 +639,9 @@
         if use_cache:
             with diskcache.Cache(cls.cache_path) as cls._cache:
                 return cls._get_response(params)
-        return cls.openai_completion_class.create(**params)
+        return cls.openai_completion_class.create(
+            request_timeout=cls.request_timeout, **params
+        )
 
     @classmethod
     def _construct_params(cls, data_instance, config, prompt=None, messages=None):
@@ -685,14 +687,6 @@
                 if isinstance(prompt, str)
                 else prompt(data_instance)
             )
-<<<<<<< HEAD
-        if use_cache:
-            with diskcache.Cache(cls.cache_path) as cls._cache:
-                return cls._get_response(params)
-        return cls.openai_completion_class.create(
-            request_timeout=cls.request_timeout, **params
-        )
-=======
         return params
 
     @classmethod
@@ -835,7 +829,6 @@
             return result_agg, result_list, responses_list
         else:
             return result_agg
->>>>>>> 5616ce0a
 
 
 class ChatCompletion(Completion):

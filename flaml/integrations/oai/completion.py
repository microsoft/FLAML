--- conflicted
+++ resolved
@@ -124,18 +124,11 @@
         Try cache first. If not found, call the openai api. If the api call fails, retry after retry_time.
         """
         key = get_key(config)
-<<<<<<< HEAD
         if use_cache:
             response = cls._cache.get(key, None)
             if response is not None and (response != -1 or not eval_only):
                 return response
         retry = 0
-=======
-        response = cls._cache.get(key, None)
-        if response is not None and (response != -1 or not eval_only):
-            # print("using cached response")
-            return response
->>>>>>> 05c5f8f4
         openai_completion = (
             openai.ChatCompletion
             if config["model"] in cls.chat_models

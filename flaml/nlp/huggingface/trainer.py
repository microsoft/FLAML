import os

try:
    from transformers import Seq2SeqTrainer
except ImportError:
    Seq2SeqTrainer = object


class TrainerForAuto(Seq2SeqTrainer):
    def predict(
        self,
        test_dataset,
        ignore_keys=None,
        metric_key_prefix=None,
        max_length=None,
        num_beams=None,
    ):
        if getattr(self, "_is_seq2seq", None):
            return super().predict(
                test_dataset,
                ignore_keys,
                metric_key_prefix,
                max_length,
                num_beams,
            )
        else:
            return super(Seq2SeqTrainer, self).predict(
                test_dataset, ignore_keys, metric_key_prefix
            )

    def prediction_step(
        self,
        model,
        inputs,
        prediction_loss_only,
        ignore_keys,
    ):
        if getattr(self, "_is_seq2seq", None):
            return super().prediction_step(
                model, inputs, prediction_loss_only, ignore_keys
            )
        else:
            return super(Seq2SeqTrainer, self).prediction_step(
                model, inputs, prediction_loss_only, ignore_keys
            )

    def log(self, logs) -> None:
        if getattr(self, "_is_seq2seq", None):
            super().log(logs)
        else:
            super(Seq2SeqTrainer, self).log(logs)
        if not hasattr(self, "intermediate_results"):
            self.intermediate_results = {}
<<<<<<< HEAD
            
        epoch_num = logs["epoch"]
        for each_key, each_val in logs.items():
            self.intermediate_results.setdefault(epoch_num, {})
            self.intermediate_results[epoch_num][each_key] = each_val
=======
        try:
            epoch_num = logs["epoch"]
            self.intermediate_results.setdefault(epoch_num, {})
            self.intermediate_results[epoch_num].update(logs)
        except KeyError:
            pass
>>>>>>> 76d1cc26

    def evaluate(
        self,
        eval_dataset=None,
        ignore_keys=None,
        metric_key_prefix="eval",
    ):
        """Overriding transformers.Trainer.evaluate by saving metrics and checkpoint path."""
        from transformers.trainer_utils import PREFIX_CHECKPOINT_DIR

        ckpt_dir = os.path.join(
            self.args.output_dir, f"{PREFIX_CHECKPOINT_DIR}-{self.state.global_step}"
        )
        eval_dataset = eval_dataset if eval_dataset is not None else self.eval_dataset

        # TODO: if your task is seq2seq (i.e., SUMMARIZATION), uncomment the code below (add indentation before metrics = eval_dataset...

        if getattr(self, "_is_seq2seq", None):
            metrics = eval_dataset and super().evaluate(
                eval_dataset,
                ignore_keys,
                metric_key_prefix,
                max_length=self.args.generation_max_length,
                num_beams=self.args.generation_num_beams,
            )
        else:
            metrics = eval_dataset and super(Seq2SeqTrainer, self).evaluate(
                eval_dataset,
                ignore_keys,
                metric_key_prefix,
            )
        if hasattr(self, "ckpt_to_global_step"):
            self.ckpt_to_global_step[ckpt_dir] = self.state.global_step
            if metrics:
                self.ckpt_to_metric[ckpt_dir] = metrics
        else:
            self.ckpt_to_global_step = {ckpt_dir: self.state.global_step}
            self.ckpt_to_metric = {ckpt_dir: metrics} if metrics else {}
        return metrics<|MERGE_RESOLUTION|>--- conflicted
+++ resolved
@@ -51,20 +51,10 @@
             super(Seq2SeqTrainer, self).log(logs)
         if not hasattr(self, "intermediate_results"):
             self.intermediate_results = {}
-<<<<<<< HEAD
-            
+
         epoch_num = logs["epoch"]
-        for each_key, each_val in logs.items():
-            self.intermediate_results.setdefault(epoch_num, {})
-            self.intermediate_results[epoch_num][each_key] = each_val
-=======
-        try:
-            epoch_num = logs["epoch"]
-            self.intermediate_results.setdefault(epoch_num, {})
-            self.intermediate_results[epoch_num].update(logs)
-        except KeyError:
-            pass
->>>>>>> 76d1cc26
+        self.intermediate_results.setdefault(epoch_num, {})
+        self.intermediate_results[epoch_num].update(logs)
 
     def evaluate(
         self,

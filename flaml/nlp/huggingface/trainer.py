import os

try:
    from transformers import Trainer as TFTrainer
    from transformers import Seq2SeqTrainer
except ImportError:
    TFTrainer = object


class TrainerForAuto(Seq2SeqTrainer):
<<<<<<< HEAD
    def predict(
        self,
        test_dataset,
        ignore_keys=None,
        metric_key_prefix=None,
        max_length=None,
        num_beams=None,
    ):
        if hasattr(self, "_is_seq2seq") and self._is_seq2seq:
            return super(Seq2SeqTrainer).predict(
                test_dataset, ignore_keys, metric_key_prefix, max_length, num_beams
            )
=======
    def predict(self, test_dataset, ignore_keys=None, metric_key_prefix=None, max_length=None, num_beams=None):
        if getattr(self, "_is_seq2seq", None):
            return Seq2SeqTrainer.predict(self, test_dataset, ignore_keys, metric_key_prefix, max_length, num_beams)
>>>>>>> ef37655d
        else:
            return super(TFTrainer).predict(
                test_dataset, ignore_keys, metric_key_prefix
            )

    def prediction_step(
        self,
        model,
        inputs,
        prediction_loss_only,
        ignore_keys,
    ):
        if hasattr(self, "_is_seq2seq") and self._is_seq2seq:
            return super(Seq2SeqTrainer).prediction_step(
                model, inputs, prediction_loss_only, ignore_keys
            )
        else:
            return super(TFTrainer).prediction_step(
                model, inputs, prediction_loss_only, ignore_keys
            )

    def evaluate(
        self,
        eval_dataset=None,
        ignore_keys=None,
        metric_key_prefix="eval",
    ):
        """Overriding transformers.Trainer.evaluate by saving metrics and checkpoint path."""
        from transformers.trainer_utils import PREFIX_CHECKPOINT_DIR

        ckpt_dir = os.path.join(
            self.args.output_dir, f"{PREFIX_CHECKPOINT_DIR}-{self.state.global_step}"
        )
        eval_dataset = eval_dataset if eval_dataset is not None else self.eval_dataset

        # TODO: if your task is seq2seq (i.e., SUMMARIZATION), uncomment the code below (add indentation before metrics = eval_dataset...

<<<<<<< HEAD
        if hasattr(self, "_is_seq2seq") and self._is_seq2seq:
            metrics = eval_dataset and super(Seq2SeqTrainer).evaluate(
=======
        if getattr(self, "_is_seq2seq", None):
            metrics = eval_dataset and Seq2SeqTrainer.evaluate(
                self,
>>>>>>> ef37655d
                eval_dataset,
                ignore_keys,
                metric_key_prefix,
                max_length=self.args.generation_max_length,
                num_beams=self.args.generation_num_beams,
            )
        else:
            metrics = eval_dataset and super(TFTrainer).evaluate(
<<<<<<< HEAD
                eval_dataset,
                ignore_keys,
                metric_key_prefix,
            )
=======
            eval_dataset,
            ignore_keys,
            metric_key_prefix,
        )
>>>>>>> ef37655d
        if metrics:
            for key in list(metrics.keys()):
                if key.startswith("eval_"):
                    metrics[key[5:]] = metrics.pop(key)
        if hasattr(self, "ckpt_to_global_step"):
            self.ckpt_to_global_step[ckpt_dir] = self.state.global_step
            if metrics:
                self.ckpt_to_metric[ckpt_dir] = metrics
        else:
            self.ckpt_to_global_step = {ckpt_dir: self.state.global_step}
            self.ckpt_to_metric = {ckpt_dir: metrics} if metrics else {}


# TODO: if your task is SUMMARIZATION, you need a different
#  class Seq2SeqTrainerForAuto, uncomment the code below
#  Note: I have implemented it here,
#  but I don't know whether it's correct, you need to debug
#  Seq2SeqTrainerForAuto to make sure it's correct


# class Seq2SeqTrainerForAuto(TrainerForAuto):
#     def evaluate(self, eval_dataset=None, ignore_keys=None, metric_key_prefix="eval"):
#         """Overriding transformers.Trainer.evaluate by saving metrics and checkpoint path"""
#         self._is_seq2seq = True
#         TrainerForAuto.evaluate(self, eval_dataset, ignore_keys, metric_key_prefix)
#         # super(TrainerForAuto, self).evaluate(
#         #     eval_dataset, ignore_keys, metric_key_prefix
#         # )


# TODO: if your task is QUESTIONANSWERING, uncomment the code below
#  by adapting the code in https://github.com/huggingface/transformers/blob/master/examples/pytorch/question-answering/trainer_qa.py#L28


# class QATrainerForAuto(TrainerForAuto):
#     pass
# TODO: if your task is QUESTIONANSWERING, do the post processing here<|MERGE_RESOLUTION|>--- conflicted
+++ resolved
@@ -8,7 +8,6 @@
 
 
 class TrainerForAuto(Seq2SeqTrainer):
-<<<<<<< HEAD
     def predict(
         self,
         test_dataset,
@@ -17,15 +16,15 @@
         max_length=None,
         num_beams=None,
     ):
-        if hasattr(self, "_is_seq2seq") and self._is_seq2seq:
-            return super(Seq2SeqTrainer).predict(
-                test_dataset, ignore_keys, metric_key_prefix, max_length, num_beams
+        if getattr(self, "_is_seq2seq", None):
+            return Seq2SeqTrainer.predict(
+                self,
+                test_dataset,
+                ignore_keys,
+                metric_key_prefix,
+                max_length,
+                num_beams,
             )
-=======
-    def predict(self, test_dataset, ignore_keys=None, metric_key_prefix=None, max_length=None, num_beams=None):
-        if getattr(self, "_is_seq2seq", None):
-            return Seq2SeqTrainer.predict(self, test_dataset, ignore_keys, metric_key_prefix, max_length, num_beams)
->>>>>>> ef37655d
         else:
             return super(TFTrainer).predict(
                 test_dataset, ignore_keys, metric_key_prefix
@@ -63,14 +62,8 @@
 
         # TODO: if your task is seq2seq (i.e., SUMMARIZATION), uncomment the code below (add indentation before metrics = eval_dataset...
 
-<<<<<<< HEAD
-        if hasattr(self, "_is_seq2seq") and self._is_seq2seq:
+        if getattr(self, "_is_seq2seq", None):
             metrics = eval_dataset and super(Seq2SeqTrainer).evaluate(
-=======
-        if getattr(self, "_is_seq2seq", None):
-            metrics = eval_dataset and Seq2SeqTrainer.evaluate(
-                self,
->>>>>>> ef37655d
                 eval_dataset,
                 ignore_keys,
                 metric_key_prefix,
@@ -79,17 +72,10 @@
             )
         else:
             metrics = eval_dataset and super(TFTrainer).evaluate(
-<<<<<<< HEAD
                 eval_dataset,
                 ignore_keys,
                 metric_key_prefix,
             )
-=======
-            eval_dataset,
-            ignore_keys,
-            metric_key_prefix,
-        )
->>>>>>> ef37655d
         if metrics:
             for key in list(metrics.keys()):
                 if key.startswith("eval_"):

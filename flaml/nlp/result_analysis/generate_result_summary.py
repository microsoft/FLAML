def extract_ranked_config_score(console_args, partial_config_dict):
    from .azure_utils import AzureUtils
    azure_utils = AzureUtils(console_args=console_args)

    for method, each_partial_config in partial_config_dict.items():
        dataset2configscorelist = azure_utils.get_config_and_score_from_partial_config(each_partial_config,
                                                                                       ["dat", "subdat"], method)
        for each_dataset, configscorelist in dataset2configscorelist.items():
            for config_idx in range(len(configscorelist)):
                avg_scores = configscorelist[config_idx][0][1]
                top_config = configscorelist[config_idx][0][0]
                print(avg_scores)
                print(top_config)
                # print(method + "," + str(each_dataset) + ",rep=" + str(config_idx))
                # print("avg score :" + str(avg_scores))
                # print(''.join(['{0}={1}\n'.format(key, top_config[key]) for key in sorted(top_config.keys())]))


def extract_sorted_config_list(dataset2configscorelist, topk):
    dataset2topkconfigs = {}
    for dataset, configscorelist in dataset2configscorelist.items():
        all_configscorelist = []
        for scorelist in configscorelist:
            for item in scorelist:
                if item[0] not in [x[0] for x in all_configscorelist]:
                    all_configscorelist.append(item)
        sorted_all_configscorelist = sorted(all_configscorelist, key=lambda x: x[1], reverse=True)
        topk_configs = []

        for each_hp in ("learning_rate", "num_train_epochs", "per_device_train_batch_size", "warmup_ratio",
                        "weight_decay", "adam_epsilon"):
            topk_configs.append((each_hp, [sorted_all_configscorelist[x][0][each_hp] for x in range(topk)]))
        topk_configs.append(("perf", [sorted_all_configscorelist[x][1] for x in range(topk)]))

        dataset2topkconfigs[dataset] = topk_configs
    return dataset2topkconfigs


def dict2tuple(this_dict):
    tuple_list = []
    for key in sorted(this_dict.keys()):
        tuple_list.append(this_dict[key])
    return tuple(tuple_list)


def merge_configscore_list(small_dataset2configscorelist):
    dataset2merged_configscorelist = {}
    for (dataset, each_configscore_list) in small_dataset2configscorelist.items():
        merged_configscore_list = {}
        for rep_id in range(len(each_configscore_list)):
            for each_configscore_entry in each_configscore_list[rep_id]:
                is_exist = False
                for configscore in merged_configscore_list.keys():
                    if configscore[0] == each_configscore_entry[0]:
                        is_exist = True
                        break
                if is_exist is False:
                    merged_configscore_list[dict2tuple(each_configscore_entry[0])] = each_configscore_entry[1]
        dataset2merged_configscorelist[dataset] = merged_configscore_list
    return dataset2merged_configscorelist


def get_result(console_args, partial_jobid_config):
    from .azure_utils import AzureUtils, JobID
    azure_utils = AzureUtils(console_args=console_args)
    dataset2configscorelist = \
        azure_utils.get_config_and_score_from_partial_config(
            console_args.azure_root_log_path,
            partial_jobid_config,
            ["dat", "subdat"],
            "hpo")
    for dataset, configscore_list in dataset2configscorelist.items():
        for rep_id in range(len(configscore_list)):
            config_dict = configscore_list[rep_id][0][0]
            score = configscore_list[rep_id][0][1]
            print(dataset, rep_id)
            print_config(config_dict)
            print(score)
            print()


def print_config(config_dict):
    for key in sorted(config_dict.keys()):
        if key in ("attention_probs_dropout_prob", "hidden_dropout_prob", "seed"):
            continue
        if key == "per_device_train_batch_size":
            short_key = "batch_size"
        elif key == "num_train_epochs":
            short_key = "epochs"
        else:
            short_key = key
        print(short_key, config_dict[key])


def compare_small_vs_large(console_args):
    from .azure_utils import AzureUtils, JobID
    azure_utils = AzureUtils(console_args=console_args)

    partial_jobid_config = JobID()
    partial_jobid_config.pre = "deberta"
    partial_jobid_config.mod = "hpo"
    partial_jobid_config.spa = "uni"
    partial_jobid_config.presz = "base"

    small_dataset2configscorelist = azure_utils.get_config_and_score_from_partial_config(partial_jobid_config,
                                                                                         ["dat", "subdat"], "list")

    small_mergedconfiglist = merge_configscore_list(small_dataset2configscorelist)

    partial_jobid_config = JobID()
    partial_jobid_config.pre = "deberta"
    partial_jobid_config.mod = "hpo"
    partial_jobid_config.spa = "uni"
    partial_jobid_config.presz = "large"

    large_dataset2configscorelist = azure_utils.get_config_and_score_from_partial_config(partial_jobid_config,
                                                                                         ["dat", "subdat"], "hpo")

    large_mergedconfiglist = merge_configscore_list(large_dataset2configscorelist)

    for (each_dataset, merged_small_configlist) in small_mergedconfiglist.items():
        merged_large_configlist = large_mergedconfiglist[each_dataset]
        print(each_dataset)
        print()
        for (each_tuple, large_score) in sorted(merged_large_configlist.items(), key=lambda x: x[1], reverse=True):
            # small_score = merged_small_configlist[each_tuple]
            is_in_onlysmall = each_tuple in small_mergedconfiglist[each_dataset]
            for each_val in each_tuple:
                print(each_val, end=", ")
            print(large_score, is_in_onlysmall, sep=",")
        print()
        for (each_tuple, small_score) in \
                sorted(small_mergedconfiglist[each_dataset].items(), key=lambda x: x[1], reverse=True):
            is_in_large = each_tuple in large_mergedconfiglist[each_dataset]
            for each_val in each_tuple:
                print(each_val, end=", ")
            print(small_score, is_in_large, sep=",")


def check_conflict(console_args, partial_jobid_config_list):
    from .azure_utils import AzureUtils, JobID
    azure_utils = AzureUtils(console_args=console_args)
    for each_partial_config in partial_jobid_config_list:
        dataset2configscorelist = \
            azure_utils.get_config_and_score_from_partial_config(
                console_args.azure_root_log_path,
                each_partial_config,
                ["dat", "subdat"],
                "unsorted")
        for (dataset, configscorelists) in dataset2configscorelist.items():
            config2score = {}
            for each_configscorelist in configscorelists:
                for (config, score, blobname) in each_configscorelist:
                    config_dict = dict2tuple(config)
                    try:
                        config2score[config_dict].append((score, blobname))
                    except KeyError:
                        config2score.setdefault(config_dict, [])
                        config2score[config_dict].append((score, blobname))
            dup_keys = [config for config in config2score.keys() if len(config2score[config]) > 1]
            dupkey_count = [len(set([y[0] for y in config2score[x]])) for x in dup_keys]
            print(dataset)
            print(len(config2score))
            print(len(dupkey_count))
            print(dupkey_count)


def print_cfo(console_args):
    from .azure_utils import JobID, AzureUtils
    jobid_config = JobID()
    jobid_config.mod = "bestnn"
    jobid_config.spa = "buni"
    jobid_config.alg = "bs"
    jobid_config.pre = "funnel"
    jobid_config.presz = "xlarge"

    for each_rep in range(3):
        jobid_config.rep = each_rep
        azure_utils = AzureUtils(console_args=console_args, jobid=jobid_config)

        dataset2configscorelist = \
            azure_utils.get_config_and_score_from_partial_config(
                console_args.azure_root_log_path,
                jobid_config,
                ["dat", "subdat"],
                "sort_time")
        dataset = ('glue', 'mrpc')
        configscorelist = dataset2configscorelist[dataset]
        count = 0
        print(dataset)
        for (config, score, blobname) in sorted(configscorelist[0], key=lambda x: x[1], reverse=True)[0:1]:
            print(count)
            print(score)
            print_config(config)
            print()
            count += 1


def download_validation(console_args, result_root_dir):
    from .azure_utils import JobID, AzureUtils
<<<<<<< HEAD
    jobid_config = JobID()
    jobid_config.mod = "hpo"
    jobid_config.spa = "uni"
    jobid_config.pre = "funnel"
    jobid_config.presz = "xlarge"
    jobid_config.alg = "bs"
    jobid_config.pru = "None"
    jobid_config.rep = 0
=======
    partial_jobid_config = JobID()
    partial_jobid_config.mod = "grid"
    partial_jobid_config.pre = "roberta"
    partial_jobid_config.presz = "base"
    # partial_jobid_config.alg = "optuna"
    # partial_jobid_config.pru = "asha"
    partial_jobid_config.rep = 0

    azure_utils = AzureUtils(console_args=console_args, jobid=partial_jobid_config)
    azure_utils.get_validation_perf(console_args=console_args, partial_jobid_config=partial_jobid_config)
    azure_utils.get_test_perf(partial_jobid_config, result_root_dir)
>>>>>>> cb7b0686


def get_result_str(jobid_config, val_score, test_score, best_config, subdat2config=None, mode="grid"):
    result_str = jobid_config.subdat.upper() + ","
    if jobid_config.alg:
        result_str += jobid_config.alg.upper().replace("OPTUNA", "Optuna")
    if jobid_config.pru is not None and jobid_config.pru != "None":
        result_str += "+" + jobid_config.pru.upper()
    if jobid_config.subdat != "mrpc":
        result_str += ",rep " + str(jobid_config.rep) + " & " + str(
            "%.1f" % (val_score * 100)) + " & " + str(test_score)
    else:
        result_str += ",rep " + str(jobid_config.rep) + " & " + str(
            "%.1f" % (val_score[0] * 100)) + "/" + str(
            "%.1f" % (val_score[1] * 100)) + " & " + str(test_score)
    for hp in ["learning_rate", "warmup_ratio", "per_device_train_batch_size", "hidden_dropout", "attention_dropout",
               "weight_decay"]:
        if hp not in best_config:
            result_str += " & "
        else:
            if mode == "hpo":
                if best_config[hp] > 1.2 * subdat2config[jobid_config.subdat][hp]:
                    wrap_left = "\\cellcolor{green!85}{"
                elif best_config[hp] > subdat2config[jobid_config.subdat][hp]:
                    wrap_left = "\\cellcolor{green!15}{"
                elif best_config[hp] < subdat2config[jobid_config.subdat][hp] / 1.2:
                    wrap_left = "\\cellcolor{red!85}{"
                else:
                    wrap_left = "\\cellcolor{red!15}{"
                wrap_right = "}"
            else:
                wrap_left = wrap_right = ""
            if hp == "per_device_train_batch_size" or hp == "learning_rate":
                wrap_left = wrap_right = ""
            if hp == "learning_rate":
                result_str += " & " + wrap_left + "{:.1e}".format(best_config[hp]) + wrap_right
            elif hp == "per_device_train_batch_size":
                result_str += " & " + wrap_left + str(best_config[hp]) + wrap_right
            else:
                result_str += " & " + wrap_left + str("%.3f" % best_config[hp]) + wrap_right
    return result_str + "\\\\"


def extract_grid(console_args, jobid_config, overfitting_subdat, test_scores):
    from .azure_utils import JobID, AzureUtils
    key2printstr = {}
    subdat2config = {}
    for idx in range(len(overfitting_subdat)):
        jobid_config.subdat = overfitting_subdat[idx]
        jobid_config.mod = "grid"
        jobid_config.rep = 0
        azure_utils = AzureUtils(console_args=console_args, jobid=jobid_config)
        best_config, val_score = azure_utils.get_best_perf_config(console_args, jobid_config)
        best_config["hidden_dropout"] = 0.1
        best_config["attention_dropout"] = 0.1
        test_score = test_scores[idx]
        key2printstr[jobid_config.subdat.upper() + ", grid"] = get_result_str(jobid_config, val_score,
                                                                              test_score, best_config)
        subdat2config[jobid_config.subdat] = best_config
    print()
    for key, printstr in sorted(key2printstr.items(), key=lambda x: x[0]):
        print(printstr)
    return subdat2config


def extract_hpo(
        console_args,
        jobid_config,
        overfitting_subdat,
        overfitting_alg,
        overfitting_pru,
        overfitting_rep,
        subdat2config,
        test_scores):
    from .azure_utils import AzureUtils
    key2printstr = {}
    for idx in range(len(overfitting_subdat)):
        jobid_config.subdat = overfitting_subdat[idx]
        jobid_config.alg = overfitting_alg[idx]
        jobid_config.pru = overfitting_pru[idx]
        jobid_config.rep = overfitting_rep[idx]
        azure_utils = AzureUtils(console_args=console_args, jobid=jobid_config)
        best_config, val_score = azure_utils.get_best_perf_config(console_args, jobid_config)
        test_score = test_scores[idx]
        key2printstr[jobid_config.subdat.upper() + "," + jobid_config.alg.upper() + ","
                     + jobid_config.pru + ",rep " + str(jobid_config.rep)] \
            = get_result_str(jobid_config, val_score, test_score, best_config, subdat2config, mode="hpo")

    for key, printstr in sorted(key2printstr.items(), key=lambda x: x[0]):
        print(printstr)


def extract_roberta_overfitting_configs(console_args):
    from .azure_utils import JobID, AzureUtils
    jobid_config = JobID()
    jobid_config.pre = "roberta"
    jobid_config.presz = "base"

    overfitting_subdat = ["rte", "mrpc", "cola", "sst2", "stsb"]
    test_scores = ["73.1", "91.4/88.5", "61.4", "96", "89.5/88.7"]
    subdat2config = extract_grid(console_args, jobid_config, overfitting_subdat, test_scores)

    jobid_config = JobID()
    jobid_config.pre = "roberta"
    jobid_config.presz = "base"

    overfitting_subdat = ["rte", "rte", "rte", "mrpc", "mrpc", "mrpc", "sst2",
                          "rte", "mrpc", "mrpc", "stsb", "sst2", "sst2",
                          "rte", "rte", "mrpc", "mrpc", "sst2", "sst2"]
    overfitting_alg = ["rs", "rs", "rs", "rs", "rs", "rs", "rs",
                       "rs", "rs", "rs", "rs", "rs", "rs",
                       "optuna", "optuna", "optuna", "optuna", "optuna", "optuna"]
    overfitting_pru = ["None", "None", "None", "None", "None", "None", "None",
                       "asha", "asha", "asha", "asha", "asha", "asha",
                       "asha", "asha", "asha", "asha", "asha", "asha"]
    overfitting_rep = [0, 1, 2, 0, 1, 2, 0,
                       1, 0, 2, 2, 1, 2,
                       1, 2, 0, 1, 1, 2]
    test_scores = ["71.5", "72.3", "72.2", "90.5/87.1", "90.5/87.4", "90.5/87.2", "95.6",
                   "72.4", "90.7/87.4", "91.0/87.9", "89.4/88.8", "95.2", "95.7",
                   "72.4", "72.4", "90.8/87.4", "90.3/86.5", "95.1", "95.8"]
    extract_hpo(console_args, jobid_config, overfitting_subdat, overfitting_alg, overfitting_pru, overfitting_rep,
                subdat2config, test_scores)


def extract_electra_overfitting_configs(console_args):
    from .azure_utils import JobID, AzureUtils
    jobid_config = JobID()
    jobid_config.pre = "electra"
    jobid_config.presz = "base"

    overfitting_subdat = ["rte", "qnli", "cola"]
    test_scores = ["74.4", "93.2", "64.8"]
    subdat2config = extract_grid(console_args, jobid_config, overfitting_subdat, test_scores)

    jobid_config = JobID()
    jobid_config.pre = "electra"
    jobid_config.presz = "base"

    overfitting_subdat = ["rte", "rte", "qnli", "cola", "qnli", "cola"]
    overfitting_alg = ["rs", "rs", "rs", "rs", "rs", "optuna"]
    overfitting_pru = ["None", "None", "None", "asha", "asha", "asha"]
    overfitting_rep = [0, 1, 0, 2, 0, 0]
    test_scores = ["73.8", "74.3", "92.8", "64.7", "92.9", "63.6"]
    extract_hpo(console_args, jobid_config, overfitting_subdat, overfitting_alg, overfitting_pru, overfitting_rep,
                subdat2config, test_scores)<|MERGE_RESOLUTION|>--- conflicted
+++ resolved
@@ -198,16 +198,6 @@
 
 def download_validation(console_args, result_root_dir):
     from .azure_utils import JobID, AzureUtils
-<<<<<<< HEAD
-    jobid_config = JobID()
-    jobid_config.mod = "hpo"
-    jobid_config.spa = "uni"
-    jobid_config.pre = "funnel"
-    jobid_config.presz = "xlarge"
-    jobid_config.alg = "bs"
-    jobid_config.pru = "None"
-    jobid_config.rep = 0
-=======
     partial_jobid_config = JobID()
     partial_jobid_config.mod = "grid"
     partial_jobid_config.pre = "roberta"
@@ -219,7 +209,6 @@
     azure_utils = AzureUtils(console_args=console_args, jobid=partial_jobid_config)
     azure_utils.get_validation_perf(console_args=console_args, partial_jobid_config=partial_jobid_config)
     azure_utils.get_test_perf(partial_jobid_config, result_root_dir)
->>>>>>> cb7b0686
 
 
 def get_result_str(jobid_config, val_score, test_score, best_config, subdat2config=None, mode="grid"):

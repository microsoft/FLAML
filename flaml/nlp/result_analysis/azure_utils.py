import re
import pathlib
import os
from datetime import datetime
from dataclasses import dataclass, field
import json
from typing import Tuple, List, Union, Optional
import argparse


class ConfigScore:
    trial_id: str = field(default=None)
    start_time: float = field(default=None)
    last_update_time: float = field(default=None)
    config: dict = field(default=None)
    metric_score: dict = field(default=None)
    time_stamp: float = field(default=None)

    def __init__(
        self,
        trial_id: str = None,
        start_time: float = None,
        last_update_time: float = None,
        config: dict = None,
        metric_score: dict = None,
        time_stamp: float = None,
        all_ckpts: list = None,
    ):
        self.trial_id = trial_id
        self.start_time = start_time
        self.last_update_time = last_update_time
        self.config = config
        self.metric_score = metric_score
        self.time_stamp = time_stamp
        self.all_ckpts = all_ckpts


class ConfigScoreList:
    def __init__(
        self,
        config_score_list: List[ConfigScore],
        jobid_config=None,
        blob_file=None,
        test_metric=None,
    ):
        self._config_score_list = config_score_list
        self._blob_file = blob_file
        self._jobid_config = jobid_config
        self._test_metric = test_metric

    def sorted(self, sort_method="unsorted", metric_mode="max"):
        if sort_method == "unsorted":
            self._config_score_list = self._config_score_list
        elif sort_method == "sort_time":
            self._config_score_list = sorted(
                self._config_score_list, key=lambda x: x.start_time, reverse=False
            )
        else:
            self._config_score_list = sorted(
                self._config_score_list,
                key=lambda x: getattr(x, "metric_score")[metric_mode],
                reverse=True,
            )

    def get_best_config(self, metric_mode="max"):
        filtered_config_score_list = [
            x
            for x in self._config_score_list
            if isinstance(x.metric_score, dict)
        ]
        return max(
            filtered_config_score_list,
            key=lambda x: x.metric_score[metric_mode],
        )


@dataclass
class JobID:
    """
    The class for specifying the config of a job, includes the following fields:

    Notice the naming of class JobID is a shorter version of the naming of console arguments (flaml/nlp/utils.py).
    This existence of the shortened namings in JobID class is for shortening the file names in azure blob storage.

    dat:
        A list which is the dataset name
    subdat:
        A string which is the sub dataset name
    mod:
        A string which is the module, e.g., "grid", "hpo"
    spa:
        A string which is the space mode, e.g., "uni", "gnr"
    arg:
        A string which is the mode for setting the input argument of a search algorithm, e.g., "cus", "dft"
    alg:
        A string which is the search algorithm name
    pru:
        A string which is the scheduler name
    pre_full:
        A string which is the full name of the pretrained language model
    pre:
        A string which is the abbreviation of the pretrained language model
    presz:
        A string which is the size of the pretrained language model
    spt:
        A string which is the resplit mode, e.g., "ori", "rspt"
    rep:
        An integer which is the repetition id
    sddt:
        An integer which is the seed for data shuffling in the resplit mode
    sdhf:
        An integer which is the seed for transformers
    """

    dat: list = field(default=None)
    subdat: str = field(default=None)
    mod: str = field(default=None)
    spa: str = field(default=None)
    arg: str = field(default=None)
    alg: str = field(default=None)
    pru: str = field(default=None)
    pre_full: str = field(default=None)
    pre: str = field(default=None)
    presz: str = field(default=None)
    spt: str = field(default=None)
    rep: int = field(default=0)
    sddt: int = field(default=None)
    sdhf: int = field(default=None)
    sdbs: int = field(default=None)
    var1: Optional[set] = field(default=None)
    var2: Optional[set] = field(default=None)

    def __init__(self, console_args=None):
        if console_args:
            self.set_jobid_from_console_args(console_args)

    def reset_pre_full(self, pre_full):
        self.pre_full = pre_full
        self.pre = self._extract_model_type_with_keywords_match(pre_full)

    def check_model_type_consistency(self):
        assert (
            self._extract_model_type_with_keywords_match(self.pre_full) == self.pre
        ), (
            "The full name and the model type of the pre-trained model"
            " must be consistent"
        )

    @staticmethod
    def _get_unittest_config():
        from bidict import bidict

        return bidict(
            dat=["glue"],
            subdat="mrpc",
            mod="hpo",
            spa="gnr_test",
            arg="cus",
            alg="bs",
            pru="None",
            pre_full="albert-base-v1",
            pre="albert",
            presz="small",
            spt="rspt",
            rep=0,
            sddt=101,
            sdhf=42,
            sdbs=20,
        )

<<<<<<< HEAD
    @staticmethod
    def _get_default_config():
        from bidict import bidict

        return {
            "dat": ["glue"],
            "subdat": "mrpc",
            "mod": "hpo",
            "spa": "gnr",
            "arg": "dft",
            "alg": "bs",
            "pru": "None",
            "pre_full": "albert-base-v1",
            "pre": "albert",
            "presz": "small",
            "spt": "rspt",
            "rep": 0,
            "sddt": 101,
            "sdhf": 42,
            "sdbs": 20,
        }
=======
        Args:
            dat:
                A list of string. For example, ["glue"], ["race", "high"]
            subdat:
                The name of the sub dataset. For example, "mrpc"
            pre_full:
                The full name of the pre-trained language model in HuggingFace,
                e.g., "google/electra-small-discriminator"
            pre:
                The model type of the pre-trained language model, e.g., "electra"
            presz:
                The size of the pre-trained language model, e.g., "small"
        """
        self.dat = dat
        self.subdat = subdat
        self.mod = "hpo"
        self.spa = "gnr"
        self.arg = "dft" if arg is None else arg
        self.alg = "bs" if alg is None else alg
        self.pru = "asha"
        self.pre_full = pre_full
        self.pre = pre
        self.presz = presz
        self.spt = "rspt"
        self.rep = 0
        self.sddt = 43
        self.sdhf = 42
>>>>>>> 1ce76d4e

    def set_unittest_config(self):
        """
        set the JobID config for unit test
        """
        unittest_config = self._get_unittest_config()
        for each_key, each_val in unittest_config.items():
            setattr(self, each_key, each_val)

    def is_match(self, partial_jobid):
        """Return a boolean variable whether the current object matches the partial jobid defined in partial_jobid.

        Example:

            .. code-block:: python

                self = JobID(dat = ['glue'], subdat = 'cola', mod = 'bestnn', spa = 'uni', arg = 'cus', alg = 'bs',
                             pru = 'None', pre = 'funnel', presz = 'xlarge', spt = 'rspt', rep = 0, sddt = 43, sdhf = 42)

                partial_jobid1 = JobID(dat = ['glue'],
                                       subdat = 'cola',
                                       mod = 'hpo')

                partial_jobid2 = JobID(dat = ['glue'],
                                       subdat = 'cola',
                                       mod = 'bestnn')

         return False for partial_jobid1 and True for partial_jobid2
        """
        match = True
        for key, val in partial_jobid.__dict__.items():
            if key == "pre":
                # skip matching the abbreviated model name, only match the full model name
                continue
            if val is None:
                continue
            if isinstance(val, set):
                val = set([str(x) for x in val])
                this_value = getattr(self, key)
                if isinstance(this_value, int) or isinstance(this_value, str):
                    this_value = set([str(this_value)])
                is_subset = this_value.issubset(val)
                if is_subset is False:
                    match = False
            else:
                each_val = getattr(self, key)
                if key == "dat":  # replace underline with dash for dataset name
                    # because underline is unsed for separating each attribute
                    each_val = [x.replace("_", "-") for x in each_val]
                    val = [x.replace("_", "-") for x in val]
                if key == "pre_full":  # replace "/" with dash in the full model name
                    # because "/" is the directory separator of the azure file system
                    val = val.replace("/", "-")
                if each_val != val:
                    match = False
        return match

    def to_wandb_string(self):
        """
        Preparing for the job ID for wandb
        """
        field_dict = self.__dict__
        keytoval_str = "_".join(
            [
<<<<<<< HEAD
                JobID.dataset_list_to_str(field_dict[key])
                if type(field_dict[key]) == list
                else str(field_dict[key])
                for key in field_dict
=======
                JobID.dataset_list_to_str(value)
                if type(value) == list
                else str(value)
                for key, value in field_dict.items()
>>>>>>> 1ce76d4e
                if key
                != "pre"  # skip the abbreviated model name in naming of the file, use the full model name instead
            ]
        )
        return keytoval_str

    def to_jobid_string(self):
        """
        Convert the current JobID into a blob name string which contains all the fields
        """
        list_keys = list(JobID.__dataclass_fields__.keys())
        field_dict = self.__dict__
        keytoval_list = []
        for key in list_keys:
            try:
                if (
                    key != "pre"
                ):  # skip the abbreviated model name in naming of the file, use the full model name instead
                    if key == "pre_full":
                        keytoval_list.append(
                            key + "=" + str(field_dict[key].replace("/", "-"))
                        )
                    elif type(field_dict[key]) == list:
                        keytoval_list.append(
                            key
                            + "="
                            + JobID.dataset_list_to_str_for_output(field_dict[key])
                        )
                    elif type(field_dict[key]) == set:
                        keytoval_list.append(
                            key + "=" + JobID.set_to_min_str(field_dict[key])
                        )
                    else:
                        keytoval_list.append(key + "=" + str(field_dict[key]))
            except KeyError:
                continue
        return "_".join(keytoval_list)

    def to_partial_jobid_string(self):
        """
        Convert the current JobID into a blob name string which only contains the fields whose values are not "None"
        """
        list_keys = list(JobID.__dataclass_fields__.keys())
        # field_dict contains fields whose values are not None
        field_dict = self.__dict__
        keytoval_str = "_".join(
            [
                key + "=" + JobID.dataset_list_to_str(field_dict[key])
                if type(field_dict[key]) == list
                else key + "=" + JobID.set_to_min_str(field_dict[key])
                if type(field_dict[key]) == set
                else key + "=" + str(field_dict[key])
                for key in list_keys
                if key in field_dict
            ]
        )
        return keytoval_str

    @staticmethod
    def blobname_to_jobid_dict(keytoval_str):
        """
        Converting an azure blobname to a JobID config,
        e.g., blobname = "dat=glue_subdat=cola_mod=bestnn_spa=uni_arg=cus_
        alg=bs_pru=None_pre=funnel_presz=xlarge_spt=rspt_rep=0.json"

        the converted jobid dict = {dat = ['glue'], subdat = 'cola', mod = 'bestnn',
                               spa = 'uni', arg = 'cus', alg = 'bs', pru = 'None',
                               pre = 'funnel', presz = 'xlarge', spt = 'rspt',
                               rep = 0, sddt = 43, sdhf = 42)
        """
        # skip the abbreviated model name in naming of the file, use the full model name instead
<<<<<<< HEAD
        field_keys = [key for key in list(JobID.__dataclass_fields__) if key != "pre"]
=======
        field_keys = [
            key for key in JobID.__dataclass_fields__ if key != "pre"
        ]
>>>>>>> 1ce76d4e
        regex_expression = ".*"
        is_first = True
        for key in field_keys:
            if is_first:
                prefix = ""
                is_first = False
            else:
                prefix = "_"
            if key.startswith("sd") or key.startswith("var"):
                regex_expression += "(" + prefix + key + "=(?P<" + key + ">[^_]*))?"
            else:
                regex_expression += prefix + key + "=(?P<" + key + ">[^_]*)"
        regex_expression += ".(json|zip)"
        result = re.search(regex_expression, keytoval_str)
        if result:
            result_dict = {}
            for key in field_keys:
                if key == "dat":
                    result_dict[key] = [result.group(key)]
                elif key in ("var1", "var2"):
                    if result.group(key) != "":
                        result_dict[key] = sorted(list(set([result.group(key)])))
                    else:
                        result_dict[key] = []
                elif key in ("rep", "sddt", "sdhf", "sdbs"):
                    try:
                        result_dict[key] = int(result.group(key))
                    except (TypeError, IndexError, ValueError):
                        print(
                            "int() argument is a NoneType, "
                            "or No group {} in the regex result, "
                            "or Cannot parse integer {}".format(key, key)
                        )
                        result_dict[key] = -1
                else:
                    result_dict[key] = result.group(key)
            return result_dict
        else:
            return None

    @staticmethod
    def dataset_list_to_str(dataset_name, key="dat"):
        if isinstance(dataset_name, list):
            return "-".join(dataset_name)
        else:
            return dataset_name

    @staticmethod
    def dataset_list_to_str_for_output(dataset_name, key="dat"):
        if isinstance(dataset_name, list):
            return "-".join([x.replace("_", "-") for x in dataset_name])
        else:
            return dataset_name.replace("_", "-")

    @staticmethod
    def set_to_min_str(value_set):
        return min(value_set)

    def set_jobid_from_arg_list(self, **jobid_list):
        """
        Set the jobid from a dict object
        """
        for key in jobid_list:
<<<<<<< HEAD
            assert key in JobID.__dataclass_fields__
=======
            assert key in JobID.__dataclass_fields__.keys()
>>>>>>> 1ce76d4e
            setattr(self, key, jobid_list[key])
        if self.mod == "grid":
            self.alg = "grid"

    @staticmethod
    def convert_blobname_to_jobid(blobname):
        """
        Converting a blobname string to a JobID object
        """
        jobconfig_dict = JobID.blobname_to_jobid_dict(blobname)
        if jobconfig_dict:
            jobconfig = JobID()
            jobconfig.set_jobid_from_arg_list(**jobconfig_dict)
            return jobconfig
        else:
            return None

    @staticmethod
    def get_full_data_name(dataset_name: Union[list, str], subdataset_name=None):
        """
        Convert a dataset name and sub dataset name to a full dataset name
        """
        if isinstance(dataset_name, list):
            full_dataset_name = JobID.dataset_list_to_str(dataset_name)
        else:
            full_dataset_name = dataset_name
        if subdataset_name:
            full_dataset_name = full_dataset_name + "_" + subdataset_name
        return full_dataset_name

    def get_jobid_full_data_name(self):
        """
        Get the full dataset name of the current JobID object
        """
        return JobID.get_full_data_name(
            JobID.dataset_list_to_str(self.dat), self.subdat
        )

    @staticmethod
    def _extract_model_type_with_keywords_match(pre_full):
        from ..hpo.grid_searchspace_auto import HF_MODEL_LIST

        matched_model_type = []
        for each_model_type in HF_MODEL_LIST:
            if each_model_type in pre_full:
                matched_model_type.append(each_model_type)
        assert len(matched_model_type) > 0
        return max(enumerate(matched_model_type), key=lambda x: len(x[1]))[1]

    @staticmethod
    def extract_model_type(full_model_name):
        from transformers import AutoConfig

        model_config = AutoConfig.from_pretrained(full_model_name)
        config_json_file = model_config.get_config_dict(full_model_name)[0]
        try:
            model_type = config_json_file["model_type"]
        except KeyError:
            print(
                "config_json_file does not contain model_type, re-extracting with keywords matching"
            )
            model_type = JobID._extract_model_type_with_keywords_match(full_model_name)
        return model_type

    @staticmethod
    def get_attrval_from_arg_or_dict(
        console_args: Union[argparse.ArgumentParser, dict], each_key
    ):
        if type(console_args) == argparse.Namespace:
            return getattr(console_args, each_key)
        else:
            this_key = JobID._get_console_to_jobid_key_mapping()[each_key]
            try:
                return console_args[each_key]
            except KeyError:
                return JobID._get_default_config()[this_key]

    @staticmethod
    def _get_console_to_jobid_key_mapping():
        from bidict import bidict

        return bidict(
            pretrained_model_size="pre",
            dataset_subdataset_name="dat",
            algo_mode="mod",
            space_mode="spa",
            search_alg_args_mode="arg",
            algo_name="alg",
            pruner="pru",
            resplit_mode="spt",
            rep_id="rep",
            seed_data="sddt",
            seed_transformers="sdhf",
            seed_bs="sdbs",
        )

    def set_jobid_from_console_args(
        self, console_args: Union[argparse.ArgumentParser, dict]
    ):
        from ..utils import dataset_subdataset_name_format_check

        console_to_jobid_key_mapping = self._get_console_to_jobid_key_mapping()
        for each_key in console_to_jobid_key_mapping:
            try:
                if each_key == "dataset_subdataset_name":
                    dataset_subdataset_name_format_check(
                        JobID.get_attrval_from_arg_or_dict(console_args, each_key)
                    )
                    self.dat = (
                        JobID.get_attrval_from_arg_or_dict(console_args, each_key)
                        .split(":")[0]
                        .split(",")
                    )
                    self.subdat = JobID.get_attrval_from_arg_or_dict(
                        console_args, each_key
                    ).split(":")[1]
                elif each_key == "pretrained_model_size":
                    self.pre_full = JobID.get_attrval_from_arg_or_dict(
                        console_args, each_key
                    )[0]
                    self.pre = JobID.extract_model_type(self.pre_full)
                    self.pre_full = ""
                    self.pre = ""
                    self.presz = JobID.get_attrval_from_arg_or_dict(
                        console_args, each_key
                    )[1]
                else:
                    jobid_key = console_to_jobid_key_mapping.get(each_key, "")
                    attrval = JobID.get_attrval_from_arg_or_dict(console_args, each_key)
                    setattr(self, jobid_key, attrval)
            except (IndexError, AttributeError, KeyError):
                print("console_args has no attribute {}, continue".format(each_key))
                continue
        if self.mod == "grid":
            self.alg = "grid"


class AzureUtils:
    def __init__(
        self,
        root_log_path=None,
        azure_key_path=None,
        data_root_dir=None,
        autohf=None,
        jobid_config=None,
        jobid_config_rename=None,
    ):
        """This class is for saving the output files (logs, predictions) for HPO, uploading it to an azure storage
        blob, and performing analysis on the saved blobs. To use the cloud storage, you need to specify a key
        and upload the output files to azure. For example, when running jobs in a cluster, this class can
        help you store all the output files in the same place. If a key is not specified, this class will help you
        save the files locally but not uploading to the cloud. After the outputs are uploaded, you can use this
        class to perform analysis on the uploaded blob files.

        Examples:

            Example 1 (saving and uploading):

                validation_metric, analysis = autohf.fit(**autohf_settings) # running HPO
                predictions, test_metric = autohf.predict()

                azure_utils = AzureUtils(root_log_path="logs_test/",
                                         autohf=autohf,
                                         azure_key_path="../../")
                                         # passing the azure blob key from key.json under azure_key_path

                azure_utils.write_autohf_output(valid_metric=validation_metric,
                                                predictions=predictions,
                                                duration=autohf.last_run_duration)
                                # uploading the output to azure cloud, which can be used for analysis afterwards

            Example 2 (analysis):

                    jobid_config = JobID()
                    jobid_config.mod = "grid"
                    jobid_config.pre = "funnel"
                    jobid_config.presz = "xlarge"

                    azure_utils = AzureUtils(root_log_path= "logs_test/",
                                             azure_key_path = "../../",
                                             jobid_config=jobid_config)

                    # continue analyzing all files in azure blob that matches jobid_config

        Args:
            root_log_path:
                The local root log folder name, e.g., root_log_path="logs_test/" will create a directory
                "logs_test/" locally

            azure_key_path:
                The path for storing the azure keys. The azure key, and container name are stored in a local file
                azure_key_path/key.json. The key_path.json file should look like this:

                {
                    "container_name": "container_name",
                    "azure_key": "azure_key",
                }

                To find out the container name and azure key of your blob, please refer to:
                https://docs.microsoft.com/en-us/azure/storage/blobs/storage-quickstart-blobs-portal

                If the container name and azure key are not specified, the output will only be saved locally,
                not synced to azure blob.

            data_root_dir:
                The directory for outputing the predictions, e.g., packing the predictions into a .zip file for
                uploading to the glue website

            autohf:
                The AutoTransformers object, which contains the output of an HPO run. AzureUtils will save the
                output (analysis results, predictions) from AzureTransformers.

            jobid_config:
                The jobid config for analysis. jobid_config specifies the jobid config of azure blob files
                to be analyzed, if autohf is specified, jobid_config will be overwritten by autohf.jobid_config
        """
        if root_log_path:
            self.root_log_path = root_log_path
        else:
            self.root_log_path = "logs_azure/"
        if jobid_config_rename is not None:
            self.jobid = jobid_config_rename
        elif autohf is not None:
            self.jobid = autohf.jobid_config
        else:
            assert jobid_config is not None, (
                "jobid_config must be passed either through autohf.jobid_config"
                " or jobid_config"
            )
            self.jobid = jobid_config
        self.data_root_dir = data_root_dir
        self.autohf = autohf
        if azure_key_path:
            azure_key, container_name = AzureUtils.get_azure_key(azure_key_path)
            self._container_name = container_name
            self._azure_key = azure_key
        else:
            self._container_name = self._azure_key = ""

    @staticmethod
    def get_azure_key(key_path):
        try:
            with open(os.path.join(key_path, "key.json"), "r") as fin:
                key_json = json.load(fin)
                azure_key = key_json["azure_key"]
                azure_container_name = key_json["container_name"]
                return azure_key, azure_container_name
        except (FileNotFoundError, KeyError):
            print(
                "Your output will not be synced to azure because azure key and container name are not specified"
            )
            return "", ""

    def _get_complete_connection_string(self):
        try:
            return (
                "DefaultEndpointsProtocol=https;AccountName=docws5141197765;AccountKey="
                + self._azure_key
                + ";EndpointSuffix=core.windows.net"
            )
        except AttributeError:
            return (
                "DefaultEndpointsProtocol=https;AccountName=docws5141197765;AccountKey="
                ";EndpointSuffix=core.windows.net"
            )

    def _init_azure_clients(self):
        try:
            from azure.storage.blob import ContainerClient

            connection_string = self._get_complete_connection_string()
            container_client = ContainerClient.from_connection_string(
                conn_str=connection_string, container_name=self._container_name
            )
            return container_client
        except (ImportError, ValueError):
            print(
                "Your output will not be synced to azure because azure-blob-storage is not installed"
            )
            return None

    def _init_blob_client(self, local_file_path):
        try:
            from azure.storage.blob import BlobServiceClient

            connection_string = self._get_complete_connection_string()
            blob_service_client = BlobServiceClient.from_connection_string(
                connection_string
            )
            blob_client = blob_service_client.get_blob_client(
                container=self._container_name, blob=local_file_path
            )
            return blob_client
        except (ImportError, ValueError):
            print(
                "Your output will not be synced to azure because azure-storage-blob is not installed"
            )

    def upload_local_file_to_azure(self, local_file_path):
        try:
            from azure.core.exceptions import HttpResponseError

            blob_client = self._init_blob_client(local_file_path)
            if blob_client:
                with open(local_file_path, "rb") as fin:
                    blob_client.upload_blob(fin, overwrite=True)
        except (HttpResponseError, ImportError):
            print(
                "Your output will not be synced to azure because azure-blob-storage is not installed"
            )

    def download_azure_blob(self, blobname):
        blob_client = self._init_blob_client(blobname)
        pathlib.Path(blobname).parent.mkdir(parents=True, exist_ok=True)
        with open(blobname, "wb") as fout:
            # pathlib.Path(
            #     re.search("(?P<parent_path>^.*)/[^/]+$", blobname).group("parent_path")
            # ).mkdir(parents=True, exist_ok=True)
            fout.write(
                blob_client.download_blob().readall()
            ) if blob_client else fout.write(b"{}")

    def _get_all_checkpoint_results(self, analysis, each_trial, this_trial_config):
        import math

        all_ckpts = analysis.get_trial_checkpoints_paths(each_trial)

        try:
            ckpt_path = re.search(
                r"^(?P<ckpt_path>.*)/checkpoint_\d+/", all_ckpts[0][0]
            ).group("ckpt_path")

            with open(os.path.join(ckpt_path, "result.json"), "r") as fin:
                all_ckpt_results = []
                epochs = set([])
                max_epoch = -1
                min_epoch = 10000
                for line in fin:
                    result_json = json.loads(line)
                    if result_json["epoch"] in epochs:
                        continue
                    epochs.add(result_json["epoch"])
                    all_ckpt_results.append(
                        {
                            "epoch": result_json["epoch"],
                            "score": result_json["eval_" + analysis.default_metric],
                        }
                    )
                    max_epoch = max(max_epoch, result_json["epoch"])
                    min_epoch = min(min_epoch, result_json["epoch"])
                is_early_stop = AzureUtils.is_early_stop(
                    max_epoch, min_epoch, this_trial_config
                )
        except IndexError:
            is_early_stop = False
            max_epoch = 0
            all_ckpt_results = []
        return {
            "max_epoch": max_epoch,
            "is_early_stop": is_early_stop,
            "all_ckpt_results": all_ckpt_results,
        }

    @staticmethod
    def is_early_stop(max_epoch, min_epoch, this_trial_config):
        import math

        log_max_epoch = math.log(max_epoch / min_epoch, 2)
        return bool(
            max_epoch < this_trial_config["num_train_epochs"]
            and int(log_max_epoch) == log_max_epoch
        )

    def extract_configscore_list_from_analysis(self, analysis):
        """
        Extracting a json object for storing the key information returned from tune.run
        """
        configscore_list = []
        for each_trial in analysis.trials:
            trial_id = each_trial.trial_id
            start_time = each_trial.start_time
            last_update_time = each_trial.last_update_time
            config = each_trial.config
            metric_score = each_trial.metric_analysis.get(
                "eval_" + analysis.default_metric, 0
            )
            time_stamp = each_trial.metric_analysis["timestamp"]
            all_ckpts_results = self._get_all_checkpoint_results(
                analysis, each_trial, config
            )
            configscore_list.append(
                ConfigScore(
                    trial_id=trial_id,
                    start_time=start_time,
                    last_update_time=last_update_time,
                    config=config,
                    metric_score=metric_score,
                    time_stamp=time_stamp,
                    all_ckpts=all_ckpts_results,
                )
            )
        return configscore_list

    def write_autohf_output(
        self,
        configscore_list=None,
        valid_metric=None,
        predictions=None,
        duration=None,
        local_file_path=None,
        other_results=None,
        gitsha=None,
        console_args=None,
    ):
        """
        Write the key info from a job and upload to azure blob storage
        """
        if local_file_path is None:
            local_file_path = self.generate_local_json_path()
        output_json = {}
        if configscore_list:
            if isinstance(configscore_list[0], ConfigScore):
                output_json["val_log"] = [
                    configscore.__dict__ for configscore in configscore_list
                ]
            else:
                output_json["val_log"] = [
                    [configscore.__dict__ for configscore in each_configscore_list]
                    for each_configscore_list in configscore_list
                ]
        if valid_metric:
            output_json["valid_metric"] = valid_metric
        if duration:
            output_json["duration"] = duration
        if other_results:
            output_json["other_results"] = other_results
        if gitsha:
            output_json["gitsha"] = gitsha
        if console_args:
            output_json["console_args"] = console_args
        if len(output_json) > 0:
            self.create_local_json_and_upload(output_json, local_file_path)
        if predictions is not None:
            self.create_local_prediction_and_upload(local_file_path, predictions)

    def generate_local_json_path(self):
        """
        Return a path string for storing the json file locally
        """
        full_dataset_name = self.jobid.get_jobid_full_data_name()
        jobid_str = self.jobid.to_jobid_string()
        local_file_path = os.path.join(
            self.root_log_path, full_dataset_name, jobid_str + ".json"
        )
        pathlib.Path(os.path.join(self.root_log_path, full_dataset_name)).mkdir(
            parents=True, exist_ok=True
        )
        return local_file_path

    def create_local_json_and_upload(self, result_json, local_file_path):
        with open(local_file_path, "w") as fout:
            fout.write(json.dumps(result_json))
            fout.flush()
            self.upload_local_file_to_azure(local_file_path)

    def create_local_prediction_and_upload(self, local_json_file, predictions):
        """
        Store predictions (a .zip file) locally and upload
        """
        azure_save_file_name = local_json_file.split("/")[-1][:-5]
        if self.data_root_dir is None:
            from ..utils import load_dft_args

            console_args = load_dft_args()
            output_dir = getattr(console_args, "data_root_dir")
            print(
                "The path for saving the prediction .zip file is not specified, "
                "setting to {} by default".format(output_dir)
            )
        else:
            output_dir = self.data_root_dir
        local_archive_path = self.autohf.output_prediction(
            predictions,
            output_prediction_path=output_dir + "result/",
            output_zip_file_name=azure_save_file_name,
        )
        if local_archive_path is not None:
            self.upload_local_file_to_azure(local_archive_path)

    @staticmethod
    def is_after_earliest_time(this_blob, earliest_time: Tuple[int, int, int]):
        import pytz

        utc = pytz.UTC
        return this_blob.last_modified >= utc.localize(
            datetime(earliest_time[0], earliest_time[1], earliest_time[2])
        )

    @staticmethod
    def append_blob_list(
        each_blob, root_log_path, partial_jobid, earliest_time, blob_list
    ):
        if each_blob.name.startswith(root_log_path):
            each_jobconfig = JobID.convert_blobname_to_jobid(each_blob.name)
            is_append = False
            if each_jobconfig:
                if each_jobconfig.is_match(partial_jobid):
                    is_append = True
                if earliest_time and not AzureUtils.is_after_earliest_time(
                    each_blob, earliest_time
                ):
                    is_append = False
                if is_append:
                    blob_list.append((each_jobconfig, each_blob))

    def get_configblob_from_partial_jobid(
        self, root_log_path, partial_jobid, earliest_time: Tuple[int, int, int] = None
    ):
        """
        Get all blobs whose jobid configs match the partial_jobid
        """
        blob_list = []
        container_client = self._init_azure_clients()
        if container_client:
            for each_blob in container_client.list_blobs():
                AzureUtils.append_blob_list(
                    each_blob, root_log_path, partial_jobid, earliest_time, blob_list
                )
        return blob_list

    def rename_one_file(self, root_log_path: str, old_jobid: JobID, new_jobid: JobID):
        """
        Rename one file to another name

        Args:
            root_log_path:
                The root log path in azure blob storage, e.g., "logs_seed/"

            old_jobid:
                The old jobid for matching the blob list

            new_jobid (optional):
                The new jobid for matching the blob list

        """
        from azure.storage.blob import BlobLeaseClient

        matched_blob_list = self.get_configblob_from_partial_jobid(
            root_log_path, old_jobid
        )
        assert len(matched_blob_list) == 1

        # step 1: copy from source to destination

        local_file_path = self.generate_local_json_path()
        source_blob = self._init_blob_client(local_file_path)

        lease = BlobLeaseClient(source_blob)
        lease.acquire()

        # Get the source blob's properties and display the lease state.
        source_props = source_blob.get_blob_properties()
        print("Lease state: " + source_props.lease.state)

        self.jobid = new_jobid
        local_file_path = self.generate_local_json_path()

        dst_blob = self._init_blob_client(local_file_path)
        dst_blob.start_copy_from_url(source_blob.url)

        properties = dst_blob.get_blob_properties()
        copy_props = properties.copy

        print("Copy status: " + copy_props["status"])
        print("Copy progress: " + copy_props["progress"])
        print("Completion time: " + str(copy_props["completion_time"]))
        print("Total bytes: " + str(properties.size))

        if source_props.lease.state == "leased":
            # Break the lease on the source blob.
            lease.break_lease()

            # Update the destination blob's properties to check the lease state.
            source_props = source_blob.get_blob_properties()
            print("Lease state: " + source_props.lease.state)

        # step 2: delete

    def get_config_and_score_from_partial_jobid(
        self,
        root_log_path: str,
        partial_jobid: JobID,
        earliest_time: Tuple[int, int, int] = None,
    ):
        """
        Extract the config and score list from a partial config id

        Args:
            root_log_path:
                The root log path in azure blob storage, e.g., "logs_seed/"

            partial_jobid:
                The partial jobid for matching the blob list

            earliest_time (optional):
                The earliest starting time for any matched blob, for filtering out out-dated jobs,
                format: (YYYY, MM, DD)

        Return:
            a ConfigScore list object which stores the config and scores list for each matched blob lists

        """
        assert isinstance(root_log_path, str), "root_log_path must be of type str"
        assert isinstance(partial_jobid, JobID), "partial_jobid must be of type JobID"
        if earliest_time:
            assert isinstance(
                earliest_time, tuple
            ), "earliest_time must be a tuple of (YYYY, MM, DD)"

        matched_blob_list = self.get_configblob_from_partial_jobid(
            root_log_path, partial_jobid, earliest_time=earliest_time
        )
        return self.get_config_and_score_from_matched_blob_list(
            matched_blob_list, earliest_time
        )

    def get_config_and_score_from_matched_blob_list(
        self, matched_blob_list, earliest_time: Tuple[int, int, int] = None
    ):
        """
        Extract the config and score list of one or multiple blobs

        Args:
            matched_blob_list:
                matched blob list

        Return:
            a ConfigScore list object which stores the config and scores list for each matched blob lists

        """
        matched_config_score_lists = []
        for (each_jobconfig, each_blob) in matched_blob_list:
            self.download_azure_blob(each_blob.name)
            with open(each_blob.name, "r") as fin:
                data_json = json.load(fin)
                test_metric = data_json.get("valid_metric", {}).get("test")
                each_config_and_score_list = ConfigScoreList(
                    jobid_config=each_jobconfig,
                    blob_file=each_blob,
                    config_score_list=[
                        ConfigScore(**each_dict)
                        for each_dict in data_json.get("val_log", [])
                    ],
                    test_metric=test_metric,
                )
                matched_config_score_lists.append(each_config_and_score_list)
        return matched_config_score_lists

    def get_plot_data(self, sorted_ts, this_ts2score):
        xs = []
        ys = []
        max_score_sofar = 0
        for each_ts in sorted_ts:
            max_score_ts = max(this_ts2score[each_ts])
            max_score_sofar = max(max_score_sofar, max_score_ts)
            xs.append(each_ts - sorted_ts[0])
            ys.append(max_score_sofar)
        return xs, ys

    def get_all_xs_ys(self, each_matchedblob_lists, metric_mode="max"):
        all_xs_ys = []
        all_xs = set([])
        for each_matchedblob_list in each_matchedblob_lists:
            this_ts2score = {}
            for each_trial_entry in each_matchedblob_list._config_score_list:
                try:
                    this_ts = each_trial_entry.time_stamp[metric_mode]
                    this_ts2score.setdefault(this_ts, [])
                    this_ts2score[this_ts].append(
                        each_trial_entry.metric_score[metric_mode]
                    )
                except TypeError:
                    pass
            sorted_ts_list = sorted(this_ts2score.keys())
            xs, ys = self.get_plot_data(sorted_ts_list, this_ts2score)
            all_xs_ys.append((xs, ys))
            all_xs.update(xs)
        return all_xs, all_xs_ys

    def plot_one_curve(self, all_xs, all_xs_ys, this_color, this_label):
        import matplotlib.pyplot as plt

        plt.step(
            [4 * x for x in all_xs_ys], color=this_color, label=this_label, where="post"
        )

    def plot_avg_curve(self, all_xs, all_xs_ys, this_color, this_label):
        import matplotlib.pyplot as plt
        import bisect
        import numpy as np

        all_xs = sorted(all_xs)
        means = []
        stds = []
        for each_tick in all_xs:
            all_ys = []
            for i in range(len(all_xs_ys)):
                xs = all_xs_ys[i][0]
                ys = all_xs_ys[i][1]
                if len(ys) == 0:
                    continue
                y_pos = max(0, min(bisect.bisect_left(xs, each_tick), len(ys) - 1))
                this_y = ys[y_pos]
                all_ys.append(this_y)
            avg_y = np.mean(all_ys)
            std_y = np.std(all_ys)
            means.append(avg_y)
            stds.append(std_y)
        (line1,) = plt.step(
            all_xs, means, color=this_color, label=this_label, where="post"
        )
        plt.fill_between(
            all_xs,
            np.subtract(means, stds),
            np.add(means, stds),
            color=this_color,
            alpha=0.2,
        )
        plt.legend()

    def plot_each_matchedblob_lists(self, each_matchedblob_lists):
        return self.get_all_xs_ys(each_matchedblob_lists)

    def plot_one_or_multiple_curves(self, all_xs, all_xs_ys, this_color, this_label):
        if len(all_xs) == 1:
            self.plot_one_curve(all_xs, all_xs_ys, this_color, this_label)
        else:
            self.plot_avg_curve(all_xs, all_xs_ys, this_color, this_label)

    def plot_hpo_curves(self, config2matched_blob_list, config2color, plot_title):
        import matplotlib.pyplot as plt

        assert isinstance(config2matched_blob_list, dict) and isinstance(
            list(config2matched_blob_list.values())[0], list
        ), (
            "The input of plot_hpo_curve must be"
            "a dictionary from configuration (e.g., hpo name) to a list of matched blob list"
        )
        for (each_label, each_matchedblob_lists) in config2matched_blob_list.items():
            all_xs, all_xs_ys = self.plot_each_matchedblob_lists(each_matchedblob_lists)
            self.plot_one_or_multiple_curves(
                all_xs, all_xs_ys, config2color[each_label], each_label
            )
        plt.xlabel("wall clock time (s)")
        plt.ylabel("validation score")
        plt.title(plot_title)
        # plt.legend(loc=2)
        plt.ylim(0.8, 0.96)
        plt.show()<|MERGE_RESOLUTION|>--- conflicted
+++ resolved
@@ -64,9 +64,7 @@
 
     def get_best_config(self, metric_mode="max"):
         filtered_config_score_list = [
-            x
-            for x in self._config_score_list
-            if isinstance(x.metric_score, dict)
+            x for x in self._config_score_list if isinstance(x.metric_score, dict)
         ]
         return max(
             filtered_config_score_list,
@@ -148,31 +146,26 @@
 
     @staticmethod
     def _get_unittest_config():
-        from bidict import bidict
-
-        return bidict(
-            dat=["glue"],
-            subdat="mrpc",
-            mod="hpo",
-            spa="gnr_test",
-            arg="cus",
-            alg="bs",
-            pru="None",
-            pre_full="albert-base-v1",
-            pre="albert",
-            presz="small",
-            spt="rspt",
-            rep=0,
-            sddt=101,
-            sdhf=42,
-            sdbs=20,
-        )
-
-<<<<<<< HEAD
+        return {
+            "dat": ["glue"],
+            "subdat": "mrpc",
+            "mod": "hpo",
+            "spa": "gnr_test",
+            "arg": "cus",
+            "alg": "bs",
+            "pru": "None",
+            "pre_full": "albert-base-v1",
+            "pre": "albert",
+            "presz": "small",
+            "spt": "rspt",
+            "rep": 0,
+            "sddt": 101,
+            "sdhf": 42,
+            "sdbs": 20,
+        }
+
     @staticmethod
     def _get_default_config():
-        from bidict import bidict
-
         return {
             "dat": ["glue"],
             "subdat": "mrpc",
@@ -190,35 +183,6 @@
             "sdhf": 42,
             "sdbs": 20,
         }
-=======
-        Args:
-            dat:
-                A list of string. For example, ["glue"], ["race", "high"]
-            subdat:
-                The name of the sub dataset. For example, "mrpc"
-            pre_full:
-                The full name of the pre-trained language model in HuggingFace,
-                e.g., "google/electra-small-discriminator"
-            pre:
-                The model type of the pre-trained language model, e.g., "electra"
-            presz:
-                The size of the pre-trained language model, e.g., "small"
-        """
-        self.dat = dat
-        self.subdat = subdat
-        self.mod = "hpo"
-        self.spa = "gnr"
-        self.arg = "dft" if arg is None else arg
-        self.alg = "bs" if alg is None else alg
-        self.pru = "asha"
-        self.pre_full = pre_full
-        self.pre = pre
-        self.presz = presz
-        self.spt = "rspt"
-        self.rep = 0
-        self.sddt = 43
-        self.sdhf = 42
->>>>>>> 1ce76d4e
 
     def set_unittest_config(self):
         """
@@ -283,17 +247,8 @@
         field_dict = self.__dict__
         keytoval_str = "_".join(
             [
-<<<<<<< HEAD
-                JobID.dataset_list_to_str(field_dict[key])
-                if type(field_dict[key]) == list
-                else str(field_dict[key])
-                for key in field_dict
-=======
-                JobID.dataset_list_to_str(value)
-                if type(value) == list
-                else str(value)
+                JobID.dataset_list_to_str(value) if type(value) == list else str(value)
                 for key, value in field_dict.items()
->>>>>>> 1ce76d4e
                 if key
                 != "pre"  # skip the abbreviated model name in naming of the file, use the full model name instead
             ]
@@ -365,13 +320,7 @@
                                rep = 0, sddt = 43, sdhf = 42)
         """
         # skip the abbreviated model name in naming of the file, use the full model name instead
-<<<<<<< HEAD
-        field_keys = [key for key in list(JobID.__dataclass_fields__) if key != "pre"]
-=======
-        field_keys = [
-            key for key in JobID.__dataclass_fields__ if key != "pre"
-        ]
->>>>>>> 1ce76d4e
+        field_keys = [key for key in JobID.__dataclass_fields__ if key != "pre"]
         regex_expression = ".*"
         is_first = True
         for key in field_keys:
@@ -435,11 +384,7 @@
         Set the jobid from a dict object
         """
         for key in jobid_list:
-<<<<<<< HEAD
             assert key in JobID.__dataclass_fields__
-=======
-            assert key in JobID.__dataclass_fields__.keys()
->>>>>>> 1ce76d4e
             setattr(self, key, jobid_list[key])
         if self.mod == "grid":
             self.alg = "grid"

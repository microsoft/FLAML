import re, pathlib, os
from azure.storage.blob import BlobServiceClient, ContainerClient
from transformers import AutoConfig

from ..utils import get_wandb_azure_key
from datetime import datetime
from dataclasses import dataclass, field
from ..hpo.grid_searchspace_auto import HF_MODEL_LIST
import json

@dataclass
class JobID:
    dat: list = field(default = None)
    subdat: str = field(default= None)
    mod: str = field(default = None)
    spa: str = field(default = None)
    arg: str = field(default = None)
    alg: str = field(default = None)
    pru: str = field(default = None)
    pre_full: str = field(default = None)
    pre: str = field(default = None)
    presz: str = field(default = None)
    spt: str = field(default = None)
    rep: int = field(default = 0)
    sddt: int = field(default = 42)
    sdhf: int = field(default=42)

    def __init__(self,
                 console_args = None):
        if console_args:
            self.load_console_args(console_args)

    def set_unittest_config(self):
        self.dat = ["glue"]
        self.subdat = "mrpc"
        self.mod = "hpo"
        self.spa = "uni_test"
        self.arg = "dft"
        self.alg = "bs"
        self.pru = "None"
        self.pre_full = "google/mobilebert-uncased"
        self.pre = "mobilebert"
        self.presz = "small"
        self.spt = "rspt"
        self.rep = 0

    def is_partial_match(self, partial_config):
        is_not_match = False
        for key, val in partial_config.__dict__.items():
            if val is None: continue
            if getattr(self, key) != val:
                is_not_match = True
        return not is_not_match

    def to_wandb_string(self):
        field_dict = self.__dict__
        keytoval_str = "_".join([str(field_dict[key][0])
                                 if type(field_dict[key]) == list
                                 else str(field_dict[key])
                                 for key in field_dict.keys() if not key.endswith("_full")])
        return keytoval_str

    def to_jobid_string(self):
        list_keys = list(self.__dataclass_fields__.keys())
        field_dict = self.__dict__
        keytoval_str = "_".join([key + "=" + str(field_dict[key][0])
                                 if type(field_dict[key]) == list
                                 else key + "=" + str(field_dict[key])
                                 for key in list_keys if not key.endswith("_full")])
        return keytoval_str

    def to_partial_jobid_string(self):
        list_keys = list(self.__dataclass_fields__.keys())
        field_dict = self.__dict__
        keytoval_str = "_".join([key + "=" + str(field_dict[key][0])
                                 if type(field_dict[key]) == list
                                 else key + "=" + str(field_dict[key])
                                 for key in list_keys if key in field_dict.keys()])
        return keytoval_str

    def blobname_to_jobid(self, keytoval_str):
        field_keys = [key for key in list(self.__dataclass_fields__.keys()) if not key.endswith("_full")]
        regex_expression = ".*" + "_".join([key + "=(?P<" + key + ">.*)" for key in field_keys]) + ".(json|zip)"
        result = re.search(regex_expression, keytoval_str)
        if result:
            result_dict = {}
            for key in field_keys:
                if key == "dat":
                    result_dict[key] = [result.group(key)]
                elif key == "rep":
                    try:
                        result_dict[key] = int(result.group(key))
                    except:
                        result_dict[key] = -1
                else:
                    result_dict[key] = result.group(key)
            return result_dict
        else:
            return None

    def set_jobid(self,
                  **kwargs
                  ):
        for key in kwargs.keys():
            assert key in self.__dataclass_fields__.keys()
            setattr(self, key, kwargs[key])

    def from_blobname(self, blobname):
        jobconfig_kwargs = self.blobname_to_jobid(blobname)
        if jobconfig_kwargs:
            jobconfig = JobID()
            jobconfig.set_jobid(**jobconfig_kwargs)
            return jobconfig
        else:
            return None

    @staticmethod
    def get_full_data_name(dataset_name, subdataset_name=None):
        full_dataset_name = dataset_name
        if subdataset_name:
            full_dataset_name = full_dataset_name + "_" + subdataset_name
        return full_dataset_name

    def get_jobid_full_data_name(self):
        return JobID.get_full_data_name(self.dat[0], self.subdat)

    @staticmethod
    def _extract_model_type_with_keywords_match(pre_full):
        matched_model_type = []
        for each_model_type in HF_MODEL_LIST:
            if each_model_type in pre_full:
                matched_model_type.append(each_model_type)
        assert len(matched_model_type) > 0
        return max(enumerate(matched_model_type), key=lambda x: len(x[1]))[1]

    @staticmethod
    def extract_model_type(full_model_name):
        model_config = AutoConfig.from_pretrained(full_model_name)
        config_json_file = model_config.get_config_dict(full_model_name)[0]
        try:
            model_type = config_json_file["model_type"]
        except:
            model_type = JobID._extract_model_type_with_keywords_match()
        return model_type

    def load_console_args(self, console_args):
        self.dat = console_args.dataset_subdataset_name.split(":")[0].split(",")
        self.subdat = console_args.dataset_subdataset_name.split(":")[1]
        self.mod = console_args.algo_mode
        self.spa = console_args.space_mode
        self.arg = console_args.search_alg_args_mode
        self.alg = console_args.algo_name
        self.pru = console_args.pruner
        self.pre_full = console_args.pretrained_model_size.split(":")[0]
        self.pre = JobID.extract_model_type(self.pre_full)
        self.presz = console_args.pretrained_model_size.split(":")[1]
        self.spt = console_args.resplit_mode
        self.rep = console_args.rep_id
        self.sddt = console_args.seed_data
        self.sdhf = console_args.seed_transformers

    @staticmethod
    def legacy_old_blobname_to_new_blobname(self,
                                            old_blobname):
        spa_id2val = {
            0: "gnr",
            1: "uni"
        }
        alg_id2val = {
            0: "bs",
            1: "optuna",
            2: "cfo"
        }
        pre_id2val = {
            0: "xlnet-base-cased",
            1: "albert-large-v1",
            2: "distilbert-base-uncased",
            3: "microsoft/deberta-base",
            4: "funnel-transformer/small-base",
            5: "microsoft/deberta-large",
            6: "funnel-transformer/large-base",
            7: "funnel-transformer/intermediate-base",
            8: "funnel-transformer/xlarge-base"
        }
        presz_id2val = {
            0: "base",
            1: "small",
            2: "base",
            3: "base",
            4: "base",
            5: "large",
            6: "large",
            7: "intermediate",
            8: "xlarge"
        }
        spt_id2val = {
            0: "rspt",
            1: "ori"
        }
        result_grid = re.search(".*_mod(el)?(?P<model_id>\d+)_None_None(_spt(?P<split_id>\d+))?_rep(?P<rep_id>\d+).log",
                                old_blobname)
        result = re.search(
        ".*_mod(el)?(?P<model_id>\d+)_(alg)?(?P<algo_id>\d+)_(spa)?"
        "(?P<space_id>\d+)(_spt(?P<split_id>\d+))?_rep(?P<rep_id>\d+).log",
            old_blobname)
        if result_grid:
            dat = [old_blobname.split("/")[1].split("_")[0]]
            subdat = old_blobname.split("/")[1].split("_")[1]
            mod = "hpo"
            spa = None
            arg = None
            alg = None
            pru = None
            pre = pre_id2val[int(result_grid.group("model_id"))]
            presz = presz_id2val[int(result_grid.group("model_id"))]
            try:
                spt = spt_id2val[int(result_grid.group("split_id"))]
            except:
                spt = spt_id2val[0]
            rep = None
            self.set_jobid(dat, subdat, mod, spa, arg, alg, pru, pre, presz, spt, rep)
            return self.to_jobid_string()
        if result:
            dat = [old_blobname.split("/")[1].split("_")[0]]
            subdat = old_blobname.split("/")[1].split("_")[1]
            mod = "hpo"
            spa = spa_id2val[int(result.group("space_id"))]
            arg = "dft"
            alg = alg_id2val[int(result.group("algo_id"))]
            pru = "None"
            pre = pre_id2val[int(result_grid.group("model_id"))]
            presz = presz_id2val[int(result_grid.group("model_id"))]
            try:
                spt = spt_id2val[int(result_grid.group("split_id"))]
            except:
                spt = spt_id2val[0]
            rep = int(result.group("rep_id"))
            self.set_jobid(dat, subdat, mod, spa, arg, alg, pru, pre, presz, spt, rep)
            return self.to_jobid_string()
        return None

class AzureUtils:

    def __init__(self,
                 root_log_path = None,
                 console_args = None,
                 jobid = None,
                 autohf = None):
        if root_log_path:
            self.root_log_path = root_log_path
        else:
            self.root_log_path = "logs_azure"
        self.jobid = jobid
        self.console_args = console_args
        self.autohf = autohf
        if console_args:
            wandb_key, azure_key, container_name = get_wandb_azure_key(console_args.key_path)
            self._container_name = container_name
            self._azure_key = azure_key

    def _get_complete_connection_string(self):
        return "DefaultEndpointsProtocol=https;AccountName=docws5141197765;AccountKey=" \
            + self._azure_key + ";EndpointSuffix=core.windows.net"

    def _init_azure_clients(self):
        connection_string = self._get_complete_connection_string()
        container_client = ContainerClient.from_connection_string(conn_str=connection_string,
                            container_name= self._container_name)
        return container_client

    def _init_blob_client(self,
                          local_file_path):
        connection_string = self._get_complete_connection_string()
        blob_service_client = BlobServiceClient.from_connection_string(connection_string)
        blob_client = blob_service_client.get_blob_client(container= self._container_name, blob= local_file_path)
        return blob_client

    def upload_local_file_to_azure(self, local_file_path):
        blob_client = self._init_blob_client(local_file_path)
        with open(local_file_path, "rb") as fin:
            blob_client.upload_blob(fin, overwrite=True)

    def download_azure_blob(self, blobname):
        blob_client = self._init_blob_client(blobname)
        pathlib.Path(re.search("(?P<parent_path>^.*)/[^/]+$", blobname).group("parent_path")).mkdir(
            parents=True, exist_ok=True)
        with open(blobname, "wb") as fout:
            fout.write(blob_client.download_blob().readall())

    def write_exception(self):
        result_json = {
                       "timestamp": datetime.now(),
                       }
        local_file_path = self.generate_local_json_path()
        self.create_local_json_and_upload(result_json, local_file_path)

    def extract_log_from_analysis(self,
                                  analysis):
        json_log = []
        for each_trial in analysis.trials:
            trial_id = each_trial.trial_id
            start_time = each_trial.start_time
            last_update_time = each_trial.last_update_time
            config = each_trial.config
            try:
                metric_score = each_trial.metric_analysis["eval_" + analysis.default_metric]
                time_stamp = each_trial.metric_analysis['timestamp']
                json_log.append({"trial_id": trial_id,
                                 "start_time": start_time,
                                 "last_update_time": last_update_time,
                                 "config": config,
                                 "metric_score": metric_score,
                                 "time_stamp": time_stamp})
            except KeyError:
                pass
        return json_log

    def write_autohf_output(self,
                      json_log = None,
                      valid_metric = None,
                      predictions = None,
                      duration = None):
        local_file_path = self.generate_local_json_path()
        output_json = {}
        if json_log:
            output_json["val_log"] = json_log
        if valid_metric:
            output_json["valid_metric"] = valid_metric
        if duration:
            output_json["duration"] = duration
        if len(output_json) > 0:
            self.create_local_json_and_upload(output_json, local_file_path)
        if predictions is not None:
            self.create_local_prediction_and_upload(local_file_path, predictions)

    def generate_local_json_path(self):
        full_dataset_name = self.jobid.get_jobid_full_data_name()
        jobid_str = self.jobid.to_jobid_string()
        local_file_path = os.path.join(self.root_log_path, full_dataset_name, jobid_str + ".json")
        pathlib.Path(os.path.join(self.root_log_path, full_dataset_name)).mkdir(parents=True, exist_ok=True)
        return local_file_path

    def create_local_json_and_upload(self, result_json, local_file_path):
        with open(local_file_path, "w") as fout:
            fout.write(json.dumps(result_json))
            fout.flush()
            self.upload_local_file_to_azure(local_file_path)

    def legacy_to_json(self):
        container_client = self._init_azure_clients()
        for old_blob in container_client.list_blobs():
            new_jobid_str = self.jobid.legacy_old_blobname_to_new_blobname(old_blob.name)
            if new_jobid_str:
                self.download_azure_blob(old_blob.name)
                with open(old_blob.name, "r") as fin:
                    alllines = fin.readlines()
                    wandb_group_name = alllines[0].rstrip("\n:")
                    timestamp = re.search(
                        "timestamp:(?P<timestamp>.*):",
                        alllines[1].strip("\n")).group("timestamp")
                    duration = re.search(
                        "duration:(?P<duration>.*)$",
                        alllines[3].strip("\n")).group("duration")
                    sample_num = int(re.search(
                        "sample_num: (?P<sample_num>\d+)$",
                        alllines[4].strip("\n")).group("sample_num"))
                    validation = {"accuracy": float(re.search(
                        "validation accuracy: (?P<validation>.*)$",
                        alllines[2].strip("\n")).group("validation"))}
                    test = None
                    if len(alllines) > 6:
                        result_test = re.search("test accuracy:(?P<test>.*)$", alllines[6].strip("\n"))
                        if result_test:
                            test = json.loads(result_test.group("test"))
                    yml_file = None
                    if len(alllines) > 8:
                        if alllines[8].startswith("aml"):
                            yml_file = alllines[8].strip("\n")
                    new_json = {"wandb_group_name": wandb_group_name,
                               "validation": validation,
                               "test": test,
                               "timestamp": timestamp,
                               "duration": duration,
                               "sample_num": sample_num,
                               "yml_file": yml_file}
                    full_dataset_name = self.jobid.get_jobid_full_data_name()
                    new_blobname = os.path.join("logs_azure/", full_dataset_name, new_jobid_str + ".json")
                    self.create_local_json_and_upload(new_json, new_blobname)

    def create_local_prediction_and_upload(self,
                         local_json_file,
                         predictions):
        azure_save_file_name = local_json_file.split("/")[-1][:-5]
        local_archive_path = self.autohf.output_prediction(predictions,
                                      output_prediction_path= self.console_args.data_root_dir + "result/",
                                      output_dir_name=azure_save_file_name)
        self.upload_local_file_to_azure(local_archive_path)

    def get_ranked_configs_from_azure_file(self, metric_mode):
        azure_file_path = self.generate_local_json_path()
        self.download_azure_blob(azure_file_path)

        json_log = json.load(open(azure_file_path, "r"))
        assert "val_log" in json_log

        trialid_to_score = {}
        trialid_to_config = {}

        for each_entry in json_log["val_log"]:
            trial_id = each_entry["trial_id"]
            config = each_entry["config"]
            this_score = each_entry["metric_score"][metric_mode]
            trialid_to_config[trial_id] = config
            trialid_to_score[trial_id] = this_score

        sorted_trialid_to_score = sorted(trialid_to_score.items(), key = lambda x:x[1], reverse=True)
        return [trialid_to_config[entry[0]] for entry in sorted_trialid_to_score]

    def is_after_earliest_time(self, this_blob, earliest_time):
        import pytz
        utc = pytz.UTC
        if this_blob.last_modified >= utc.localize(datetime(earliest_time[0], earliest_time[1], earliest_time[2])):
            return True
        return False

    def get_blob_list_matching_partial_jobid(self, root_log_path, partial_config, earliest_time = None):
        blob_list = []
        container_client = self._init_azure_clients()
        jobid_config = JobID()
        for each_blob in container_client.list_blobs():
            if each_blob.name.startswith(root_log_path):
                each_jobconfig = jobid_config.from_blobname(each_blob.name)
                is_append = False
                if each_jobconfig:
                    if each_jobconfig.is_partial_match(partial_config):
                        is_append = True
                    if earliest_time and not self.is_after_earliest_time(each_blob, earliest_time):
                        is_append = False
                    if is_append:
                        blob_list.append((each_jobconfig, each_blob))
        return blob_list

    def extract_config_and_score(self, blobname):
        data_json = json.load(open(blobname, "r"))
        return [(x['config'], x['metric_score']["max"], x['start_time']) for x in data_json['val_log']]

    def get_config_and_score_from_partial_config(self,
                                                 root_log_path,
                                                 partial_config,
                                                 group_attrs,
                                                 method,
                                                 earliest_time = None):
        matched_blob_list = self.get_blob_list_matching_partial_jobid(
            root_log_path,
            partial_config,
            earliest_time=earliest_time)
        group_dict = {}
        for (each_jobconfig, each_blob) in matched_blob_list:
            self.download_azure_blob(each_blob.name)
            config_and_score = self.extract_config_and_score(each_blob.name)
            if method == "unsorted":
                sorted_config_and_score = config_and_score
            elif method == "sort_time":
                sorted_config_and_score = sorted(config_and_score, key=lambda x: x[2], reverse=False)
            else:
                sorted_config_and_score = sorted(config_and_score, key = lambda x:x[1], reverse=True)
            group_attr_list = []
            for each_attr in group_attrs:
                group_val = getattr(each_jobconfig, each_attr)
                if isinstance(group_val, list):
                    group_attr_list.append(group_val[0])
                else:
                    group_attr_list.append(group_val)
            group_attr_tuple = tuple(group_attr_list)
            group_dict.setdefault(group_attr_tuple, [])
            group_dict[group_attr_tuple].append([(config, score, each_blob.name)
                            for (config, score, ts) in sorted_config_and_score])
        return group_dict

<<<<<<< HEAD
    def get_validation_perf(self, console_args, jobid_config):
=======
    def get_validation_perf(self, console_args = None, jobid_config = None):
>>>>>>> 2df8ecdf
        if jobid_config.pre == "electra":
            dataset_namelist = ["wnli", "rte", "mrpc", "cola", "stsb", "sst2", "qnli", "mnli"]
        else:
            dataset_namelist = ["wnli", "rte", "mrpc", "cola", "stsb", "sst2"]
        dataset_vallist1 = [0] * len(dataset_namelist)
        dataset_vallist2 = [0] * len(dataset_namelist)

<<<<<<< HEAD
        matched_blob_list = self.get_blob_list_matching_partial_jobid(console_args.root, jobid_config)
=======
        matched_blob_list = self.get_blob_list_matching_partial_jobid(console_args.azure_root_log_path, jobid_config)
>>>>>>> 2df8ecdf
        for (each_jobconfig, each_blob) in matched_blob_list:
            subdat_name = each_jobconfig.subdat
            self.download_azure_blob(each_blob.name)
            data_json = json.load(open(each_blob.name, "r"))
            print(len(data_json["val_log"]))
            validation_metric = data_json['valid_metric']
            try:
                dataset_idx = dataset_namelist.index(subdat_name)
                dataset_vallist1[dataset_idx],dataset_vallist2[dataset_idx] \
                    = self.get_validation_metricstr(validation_metric)
            except ValueError:
                pass
        print(" & ".join(dataset_vallist1))
        print(", ,".join(dataset_vallist2))

    def get_validation_metricstr(self, validation_metric):
        validation_str1 = validation_str2 = ""
        is_first = True
        for key in ["f1", "accuracy", "pearson", "spearmanr", "matthews_correlation"]:
            if "eval_" + key in validation_metric.keys():
                if is_first:
                    validation_str1 += str("%.1f" % (validation_metric["eval_" + key] * 100))
                    validation_str2 += str(validation_metric["eval_" + key] * 100)
                    is_first = False
                else:
                    validation_str1 += "/" + str("%.1f" % (validation_metric["eval_" + key] * 100))
                    validation_str2 += "," + str(validation_metric["eval_" + key] * 100)
        return validation_str1, validation_str2

    def get_test_perf(self, jobid_config, result_root_dir):
        import shutil
        from flaml.nlp.dataset.submission_auto import file_name_mapping_glue, output_blank_tsv
        matched_blob_list = self.get_blob_list_matching_partial_jobid("data/", jobid_config)
        partial_config_str = jobid_config.to_partial_jobid_string()
        output_dir = os.path.join(result_root_dir, partial_config_str)
        if os.path.exists(output_dir):
            assert os.path.isdir(output_dir)
        else:
            os.mkdir(output_dir)
        output_blank_tsv(output_dir)

        for (each_jobconfig, each_blob) in matched_blob_list:
            subdat_name = each_jobconfig.subdat
            self.download_azure_blob(each_blob.name)
            import zipfile
            if os.path.exists(each_blob.name[:-4]):
                assert os.path.isdir(each_blob.name[:-4])
            else:
                os.mkdir(each_blob.name[:-4])
            with zipfile.ZipFile(each_blob.name, 'r') as zip_ref:
                zip_ref.extractall(each_blob.name[:-4])
            src = os.path.join(each_blob.name[:-4], file_name_mapping_glue[subdat_name][0])
            dst = os.path.join(output_dir, file_name_mapping_glue[subdat_name][0])
            shutil.copy(src, dst)
        shutil.make_archive(os.path.join(output_dir), 'zip', output_dir)

    def get_best_perf_config(self, console_args, jobid_config):
        matched_blob_list = self.get_blob_list_matching_partial_jobid(console_args.azure_root_log_path, jobid_config)
        try:
            assert len(matched_blob_list) == 1
        except:
            stop = 0

        each_jobconfig, each_blob = matched_blob_list[0]
        self.download_azure_blob(each_blob.name)
        data_json = json.load(open(each_blob.name, "r"))

        sorted_entries = sorted(data_json['val_log'], key = lambda x:x['metric_score']['max'], reverse=True)
        best_config = sorted_entries[0]['config']
        if jobid_config.subdat != "mrpc":
            best_score = sorted_entries[0]['metric_score']['max']
        else:
            best_score = (data_json["valid_metric"]["eval_f1"], data_json["valid_metric"]["eval_accuracy"])
        return best_config, best_score<|MERGE_RESOLUTION|>--- conflicted
+++ resolved
@@ -477,11 +477,7 @@
                             for (config, score, ts) in sorted_config_and_score])
         return group_dict
 
-<<<<<<< HEAD
-    def get_validation_perf(self, console_args, jobid_config):
-=======
     def get_validation_perf(self, console_args = None, jobid_config = None):
->>>>>>> 2df8ecdf
         if jobid_config.pre == "electra":
             dataset_namelist = ["wnli", "rte", "mrpc", "cola", "stsb", "sst2", "qnli", "mnli"]
         else:
@@ -489,11 +485,7 @@
         dataset_vallist1 = [0] * len(dataset_namelist)
         dataset_vallist2 = [0] * len(dataset_namelist)
 
-<<<<<<< HEAD
-        matched_blob_list = self.get_blob_list_matching_partial_jobid(console_args.root, jobid_config)
-=======
         matched_blob_list = self.get_blob_list_matching_partial_jobid(console_args.azure_root_log_path, jobid_config)
->>>>>>> 2df8ecdf
         for (each_jobconfig, each_blob) in matched_blob_list:
             subdat_name = each_jobconfig.subdat
             self.download_azure_blob(each_blob.name)

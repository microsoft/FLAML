import re
import pathlib
import os
from datetime import datetime
from dataclasses import dataclass, field
import json


@dataclass
class JobID:
<<<<<<< HEAD
    dat: list = field(default = None)
    subdat: str = field(default= None)
    mod: str = field(default = None)
    spa: str = field(default = None)
    arg: str = field(default = None)
    alg: str = field(default = None)
    pru: str = field(default = None)
    pre_full: str = field(default = None)
    pre: str = field(default = None)
    presz: str = field(default = None)
    spt: str = field(default = None)
    rep: int = field(default = 0)
    sddt: int = field(default = None)
    sdhf: int = field(default= None)
=======
    dat: list = field(default=None)
    subdat: str = field(default=None)
    mod: str = field(default=None)
    spa: str = field(default=None)
    arg: str = field(default=None)
    alg: str = field(default=None)
    pru: str = field(default=None)
    pre_full: str = field(default=None)
    pre: str = field(default=None)
    presz: str = field(default=None)
    spt: str = field(default=None)
    rep: int = field(default=0)
    sddt: int = field(default=None)
    sdhf: int = field(default=None)
>>>>>>> cb7b0686

    def __init__(self,
                 console_args=None):
        if console_args:
            self.set_jobid_from_console_args(console_args)

    def set_unittest_config(self):
        """
            set the JobID config for unit test
        """
        self.dat = ["glue"]
        self.subdat = "mrpc"
        self.mod = "hpo"
        self.spa = "uni_test"
        self.arg = "dft"
        self.alg = "bs"
        self.pru = "None"
        self.pre_full = "google/mobilebert-uncased"
        self.pre = "mobilebert"
        self.presz = "small"
        self.spt = "rspt"
        self.rep = 0
        self.sddt = 43
        self.sdhf = 42

    def is_match(self, partial_jobid):
        """
            return a boolean variable whether the current object matches the partial jobid defined
            in partial_jobid. For example,
            self = JobID(dat = ['glue'],
                            subdat = 'cola',
                            mod = 'bestnn',
                            spa = 'buni',
                            arg = 'cus',
                            alg = 'bs',
                            pru = 'None',
                            pre = 'funnel',
                            presz = 'xlarge',
                            spt = 'rspt',
                            rep = 0,
                            sddt = 43,
                            sdhf = 42)
            partial_jobid1 = JobID(dat = ['glue'],
                                  subdat = 'cola',
                                  mod = 'hpo')
           partial_jobid2 = JobID(dat = ['glue'],
                                  subdat = 'cola',
                                  mod = 'bestnn')
            return False for partial_jobid1 and True for partial_jobid2
        """
        is_not_match = False
        for key, val in partial_jobid.__dict__.items():
            if val is None:
                continue
            if getattr(self, key) != val:
                is_not_match = True
        return not is_not_match

    def to_wandb_string(self):
        """
            preparing for the job ID for wandb
        """
        field_dict = self.__dict__
        keytoval_str = "_".join([JobID.dataset_list_to_str(field_dict[key], key)
                                 if type(field_dict[key]) == list
                                 else str(field_dict[key])
                                 for key in field_dict.keys() if not key.endswith("_full")])
        return keytoval_str

    def to_jobid_string(self):
        """
            convert the current JobID into a blob name string which contains all the fields
        """
        list_keys = list(JobID.__dataclass_fields__.keys())
        field_dict = self.__dict__
        keytoval_str = "_".join([key + "=" + JobID.dataset_list_to_str(field_dict[key], key)
                                 if type(field_dict[key]) == list
                                 else key + "=" + str(field_dict[key])
                                 for key in list_keys if not key.endswith("_full")])
        return keytoval_str

    def to_partial_jobid_string(self):
        """
            convert the current JobID into a blob name string which only contains the fields whose values are not "None"
        """
        list_keys = list(JobID.__dataclass_fields__.keys())
        field_dict = self.__dict__  # field_dict contains fields whose values are not None
        keytoval_str = "_".join([key + "=" + JobID.dataset_list_to_str(field_dict[key], key)
                                 if type(field_dict[key]) == list
                                 else key + "=" + str(field_dict[key])
                                 for key in list_keys if key in field_dict.keys()])
        return keytoval_str

<<<<<<< HEAD
    def blobname_to_jobid(self, keytoval_str):
        field_keys = [key for key in list(self.__dataclass_fields__.keys()) if not key.endswith("_full")]
        regex_expression = ".*"
        is_first = True
        for key in field_keys:
            if is_first:
                prefix = ""
                is_first = False
            else:
                prefix = "_"
            if key.startswith("sd"):
                regex_expression += "(" + prefix + key + "=(?P<" + key + ">.*))?"
            else:
                regex_expression += prefix + key + "=(?P<" + key + ">.*)"
        regex_expression += ".(json|zip)"
=======
    @staticmethod
    def blobname_to_jobid_dict(keytoval_str):
        """
            converting an azure blobname to a JobID config,
            e.g., blobname = "dat=glue_subdat=cola_mod=bestnn_spa=buni_arg=cus_
                              alg=bs_pru=None_pre=funnel_presz=xlarge_spt=rspt_rep=0.json"
            the converted jobid dict = {dat = ['glue'], subdat = 'cola', mod = 'bestnn',
                                   spa = 'buni', arg = 'cus', alg = 'bs', pru = 'None',
                                   pre = 'funnel', presz = 'xlarge', spt = 'rspt',
                                   rep = 0, sddt = 43, sdhf = 42)
        """
        field_keys = [key for key in
                      list(JobID.__dataclass_fields__.keys()) if not key.endswith("_full")]
        regex_expression = ".*" + "_".join([key + "=(?P<" + key + ">.*)" for key in field_keys]) + ".(json|zip)"
>>>>>>> cb7b0686
        result = re.search(regex_expression, keytoval_str)
        if result:
            result_dict = {}
            for key in field_keys:
                if key == "dat":
                    result_dict[key] = [result.group(key)]
                elif key == "rep":
                    try:
                        result_dict[key] = int(result.group(key))
                    except IndexError:
                        result_dict[key] = -1
                else:
                    result_dict[key] = result.group(key)
            return result_dict
        else:
            return None

    @staticmethod
    def dataset_list_to_str(dataset_name, key):
        if key == "dat":
            assert isinstance(dataset_name, list)
            return "-".join(dataset_name)
        else:
            return dataset_name

    @staticmethod
    def set_jobid_from_arg_list(self,
                                **jobid_list
                                ):
        """
            set the jobid from a dict object
        """

        for key in jobid_list.keys():
            assert key in JobID.__dataclass_fields__.keys()
            setattr(self, key, jobid_list[key])

    @staticmethod
    def convert_blobname_to_jobid(blobname):
        """
            converting a blobname string to a JobID object
        """
        jobconfig_dict = JobID.blobname_to_jobid_dict(blobname)
        if jobconfig_dict:
            jobconfig = JobID()
            jobconfig.set_jobid_from_arg_list(**jobconfig_dict)
            return jobconfig
        else:
            return None

    @staticmethod
    def get_full_data_name(dataset_name, subdataset_name=None):
        """
            convert a dataset name and sub dataset name to a full dataset name
        """
        full_dataset_name = dataset_name
        if subdataset_name:
            full_dataset_name = full_dataset_name + "_" + subdataset_name
        return full_dataset_name

    def get_jobid_full_data_name(self):
        """
            get the full dataset name of the current JobID object
        """
        return JobID.get_full_data_name(JobID.dataset_list_to_str(self.dat, "dat"), self.subdat)

    @staticmethod
    def _extract_model_type_with_keywords_match(pre_full):
        from ..hpo.grid_searchspace_auto import HF_MODEL_LIST
        matched_model_type = []
        for each_model_type in HF_MODEL_LIST:
            if each_model_type in pre_full:
                matched_model_type.append(each_model_type)
        assert len(matched_model_type) > 0
        return max(enumerate(matched_model_type), key=lambda x: len(x[1]))[1]

    @staticmethod
    def extract_model_type(full_model_name):
        try:
            from transformers import AutoConfig
            model_config = AutoConfig.from_pretrained(full_model_name)
            config_json_file = model_config.get_config_dict(full_model_name)[0]
            try:
                model_type = config_json_file["model_type"]
            except KeyError:
                model_type = JobID._extract_model_type_with_keywords_match()
            return model_type
        except ImportError:
            pass

    def set_jobid_from_console_args(self, console_args):
        self.dat = console_args.dataset_subdataset_name.split(":")[0].split(",")
        self.subdat = console_args.dataset_subdataset_name.split(":")[1]
        self.mod = console_args.algo_mode
        self.spa = console_args.space_mode
        self.arg = console_args.search_alg_args_mode
        self.alg = console_args.algo_name
        self.pru = console_args.pruner
        self.pre_full = console_args.pretrained_model_size.split(":")[0]
        self.pre = JobID.extract_model_type(self.pre_full)
        self.presz = console_args.pretrained_model_size.split(":")[1]
        self.spt = console_args.resplit_mode
        self.rep = console_args.rep_id
        self.sddt = console_args.seed_data
        self.sdhf = console_args.seed_transformers


class AzureUtils:

    def __init__(self,
                 root_log_path=None,
                 console_args=None,
                 jobid=None,
                 autohf=None):
        from ..utils import get_wandb_azure_key
        if root_log_path:
            self.root_log_path = root_log_path
        else:
            self.root_log_path = "logs_azure"
        self.jobid = jobid
        self.console_args = console_args
        self.autohf = autohf
        if console_args:
            wandb_key, azure_key, container_name = get_wandb_azure_key(console_args.key_path)
            self._container_name = container_name
            self._azure_key = azure_key

    def _get_complete_connection_string(self):
        return "DefaultEndpointsProtocol=https;AccountName=docws5141197765;AccountKey=" \
               + self._azure_key + ";EndpointSuffix=core.windows.net"

    def _init_azure_clients(self):
        try:
            from azure.storage.blob import ContainerClient
            connection_string = self._get_complete_connection_string()
            container_client = ContainerClient.from_connection_string(conn_str=connection_string,
                                                                      container_name=self._container_name)
            return container_client
        except ImportError:
            pass

    def _init_blob_client(self,
                          local_file_path):
        try:
            from azure.storage.blob import BlobServiceClient

            connection_string = self._get_complete_connection_string()
            blob_service_client = BlobServiceClient.from_connection_string(connection_string)
            blob_client = blob_service_client.get_blob_client(container=self._container_name, blob=local_file_path)
            return blob_client
        except ImportError:
            pass

    def upload_local_file_to_azure(self, local_file_path):
        blob_client = self._init_blob_client(local_file_path)
        with open(local_file_path, "rb") as fin:
            blob_client.upload_blob(fin, overwrite=True)

    def download_azure_blob(self, blobname):
        blob_client = self._init_blob_client(blobname)
        pathlib.Path(re.search("(?P<parent_path>^.*)/[^/]+$", blobname).group("parent_path")).mkdir(
            parents=True, exist_ok=True)
        with open(blobname, "wb") as fout:
            fout.write(blob_client.download_blob().readall())

    def write_exception(self):
        result_json = {
            "timestamp": datetime.now(),
        }
        local_file_path = self.generate_local_json_path()
        self.create_local_json_and_upload(result_json, local_file_path)

    def extract_log_from_analysis(self,
                                  analysis):
        """
            Extracting a json object for storing the key information returned from tune.run
        """
        json_log = []
        for each_trial in analysis.trials:
            trial_id = each_trial.trial_id
            start_time = each_trial.start_time
            last_update_time = each_trial.last_update_time
            config = each_trial.config
            try:
                metric_score = each_trial.metric_analysis["eval_" + analysis.default_metric]
                time_stamp = each_trial.metric_analysis['timestamp']
                json_log.append({"trial_id": trial_id,
                                 "start_time": start_time,
                                 "last_update_time": last_update_time,
                                 "config": config,
                                 "metric_score": metric_score,
                                 "time_stamp": time_stamp})
            except KeyError:
                pass
        return json_log

    def write_autohf_output(self,
                            json_log=None,
                            valid_metric=None,
                            predictions=None,
                            duration=None):
        """
            write the key info from a job and upload to azure blob storage
        """
        local_file_path = self.generate_local_json_path()
        output_json = {}
        if json_log:
            output_json["val_log"] = json_log
        if valid_metric:
            output_json["valid_metric"] = valid_metric
        if duration:
            output_json["duration"] = duration
        if len(output_json) > 0:
            self.create_local_json_and_upload(output_json, local_file_path)
        if predictions is not None:
            self.create_local_prediction_and_upload(local_file_path, predictions)

    def generate_local_json_path(self):
        """
            return a path string for storing the json file locally
        """
        full_dataset_name = self.jobid.get_jobid_full_data_name()
        jobid_str = self.jobid.to_jobid_string()
        local_file_path = os.path.join(self.root_log_path, full_dataset_name, jobid_str + ".json")
        pathlib.Path(os.path.join(self.root_log_path, full_dataset_name)).mkdir(parents=True, exist_ok=True)
        return local_file_path

    def create_local_json_and_upload(self, result_json, local_file_path):
        with open(local_file_path, "w") as fout:
            fout.write(json.dumps(result_json))
            fout.flush()
            self.upload_local_file_to_azure(local_file_path)


    def create_local_prediction_and_upload(self,
                                           local_json_file,
                                           predictions):
        """
            store predictions (a .zip file) locally and upload
        """
        azure_save_file_name = local_json_file.split("/")[-1][:-5]
        local_archive_path = self.autohf.output_prediction(predictions,
                                                           output_prediction_path=self.console_args.data_root_dir + "result/",
                                                           output_zip_file_name=azure_save_file_name)
        self.upload_local_file_to_azure(local_archive_path)

    def get_ranked_configs(self, metric_mode):
        """
            extract the configs (ranked in descebding order by the score) for the azure file of the current object
            (defined by self.jobid_config)
        """
        azure_file_path = self.generate_local_json_path()
        self.download_azure_blob(azure_file_path)

        json_log = json.load(open(azure_file_path, "r"))
        assert "val_log" in json_log

        trialid_to_score = {}
        trialid_to_config = {}

        for each_entry in json_log["val_log"]:
            trial_id = each_entry["trial_id"]
            config = each_entry["config"]
            this_score = each_entry["metric_score"][metric_mode]
            trialid_to_config[trial_id] = config
            trialid_to_score[trial_id] = this_score

        sorted_trialid_to_score = sorted(trialid_to_score.items(), key=lambda x: x[1], reverse=True)
        return [trialid_to_config[entry[0]] for entry in sorted_trialid_to_score]

    @staticmethod
    def is_after_earliest_time(this_blob, earliest_time):
        import pytz
        utc = pytz.UTC
        if this_blob.last_modified >= utc.localize(datetime(earliest_time[0], earliest_time[1], earliest_time[2])):
            return True
        return False

    def get_blob_list_matching_partial_jobid(self, root_log_path, partial_jobid, earliest_time=None):
        """
            get all blobs whose jobid configs match the partial_jobid
        """
        blob_list = []
        container_client = self._init_azure_clients()
        jobid_config = JobID()
        for each_blob in container_client.list_blobs():
            if each_blob.name.startswith(root_log_path):
                each_jobconfig = jobid_config.convert_blobname_to_jobid(each_blob.name)
                is_append = False
                if each_jobconfig:
                    if each_jobconfig.is_match(partial_jobid):
                        is_append = True
                    if earliest_time and not AzureUtils.is_after_earliest_time(each_blob, earliest_time):
                        is_append = False
                    if is_append:
                        blob_list.append((each_jobconfig, each_blob))
        return blob_list

    @staticmethod
    def extract_config_and_score(blobname):
        data_json = json.load(open(blobname, "r"))
        return [(x['config'], x['metric_score']["max"], x['start_time']) for x in data_json['val_log']]

    def get_config_and_score_from_partial_jobid(self,
                                                root_log_path,
                                                partial_jobid,
                                                group_attrs,
                                                method,
                                                earliest_time=None):
        """
            get the best config and best score for each job matching the partial_jobid
        """
        matched_blob_list = self.get_blob_list_matching_partial_jobid(
            root_log_path,
            partial_jobid,
            earliest_time=earliest_time)
        group_dict = {}
        for (each_jobconfig, each_blob) in matched_blob_list:
            self.download_azure_blob(each_blob.name)
            config_and_score = AzureUtils.extract_config_and_score(each_blob.name)
            if method == "unsorted":
                sorted_config_and_score = config_and_score
            elif method == "sort_time":
                sorted_config_and_score = sorted(config_and_score, key=lambda x: x[2], reverse=False)
            else:
                sorted_config_and_score = sorted(config_and_score, key=lambda x: x[1], reverse=True)
            group_attr_list = []
            for each_attr in group_attrs:
                group_val = getattr(each_jobconfig, each_attr)
                if isinstance(group_val, list):
                    group_attr_list.append(JobID.dataset_list_to_str(group_val, each_attr))
                else:
                    group_attr_list.append(group_val)
            group_attr_tuple = tuple(group_attr_list)
            group_dict.setdefault(group_attr_tuple, [])
            group_dict[group_attr_tuple].append([(config, score, each_blob.name)
                                                 for (config, score, ts) in sorted_config_and_score])
        return group_dict

    def get_validation_perf(self, console_args=None, partial_jobid_config=None):
        """
            get the validation score for all blobs matching the partial_jobid_config
        """
        if partial_jobid_config.pre == "electra":
            dataset_namelist = ["wnli", "rte", "mrpc", "cola", "stsb", "sst2", "qnli", "mnli"]
        else:
            dataset_namelist = ["wnli", "rte", "mrpc", "cola", "stsb", "sst2"]
        dataset_vallist1 = ["0"] * len(dataset_namelist)
        dataset_vallist2 = ["0"] * len(dataset_namelist)

        matched_blob_list = self.get_blob_list_matching_partial_jobid(console_args.azure_root_log_path,
                                                                      partial_jobid_config)
        for (each_jobconfig, each_blob) in matched_blob_list:
            subdat_name = each_jobconfig.subdat
            self.download_azure_blob(each_blob.name)
            data_json = json.load(open(each_blob.name, "r"))
            print(len(data_json["val_log"]))
            validation_metric = data_json['valid_metric']
            try:
                dataset_idx = dataset_namelist.index(subdat_name)
                dataset_vallist1[dataset_idx], dataset_vallist2[dataset_idx] \
                    = self.get_validation_metricstr(validation_metric)
            except ValueError:
                pass
        # print(" & ".join(dataset_vallist1))
        # print(", ,".join(dataset_vallist2))

    def get_validation_metricstr(self, validation_metric):
        """
            get a string representing validations for pasting to Google spreadsheet
        """
        validation_str1 = validation_str2 = ""
        is_first = True
        for key in ["f1", "accuracy", "pearson", "spearmanr", "matthews_correlation"]:
            if "eval_" + key in validation_metric.keys():
                if is_first:
                    validation_str1 += str("%.1f" % (validation_metric["eval_" + key] * 100))
                    validation_str2 += str(validation_metric["eval_" + key] * 100)
                    is_first = False
                else:
                    validation_str1 += "/" + str("%.1f" % (validation_metric["eval_" + key] * 100))
                    validation_str2 += "," + str(validation_metric["eval_" + key] * 100)
        return validation_str1, validation_str2

    def get_test_perf(self, partial_jobid_config=None, result_root_dir=None):
        """
            get the test scores for all blobs matching the partial_jobid_config
        """
        import shutil
        from flaml.nlp.dataset.submission_auto import file_name_mapping_glue, output_blank_tsv
        matched_blob_list = self.get_blob_list_matching_partial_jobid("data/", partial_jobid_config)
        partial_jobid_str = partial_jobid_config.to_partial_jobid_string()
        output_dir = os.path.join(result_root_dir, partial_jobid_str)
        if os.path.exists(output_dir):
            assert os.path.isdir(output_dir)
        else:
            os.mkdir(output_dir)
        output_blank_tsv(output_dir)

        for (each_jobconfig, each_blob) in matched_blob_list:
            subdat_name = each_jobconfig.subdat
            self.download_azure_blob(each_blob.name)
            import zipfile
            if os.path.exists(each_blob.name[:-4]):
                assert os.path.isdir(each_blob.name[:-4])
            else:
                os.mkdir(each_blob.name[:-4])
            with zipfile.ZipFile(each_blob.name, 'r') as zip_ref:
                zip_ref.extractall(each_blob.name[:-4])
            src = os.path.join(each_blob.name[:-4], file_name_mapping_glue[subdat_name][0])
            dst = os.path.join(output_dir, file_name_mapping_glue[subdat_name][0])
            shutil.copy(src, dst)
        shutil.make_archive(os.path.join(output_dir), 'zip', output_dir)

    def get_best_perf_config(self, console_args, jobid_config):
        """
            get the config of the best performed trial
        """
        matched_blob_list = self.get_blob_list_matching_partial_jobid(console_args.azure_root_log_path, jobid_config)
        try:
            assert len(matched_blob_list) == 1
        except AssertionError:
            import pdb
            pdb.set_trace()

        each_jobconfig, each_blob = matched_blob_list[0]
        self.download_azure_blob(each_blob.name)
        data_json = json.load(open(each_blob.name, "r"))

        sorted_entries = sorted(data_json['val_log'], key=lambda x: x['metric_score']['max'], reverse=True)
        best_config = sorted_entries[0]['config']
        if jobid_config.subdat != "mrpc":
            best_score = sorted_entries[0]['metric_score']['max']
        else:
            best_score = (data_json["valid_metric"]["eval_f1"], data_json["valid_metric"]["eval_accuracy"])
        return best_config, best_score<|MERGE_RESOLUTION|>--- conflicted
+++ resolved
@@ -8,22 +8,6 @@
 
 @dataclass
 class JobID:
-<<<<<<< HEAD
-    dat: list = field(default = None)
-    subdat: str = field(default= None)
-    mod: str = field(default = None)
-    spa: str = field(default = None)
-    arg: str = field(default = None)
-    alg: str = field(default = None)
-    pru: str = field(default = None)
-    pre_full: str = field(default = None)
-    pre: str = field(default = None)
-    presz: str = field(default = None)
-    spt: str = field(default = None)
-    rep: int = field(default = 0)
-    sddt: int = field(default = None)
-    sdhf: int = field(default= None)
-=======
     dat: list = field(default=None)
     subdat: str = field(default=None)
     mod: str = field(default=None)
@@ -38,7 +22,6 @@
     rep: int = field(default=0)
     sddt: int = field(default=None)
     sdhf: int = field(default=None)
->>>>>>> cb7b0686
 
     def __init__(self,
                  console_args=None):
@@ -132,23 +115,6 @@
                                  for key in list_keys if key in field_dict.keys()])
         return keytoval_str
 
-<<<<<<< HEAD
-    def blobname_to_jobid(self, keytoval_str):
-        field_keys = [key for key in list(self.__dataclass_fields__.keys()) if not key.endswith("_full")]
-        regex_expression = ".*"
-        is_first = True
-        for key in field_keys:
-            if is_first:
-                prefix = ""
-                is_first = False
-            else:
-                prefix = "_"
-            if key.startswith("sd"):
-                regex_expression += "(" + prefix + key + "=(?P<" + key + ">.*))?"
-            else:
-                regex_expression += prefix + key + "=(?P<" + key + ">.*)"
-        regex_expression += ".(json|zip)"
-=======
     @staticmethod
     def blobname_to_jobid_dict(keytoval_str):
         """
@@ -163,7 +129,6 @@
         field_keys = [key for key in
                       list(JobID.__dataclass_fields__.keys()) if not key.endswith("_full")]
         regex_expression = ".*" + "_".join([key + "=(?P<" + key + ">.*)" for key in field_keys]) + ".(json|zip)"
->>>>>>> cb7b0686
         result = re.search(regex_expression, keytoval_str)
         if result:
             result_dict = {}
@@ -511,8 +476,8 @@
             dataset_namelist = ["wnli", "rte", "mrpc", "cola", "stsb", "sst2", "qnli", "mnli"]
         else:
             dataset_namelist = ["wnli", "rte", "mrpc", "cola", "stsb", "sst2"]
-        dataset_vallist1 = ["0"] * len(dataset_namelist)
-        dataset_vallist2 = ["0"] * len(dataset_namelist)
+        dataset_vallist1 = [0] * len(dataset_namelist)
+        dataset_vallist2 = [0] * len(dataset_namelist)
 
         matched_blob_list = self.get_blob_list_matching_partial_jobid(console_args.azure_root_log_path,
                                                                       partial_jobid_config)

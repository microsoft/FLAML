import argparse
from dataclasses import dataclass, field
from typing import Dict, Any
<<<<<<< HEAD

from ..data import (
    QUESTIONANSWERING,
    SUMMARIZATION,
    SEQREGRESSION,
    SEQCLASSIFICATION,
    NLG_TASKS,
    QUESTIONANSWERING
)
# =======
=======
>>>>>>> 2f5d6169
from ..data import SUMMARIZATION, SEQREGRESSION, SEQCLASSIFICATION, NLG_TASKS
# >>>>>>> upstream/main


def load_default_huggingface_metric_for_task(task):
    if task == SEQCLASSIFICATION:
        return "accuracy", "max"
    elif task == SEQREGRESSION:
        return "rmse", "max"
    elif task == SUMMARIZATION:
        return "rouge"
    elif task == QUESTIONANSWERING:
        return "f1"
    # TODO: elif task == your task, return the default metric name for your task,
    #  e.g., if task == MULTIPLECHOICE, return "accuracy"
    #  notice this metric name has to be in ['accuracy', 'bertscore', 'bleu', 'bleurt',
    #  'cer', 'chrf', 'code_eval', 'comet', 'competition_math', 'coval', 'cuad',
    #  'f1', 'gleu', 'glue', 'google_bleu', 'indic_glue', 'matthews_correlation',
    #  'meteor', 'pearsonr', 'precision', 'recall', 'rouge', 'sacrebleu', 'sari',
    #  'seqeval', 'spearmanr', 'squad', 'squad_v2', 'super_glue', 'ter', 'wer',
    #  'wiki_split', 'xnli']


global tokenized_column_names

def tokenize_text(X, task, custom_hpo_task):
    from ..data import SEQCLASSIFICATION, SEQREGRESSION

    if task in (SEQCLASSIFICATION, SEQREGRESSION):
        return tokenize_text_seqclassification(X, custom_hpo_task)
    # TODO: elif task == your task, return the tokenized result
    #  for example, if your task == MULTIPLE CHOICE, you should
    #  create a function named tokenize_text_multiplechoice(X, custom_hpo_args)
    #  and what it does is the same as preprocess_function at
    #  https://github.com/huggingface/transformers/blob/master/examples/pytorch/multiple-choice/run_swag.py#L329


def tokenize_text_seqclassification(X, custom_hpo_args):
    from transformers import AutoTokenizer
    import pandas

    global tokenized_column_names
    this_tokenizer = AutoTokenizer.from_pretrained(
        custom_hpo_args.model_path, use_fast=True
    )
    d = X.apply(
        lambda x: tokenize_glue(x, this_tokenizer, custom_hpo_args),
        axis=1,
        result_type="expand",
    )
    X_tokenized = pandas.DataFrame(columns=tokenized_column_names)
    X_tokenized[tokenized_column_names] = d
    return X_tokenized


def tokenize_glue(this_row, this_tokenizer, custom_hpo_args):
    global tokenized_column_names
    assert (
        "max_seq_length" in custom_hpo_args.__dict__
    ), "max_seq_length must be provided for glue"

    tokenized_example = this_tokenizer(
        *tuple(this_row),
        padding="max_length",
        max_length=custom_hpo_args.max_seq_length,
        truncation=True,
    )
    tokenized_column_names = sorted(tokenized_example.keys())
    return [tokenized_example[x] for x in tokenized_column_names]

# ******************DELETE THE FOLLOWING*****************
# def tokenize_text(X, Y=None, task=None, custom_hpo_args=None):
#     if task in (SEQCLASSIFICATION, SEQREGRESSION):
#         # return tokenize_text_seqclassification(X, custom_hpo_task)
#     # TODO: elif task == your task, return the tokenized result
#     #  for example, if your task == MULTIPLE CHOICE, you should
#     #  create a function named tokenize_text_multiplechoice(X, custom_hpo_args)
#     #  and what it does is the same as preprocess_function at
#     #  https://github.com/huggingface/transformers/blob/master/examples/pytorch/multiple-choice/run_swag.py#L329
# #     elif task == QUESTIONANSWERING:
# #         return tokenize_text_questionanswering(X, custom_hpo_task)

# # def tokenize_text_questionanswering(X, custom_hpo_args, is_train=True):
# #     https://github.com/huggingface/transformers/blob/84ea427f460ffc8d2ddc08a341ccda076c24fc1f/examples/legacy/question-answering/run_squad.py
# #     from transformers import AutoTokenizer
# #     tokenizer = AutoTokenizer.from_pretrained(
# #         custom_hpo_args.model_path,
# #         use_fast=True,
# #     )
# #     column_names = X.column_names
# #     question_column_name = "question" if "question" in column_names else column_names[0]
# #     context_column_name = "context" if "context" in column_names else column_names[1]
# #     answer_column_name = "answers" if "answers" in column_names else column_names[2]
# #     # rm left whitespace
# #     X[question_column_name] = [q.lstrip() for q in X[question_column_name]]
# #     pad_on_right = tokenizer.padding_side == "right"
# #     # set max_seq_length
# #     max_seq_length = min(custom_hpo_args.max_seq_length, tokenizer.model_max_length)
# #     pass
#         X_tokenized, _ = tokenize_onedataframe(
#             X, this_tokenizer=None, task=task, custom_hpo_args=custom_hpo_args
#         )
#         return X_tokenized, None
#     elif task in NLG_TASKS:
#         return tokenize_seq2seq(X, Y, task=task, custom_hpo_args=custom_hpo_args)
# ******************DELETE ABOVE*****************

def tokenize_seq2seq(X, Y, task=None, custom_hpo_args=None):
    model_inputs, tokenizer = tokenize_onedataframe(
        X,
        this_tokenizer=None,
        task=task,
        custom_hpo_args=custom_hpo_args,
    )
    labels = None
    if Y is not None:
        labels, _ = tokenize_onedataframe(
            Y.to_frame(),
            this_tokenizer=tokenizer,
            task=task,
            custom_hpo_args=custom_hpo_args,
        )
        labels["label"] = [
            [(each_l if each_l != tokenizer.pad_token_id else -100) for each_l in label]
            for label in labels["input_ids"]
        ]
        labels = labels.drop(
            columns=["attention_mask", "input_ids", "decoder_input_ids"]
        )
    return model_inputs, labels


# def tokenize_onedataframe(
#     X,
#     this_tokenizer=None,
#     task=None,
#     custom_hpo_args=None,
# ):
#     from transformers import AutoTokenizer
#     import pandas

#     global tokenized_column_names

#     if this_tokenizer:
#         with this_tokenizer.as_target_tokenizer():
#             d = X.apply(
#                 lambda x: tokenize_row(
#                     x,
#                     this_tokenizer,
#                     prefix=("",) if task is SUMMARIZATION else None,
#                     task=task,
#                     custom_hpo_args=custom_hpo_args,
#                 ),
#                 axis=1,
#                 result_type="expand",
#             )
#     else:
#         this_tokenizer = AutoTokenizer.from_pretrained(
#             custom_hpo_args.model_path, use_fast=True
#         )
#         d = X.apply(
#             lambda x: tokenize_row(
#                 x,
#                 this_tokenizer,
#                 prefix=("summarize: ",) if task is SUMMARIZATION else None,
#                 task=task,
#                 custom_hpo_args=custom_hpo_args,
#             ),
#             axis=1,
#             result_type="expand",
#         )
#     X_tokenized = pandas.DataFrame(columns=tokenized_column_names)
#     X_tokenized[tokenized_column_names] = d
#     return X_tokenized, this_tokenizer


def postprocess_text(preds, labels):
    import nltk

    nltk.download("punkt")
    preds = [pred.strip() for pred in preds]
    labels = [label.strip() for label in labels]

    # rougeLSum expects newline after each sentence
    preds = ["\n".join(nltk.sent_tokenize(pred)) for pred in preds]
    labels = ["\n".join(nltk.sent_tokenize(label)) for label in labels]

    return preds, labels


def tokenize_row(
    this_row, this_tokenizer, prefix=None, task=None, custom_hpo_args=None
):
    global tokenized_column_names
    assert (
        "max_seq_length" in custom_hpo_args.__dict__
    ), "max_seq_length must be provided for glue"

    if prefix:
        this_row = tuple(["".join(x) for x in zip(prefix, this_row)])

    tokenized_example = this_tokenizer(
        *tuple(this_row),
        padding="max_length",
        max_length=custom_hpo_args.max_seq_length,
        truncation=True,
    )
    if task in NLG_TASKS:
        tokenized_example["decoder_input_ids"] = tokenized_example["input_ids"]
    tokenized_column_names = sorted(tokenized_example.keys())
    return [tokenized_example[x] for x in tokenized_column_names]


def separate_config(config, task):
    if task in NLG_TASKS:
        from transformers import Seq2SeqTrainingArguments, TrainingArguments

        trainargs_class_list = [Seq2SeqTrainingArguments, TrainingArguments]
    else:
        from transformers import TrainingArguments

        trainargs_class_list = [TrainingArguments]

    training_args_config = {}
    per_model_config = {}

    for key, val in config.items():
        is_in_training_args = any(key in x.__dict__ for x in trainargs_class_list)
        if is_in_training_args:
            training_args_config[key] = val
        else:
            per_model_config[key] = val

    return training_args_config, per_model_config


def get_num_labels(task, y_train):
    from ..data import SEQCLASSIFICATION, SEQREGRESSION

    if task == SEQREGRESSION:
        return 1
    elif task == SEQCLASSIFICATION:
        return len(set(y_train))
    else:
        return None


def _clean_value(value: Any) -> str:
    if isinstance(value, float):
        return "{:.5}".format(value)
    else:
        return str(value).replace("/", "_")


def format_vars(resolved_vars: Dict) -> str:
    """Formats the resolved variable dict into a single string."""
    out = []
    for path, value in sorted(resolved_vars.items()):
        if path[0] in ["run", "env", "resources_per_trial"]:
            continue  # TrialRunner already has these in the experiment_tag
        pieces = []
        last_string = True
        for k in path[::-1]:
            if isinstance(k, int):
                pieces.append(str(k))
            elif last_string:
                last_string = False
                pieces.append(k)
        pieces.reverse()
        out.append(_clean_value("_".join(pieces)) + "=" + _clean_value(value))
    return ",".join(out)


counter = 0


def date_str():
    from datetime import datetime

    return datetime.today().strftime("%Y-%m-%d_%H-%M-%S")


def _generate_dirname(experiment_tag, trial_id):
    generated_dirname = f"train_{str(trial_id)}_{experiment_tag}"
    generated_dirname = generated_dirname[:130]
    generated_dirname += f"_{date_str()}"
    return generated_dirname.replace("/", "_")


def get_logdir_name(dirname, local_dir):
    import os

    local_dir = os.path.expanduser(local_dir)
    logdir = os.path.join(local_dir, dirname)
    return logdir


def get_trial_fold_name(local_dir, trial_config, trial_id):
    global counter
    counter = counter + 1
    experiment_tag = "{0}_{1}".format(str(counter), format_vars(trial_config))
    logdir = get_logdir_name(
        _generate_dirname(experiment_tag, trial_id=trial_id), local_dir
    )
    return logdir


def load_model(checkpoint_path, task, num_labels, per_model_config=None):
    # TODO: add QUESTIONANSWERING, and use this function for model_init

    from transformers import AutoConfig
    from .huggingface.switch_head_auto import (
        AutoSeqClassificationHead,
        MODEL_CLASSIFICATION_HEAD_MAPPING,
    )
    from ..data import SEQCLASSIFICATION, SEQREGRESSION, QUESTIONANSWERING

    this_model_type = AutoConfig.from_pretrained(checkpoint_path).model_type
    this_vocab_size = AutoConfig.from_pretrained(checkpoint_path).vocab_size

    def get_this_model(task):
        from transformers import AutoModelForSequenceClassification
        from transformers import AutoModelForSeq2SeqLM
        from transformers import AutoModelForQuestionAnswering

        if task in (SEQCLASSIFICATION, SEQREGRESSION):
            return AutoModelForSequenceClassification.from_pretrained(
                checkpoint_path, config=model_config
            )
        elif task in (QUESTIONANSWERING):
            return AutoModelForQuestionAnswering.from_pretrained(
                checkpoint_path, config=model_config
            )
        elif task in NLG_TASKS:
            return AutoModelForSeq2SeqLM.from_pretrained(
                checkpoint_path, config=model_config
            )

    def is_pretrained_model_in_classification_head_list(model_type):
        return model_type in MODEL_CLASSIFICATION_HEAD_MAPPING

    def _set_model_config(checkpoint_path):
        if task in (SEQCLASSIFICATION, SEQREGRESSION):
            if per_model_config:
                model_config = AutoConfig.from_pretrained(
                    checkpoint_path,
                    num_labels=model_config_num_labels,
                    **per_model_config,
                )
            else:
                model_config = AutoConfig.from_pretrained(
                    checkpoint_path, num_labels=model_config_num_labels
                )
            return model_config
        else:
            if per_model_config:
                model_config = AutoConfig.from_pretrained(
                    checkpoint_path,
                    **per_model_config,
                )
            else:
                model_config = AutoConfig.from_pretrained(checkpoint_path)
            return model_config

    if task == SEQCLASSIFICATION:
        num_labels_old = AutoConfig.from_pretrained(checkpoint_path).num_labels
        if is_pretrained_model_in_classification_head_list(this_model_type):
            model_config_num_labels = num_labels_old
        else:
            model_config_num_labels = num_labels
        model_config = _set_model_config(checkpoint_path)

        if is_pretrained_model_in_classification_head_list(this_model_type):
            if num_labels != num_labels_old:
                this_model = get_this_model(task)
                model_config.num_labels = num_labels
                this_model.num_labels = num_labels
                this_model.classifier = (
                    AutoSeqClassificationHead.from_model_type_and_config(
                        this_model_type, model_config
                    )
                )
            else:
                this_model = get_this_model(task)
        else:
            this_model = get_this_model(task)
        this_model.resize_token_embeddings(this_vocab_size)
        return this_model
    else:
        if task == SEQREGRESSION:
            model_config_num_labels = 1
        model_config = _set_model_config(checkpoint_path)
        this_model = get_this_model(task)
        return this_model


def compute_checkpoint_freq(
    train_data_size,
    custom_hpo_args,
    num_train_epochs,
    batch_size,
):
    ckpt_step_freq = (
        int(
            min(num_train_epochs, 1)
            * train_data_size
            / batch_size
            / custom_hpo_args.ckpt_per_epoch
        )
        + 1
    )
    return ckpt_step_freq


@dataclass
class HPOArgs:
    """The HPO setting.

    Args:
        output_dir (str): data root directory for outputing the log, etc.
        model_path (str, optional, defaults to "facebook/muppet-roberta-base"): A string,
            the path of the language model file, either a path from huggingface
            model card huggingface.co/models, or a local path for the model.
        fp16 (bool, optional, defaults to "False"): A bool, whether to use FP16.
        max_seq_length (int, optional, defaults to 128): An integer, the max length of the sequence.
        ckpt_per_epoch (int, optional, defaults to 1): An integer, the number of checkpoints per epoch.

    """

    output_dir: str = field(
        default="data/output/", metadata={"help": "data dir", "required": True}
    )

    model_path: str = field(
        default="facebook/muppet-roberta-base",
        metadata={"help": "model path model for HPO"},
    )

    fp16: bool = field(default=True, metadata={"help": "whether to use the FP16 mode"})

    max_seq_length: int = field(default=128, metadata={"help": "max seq length"})

    ckpt_per_epoch: int = field(default=1, metadata={"help": "checkpoint per epoch"})

    @staticmethod
    def load_args():
        from dataclasses import fields

        arg_parser = argparse.ArgumentParser()
        for each_field in fields(HPOArgs):
            print(each_field)
            arg_parser.add_argument(
                "--" + each_field.name,
                type=each_field.type,
                help=each_field.metadata["help"],
                required=each_field.metadata["required"]
                if "required" in each_field.metadata
                else False,
                choices=each_field.metadata["choices"]
                if "choices" in each_field.metadata
                else None,
                default=each_field.default,
            )
        console_args, unknown = arg_parser.parse_known_args()
        return console_args

@dataclass
class DISTILHPOArgs:
    """The HPO setting

    Args:
        output_dir (:obj:`str`):
            data root directory for outputing the log, etc.
        model_path (:obj:`str`, `optional`, defaults to :obj:`facebook/muppet-roberta-base`):
            A string, the path of the language model file, either a path from huggingface
            model card huggingface.co/models, or a local path for the model
        fp16 (:obj:`bool`, `optional`, defaults to :obj:`False`):
            A bool, whether to use FP16
        max_seq_length (:obj:`int`, `optional`, defaults to :obj:`128`):
            An integer, the max length of the sequence
        ckpt_per_epoch (:obj:`int`, `optional`, defaults to :obj:`1`):
            An integer, the number of checkpoints per epoch

    """
    from transformers import (
        # WEIGHTS_NAME,
        # AdamW,
        BertConfig,
        BertForQuestionAnswering,
        BertTokenizer,
        DistilBertConfig,
        DistilBertForQuestionAnswering,
        DistilBertTokenizer,
        RobertaConfig,
        RobertaForQuestionAnswering,
        RobertaTokenizer,
        XLMConfig,
        XLMForQuestionAnswering,
        XLMTokenizer,
        XLNetConfig,
        XLNetForQuestionAnswering,
        XLNetTokenizer,
        # get_linear_schedule_with_warmup,
        # squad_convert_examples_to_features,
    )

    MODEL_CLASSES = {
        "bert": (BertConfig, BertForQuestionAnswering, BertTokenizer),
        "xlnet": (XLNetConfig, XLNetForQuestionAnswering, XLNetTokenizer),
        "xlm": (XLMConfig, XLMForQuestionAnswering, XLMTokenizer),
        "distilbert": (DistilBertConfig, DistilBertForQuestionAnswering, DistilBertTokenizer),
        "roberta": (RobertaConfig, RobertaForQuestionAnswering, RobertaTokenizer),
    }

    student_type: str = field(
        default=None,
        metadata={"required":True,
                  "help": "Model type selected in the list: " + ", ".join(MODEL_CLASSES.keys())})

    student_name_or_path: str = field(
        default=None, metadata={"required":True,
                                "help": "Path to pretrained model or model identifier from huggingface.co/models"}
    )

    model_path: str = field(
        default=None, metadata={"required":True,
                                "help": "Path to pretrained model or model identifier from huggingface.co/models"}
    )

    output_dir: str = field(
        default="data/output/", metadata={"help": "The output directory where the model checkpoints and predictions will be written",
                                          "required": True}
    )

    teacher_type: str = field(
        default=None,
        metadata={"required": True,
                  "help": "Teacher type. Teacher tokenizer and student (model) tokenizer must output the same tokenization."})

    teacher_name_or_path: str = field(
        default=None, metadata={"required": True,
                                "help": "Path to the already downstream task fine-tuned teacher model."}
    )

    tokenizer_name: str = field(
        default="distilbert-base-uncased",
        metadata={"help": "Pretrained tokenizer name or path if not the same as model_name"},
    )

    temperature: float = field(
        default=2.0,
        metadata={"help": "Temperature for the softmax temperature"}, )

    data_dir: str = field(
        default=None, metadata={"help": "The input data dir. Should contain the .json files for the task."
        + "If no data dir or train/predict files are specified, will run with tensorflow_datasets."}
    )

    fp16: bool = field(default=True, metadata={"help": "whether to use the FP16 mode"})

    max_seq_length: int = field(default=64, metadata={"help": "max seq length"})

    ckpt_per_epoch: int = field(default=1, metadata={"help": "checkpoint per epoch"})

    @staticmethod
    def load_args():
        from dataclasses import fields

        arg_parser = argparse.ArgumentParser()
        for each_field in fields(DISTILHPOArgs):
            print(each_field)
            arg_parser.add_argument(
                "--" + each_field.name,
                type=each_field.type,
                help=each_field.metadata["help"],
                required=each_field.metadata["required"]
                if "required" in each_field.metadata
                else False,
                choices=each_field.metadata["choices"]
                if "choices" in each_field.metadata
                else None,
                action=each_field.metadata["action"]
                if "action" in each_field.metadata
                else None,
                default=each_field.default,
            )
        console_args, unknown = arg_parser.parse_known_args()
        return console_args
<|MERGE_RESOLUTION|>--- conflicted
+++ resolved
@@ -1,20 +1,7 @@
 import argparse
 from dataclasses import dataclass, field
 from typing import Dict, Any
-<<<<<<< HEAD
-
-from ..data import (
-    QUESTIONANSWERING,
-    SUMMARIZATION,
-    SEQREGRESSION,
-    SEQCLASSIFICATION,
-    NLG_TASKS,
-    QUESTIONANSWERING
-)
-# =======
-=======
->>>>>>> 2f5d6169
-from ..data import SUMMARIZATION, SEQREGRESSION, SEQCLASSIFICATION, NLG_TASKS
+from ..data import SUMMARIZATION, SEQREGRESSION, SEQCLASSIFICATION, NLG_TASKS, QUESTIONANSWERING
 # >>>>>>> upstream/main
 
 
@@ -39,16 +26,16 @@
 
 global tokenized_column_names
 
-def tokenize_text(X, task, custom_hpo_task):
-    from ..data import SEQCLASSIFICATION, SEQREGRESSION
-
-    if task in (SEQCLASSIFICATION, SEQREGRESSION):
-        return tokenize_text_seqclassification(X, custom_hpo_task)
-    # TODO: elif task == your task, return the tokenized result
-    #  for example, if your task == MULTIPLE CHOICE, you should
-    #  create a function named tokenize_text_multiplechoice(X, custom_hpo_args)
-    #  and what it does is the same as preprocess_function at
-    #  https://github.com/huggingface/transformers/blob/master/examples/pytorch/multiple-choice/run_swag.py#L329
+# def tokenize_text(X, task, custom_hpo_task):
+#     from ..data import SEQCLASSIFICATION, SEQREGRESSION
+
+#     if task in (SEQCLASSIFICATION, SEQREGRESSION):
+#         return tokenize_text_seqclassification(X, custom_hpo_task)
+#     # TODO: elif task == your task, return the tokenized result
+#     #  for example, if your task == MULTIPLE CHOICE, you should
+#     #  create a function named tokenize_text_multiplechoice(X, custom_hpo_args)
+#     #  and what it does is the same as preprocess_function at
+#     #  https://github.com/huggingface/transformers/blob/master/examples/pytorch/multiple-choice/run_swag.py#L329
 
 
 def tokenize_text_seqclassification(X, custom_hpo_args):
@@ -84,42 +71,18 @@
     tokenized_column_names = sorted(tokenized_example.keys())
     return [tokenized_example[x] for x in tokenized_column_names]
 
-# ******************DELETE THE FOLLOWING*****************
-# def tokenize_text(X, Y=None, task=None, custom_hpo_args=None):
-#     if task in (SEQCLASSIFICATION, SEQREGRESSION):
-#         # return tokenize_text_seqclassification(X, custom_hpo_task)
-#     # TODO: elif task == your task, return the tokenized result
-#     #  for example, if your task == MULTIPLE CHOICE, you should
-#     #  create a function named tokenize_text_multiplechoice(X, custom_hpo_args)
-#     #  and what it does is the same as preprocess_function at
-#     #  https://github.com/huggingface/transformers/blob/master/examples/pytorch/multiple-choice/run_swag.py#L329
-# #     elif task == QUESTIONANSWERING:
-# #         return tokenize_text_questionanswering(X, custom_hpo_task)
-
-# # def tokenize_text_questionanswering(X, custom_hpo_args, is_train=True):
-# #     https://github.com/huggingface/transformers/blob/84ea427f460ffc8d2ddc08a341ccda076c24fc1f/examples/legacy/question-answering/run_squad.py
-# #     from transformers import AutoTokenizer
-# #     tokenizer = AutoTokenizer.from_pretrained(
-# #         custom_hpo_args.model_path,
-# #         use_fast=True,
-# #     )
-# #     column_names = X.column_names
-# #     question_column_name = "question" if "question" in column_names else column_names[0]
-# #     context_column_name = "context" if "context" in column_names else column_names[1]
-# #     answer_column_name = "answers" if "answers" in column_names else column_names[2]
-# #     # rm left whitespace
-# #     X[question_column_name] = [q.lstrip() for q in X[question_column_name]]
-# #     pad_on_right = tokenizer.padding_side == "right"
-# #     # set max_seq_length
-# #     max_seq_length = min(custom_hpo_args.max_seq_length, tokenizer.model_max_length)
-# #     pass
-#         X_tokenized, _ = tokenize_onedataframe(
-#             X, this_tokenizer=None, task=task, custom_hpo_args=custom_hpo_args
-#         )
-#         return X_tokenized, None
-#     elif task in NLG_TASKS:
-#         return tokenize_seq2seq(X, Y, task=task, custom_hpo_args=custom_hpo_args)
-# ******************DELETE ABOVE*****************
+
+def tokenize_text(X, Y=None, task=None, custom_hpo_args=None):
+    import pdb
+    pdb.set_trace()
+    if task in (SEQCLASSIFICATION, SEQREGRESSION):
+        X_tokenized, _ = tokenize_onedataframe(
+            X, this_tokenizer=None, task=task, custom_hpo_args=custom_hpo_args
+        )
+        return X_tokenized, None
+    elif task in NLG_TASKS:
+        return tokenize_seq2seq(X, Y, task=task, custom_hpo_args=custom_hpo_args)
+
 
 def tokenize_seq2seq(X, Y, task=None, custom_hpo_args=None):
     model_inputs, tokenizer = tokenize_onedataframe(
@@ -146,48 +109,48 @@
     return model_inputs, labels
 
 
-# def tokenize_onedataframe(
-#     X,
-#     this_tokenizer=None,
-#     task=None,
-#     custom_hpo_args=None,
-# ):
-#     from transformers import AutoTokenizer
-#     import pandas
-
-#     global tokenized_column_names
-
-#     if this_tokenizer:
-#         with this_tokenizer.as_target_tokenizer():
-#             d = X.apply(
-#                 lambda x: tokenize_row(
-#                     x,
-#                     this_tokenizer,
-#                     prefix=("",) if task is SUMMARIZATION else None,
-#                     task=task,
-#                     custom_hpo_args=custom_hpo_args,
-#                 ),
-#                 axis=1,
-#                 result_type="expand",
-#             )
-#     else:
-#         this_tokenizer = AutoTokenizer.from_pretrained(
-#             custom_hpo_args.model_path, use_fast=True
-#         )
-#         d = X.apply(
-#             lambda x: tokenize_row(
-#                 x,
-#                 this_tokenizer,
-#                 prefix=("summarize: ",) if task is SUMMARIZATION else None,
-#                 task=task,
-#                 custom_hpo_args=custom_hpo_args,
-#             ),
-#             axis=1,
-#             result_type="expand",
-#         )
-#     X_tokenized = pandas.DataFrame(columns=tokenized_column_names)
-#     X_tokenized[tokenized_column_names] = d
-#     return X_tokenized, this_tokenizer
+def tokenize_onedataframe(
+    X,
+    this_tokenizer=None,
+    task=None,
+    custom_hpo_args=None,
+):
+    from transformers import AutoTokenizer
+    import pandas
+
+    global tokenized_column_names
+
+    if this_tokenizer:
+        with this_tokenizer.as_target_tokenizer():
+            d = X.apply(
+                lambda x: tokenize_row(
+                    x,
+                    this_tokenizer,
+                    prefix=("",) if task is SUMMARIZATION else None,
+                    task=task,
+                    custom_hpo_args=custom_hpo_args,
+                ),
+                axis=1,
+                result_type="expand",
+            )
+    else:
+        this_tokenizer = AutoTokenizer.from_pretrained(
+            custom_hpo_args.model_path, use_fast=True
+        )
+        d = X.apply(
+            lambda x: tokenize_row(
+                x,
+                this_tokenizer,
+                prefix=("summarize: ",) if task is SUMMARIZATION else None,
+                task=task,
+                custom_hpo_args=custom_hpo_args,
+            ),
+            axis=1,
+            result_type="expand",
+        )
+    X_tokenized = pandas.DataFrame(columns=tokenized_column_names)
+    X_tokenized[tokenized_column_names] = d
+    return X_tokenized, this_tokenizer
 
 
 def postprocess_text(preds, labels):

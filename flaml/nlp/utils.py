--- conflicted
+++ resolved
@@ -1,16 +1,6 @@
 import argparse
 from dataclasses import dataclass, field
 from typing import Dict, Any
-# from transformers import (
-#     AutoConfig,
-#     AutoModelForSeq2SeqLM,
-#     AutoTokenizer,
-#     DataCollatorForSeq2Seq,
-#     HfArgumentParser,
-#     Seq2SeqTrainer,
-#     Seq2SeqTrainingArguments,
-#     set_seed,
-# )
 
 from ..data import (
     SUMMARIZATION,
@@ -19,27 +9,14 @@
     NLG_TASKS
 )
 
-from ..data import (
-    SUMMARIZATION,
-    SEQREGRESSION,
-    SEQCLASSIFICATION,
-    NLG_TASKS
-)
-
 
 def load_default_huggingface_metric_for_task(task):
     if task == SEQCLASSIFICATION:
-        return "accuracy"
+        return "accuracy", "max"
     elif task == SEQREGRESSION:
-<<<<<<< HEAD
         return "rmse", "max"
     elif task == SUMMARIZATION:
         return "rouge", "max"
-=======
-        return "rmse"
-    elif task == SUMMARIZATION:
-        return "rouge"
->>>>>>> 1a3e01c3
     # TODO: elif task == your task, return the default metric name for your task,
     #  e.g., if task == MULTIPLECHOICE, return "accuracy"
     #  notice this metric name has to be in ['accuracy', 'bertscore', 'bleu', 'bleurt',

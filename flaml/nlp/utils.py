--- conflicted
+++ resolved
@@ -56,15 +56,8 @@
     arg_parser.add_argument('--round_idx', type=int, help='round idx for acl experiments', required=False, default=0)
     arg_parser.add_argument('--seed_data', type=int, help='seed of data shuffling', required=False, default=43)
     arg_parser.add_argument('--seed_transformers', type=int, help='seed of transformers', required=False, default=42)
-<<<<<<< HEAD
-    arg_parser.add_argument('--varying_arg1', type=float, help='optional arg learning_rate', required=False)
-    arg_parser.add_argument('--varying_arg2', type=float, help='optional arg weight_decay', required=False)
-    args, unknown = arg_parser.parse_known_args()
-    return args
-=======
     console_args, unknown = arg_parser.parse_known_args()
     return console_args
->>>>>>> bc3f199e
 
 
 def merge_dicts(dict1, dict2):

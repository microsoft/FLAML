import argparse
from dataclasses import dataclass, field
from typing import Dict, Any


def load_default_huggingface_metric_for_task(task):
    from ..data import SEQCLASSIFICATION, SEQREGRESSION

    if task == SEQCLASSIFICATION:
        return "accuracy", "max"
    elif task == SEQREGRESSION:
        return "rmse", "max"
    # TODO: elif task == your task, return the default metric name for your task,
    #  e.g., if task == MULTIPLECHOICE, return "accuracy"
    #  notice this metric name has to be in ['accuracy', 'bertscore', 'bleu', 'bleurt',
    #  'cer', 'chrf', 'code_eval', 'comet', 'competition_math', 'coval', 'cuad',
    #  'f1', 'gleu', 'glue', 'google_bleu', 'indic_glue', 'matthews_correlation',
    #  'meteor', 'pearsonr', 'precision', 'recall', 'rouge', 'sacrebleu', 'sari',
    #  'seqeval', 'spearmanr', 'squad', 'squad_v2', 'super_glue', 'ter', 'wer',
    #  'wiki_split', 'xnli']


global tokenized_column_names


def tokenize_text(X, task, custom_hpo_task):
    from ..data import SEQCLASSIFICATION, SEQREGRESSION
    from ..data import SUMMARIZATION

    if task in (SEQCLASSIFICATION, SEQREGRESSION):
        return tokenize_text_seqclassification(X, custom_hpo_task)
<<<<<<< HEAD
    elif task is SUMMARIZATION:
        return tokenize_text_seqclassification(X, custom_hpo_task)
=======
    # TODO: elif task == your task, return the tokenized result
    #  for example, if your task == MULTIPLE CHOICE, you should
    #  create a function named tokenize_text_multiplechoice(X, custom_hpo_args)
    #  and what it does is the same as preprocess_function at
    #  https://github.com/huggingface/transformers/blob/master/examples/pytorch/multiple-choice/run_swag.py#L329
>>>>>>> fb59bb99


def tokenize_text_seqclassification(X, custom_hpo_args):
    from transformers import AutoTokenizer
    import pandas

    global tokenized_column_names

    this_tokenizer = AutoTokenizer.from_pretrained(
        custom_hpo_args.model_path, use_fast=True
    )
    d = X.apply(
        lambda x: tokenize_glue(x, this_tokenizer, custom_hpo_args),
        axis=1,
        result_type="expand",
    )
    X_tokenized = pandas.DataFrame(columns=tokenized_column_names)
    X_tokenized[tokenized_column_names] = d
    return X_tokenized


def tokenize_glue(this_row, this_tokenizer, custom_hpo_args):
    global tokenized_column_names
    assert (
        "max_seq_length" in custom_hpo_args.__dict__
    ), "max_seq_length must be provided for glue"

    tokenized_example = this_tokenizer(
        *tuple(this_row),
        padding="max_length",
        max_length=custom_hpo_args.max_seq_length,
        truncation=True,
    )
    tokenized_column_names = sorted(tokenized_example.keys())
    return [tokenized_example[x] for x in tokenized_column_names]


def separate_config(config):
    from transformers import TrainingArguments

    training_args_config = {}
    per_model_config = {}

    for key, val in config.items():
        if key in TrainingArguments.__dict__:
            training_args_config[key] = val
        else:
            per_model_config[key] = val

    return training_args_config, per_model_config


def get_num_labels(task, y_train):
    from ..data import SEQCLASSIFICATION, SEQREGRESSION

    if task == SEQREGRESSION:
        return 1
    elif task == SEQCLASSIFICATION:
        return len(set(y_train))
    else:
        return None


def _clean_value(value: Any) -> str:
    if isinstance(value, float):
        return "{:.5}".format(value)
    else:
        return str(value).replace("/", "_")


def format_vars(resolved_vars: Dict) -> str:
    """Formats the resolved variable dict into a single string."""
    out = []
    for path, value in sorted(resolved_vars.items()):
        if path[0] in ["run", "env", "resources_per_trial"]:
            continue  # TrialRunner already has these in the experiment_tag
        pieces = []
        last_string = True
        for k in path[::-1]:
            if isinstance(k, int):
                pieces.append(str(k))
            elif last_string:
                last_string = False
                pieces.append(k)
        pieces.reverse()
        out.append(_clean_value("_".join(pieces)) + "=" + _clean_value(value))
    return ",".join(out)


counter = 0


def date_str():
    from datetime import datetime

    return datetime.today().strftime("%Y-%m-%d_%H-%M-%S")


def _generate_dirname(experiment_tag, trial_id):
    generated_dirname = f"train_{str(trial_id)}_{experiment_tag}"
    generated_dirname = generated_dirname[:130]
    generated_dirname += f"_{date_str()}"
    return generated_dirname.replace("/", "_")


def get_logdir_name(dirname, local_dir):
    import os

    local_dir = os.path.expanduser(local_dir)
    logdir = os.path.join(local_dir, dirname)
    return logdir


def get_trial_fold_name(local_dir, trial_config, trial_id):
    global counter
    counter = counter + 1
    experiment_tag = "{0}_{1}".format(str(counter), format_vars(trial_config))
    logdir = get_logdir_name(
        _generate_dirname(experiment_tag, trial_id=trial_id), local_dir
    )
    return logdir


def load_model(checkpoint_path, task, num_labels, per_model_config=None):
    from transformers import AutoConfig
    from .huggingface.switch_head_auto import (
        AutoSeqClassificationHead,
        MODEL_CLASSIFICATION_HEAD_MAPPING,
    )
    from ..data import SEQCLASSIFICATION, SEQREGRESSION

    this_model_type = AutoConfig.from_pretrained(checkpoint_path).model_type
    this_vocab_size = AutoConfig.from_pretrained(checkpoint_path).vocab_size

    def get_this_model(model_name = "sequence classification"):
        from transformers import AutoModelForSequenceClassification
        from transformers import AutoModelForTokenClassification
        if  model_name == "sequence classification":
            return AutoModelForSequenceClassification.from_pretrained(
                checkpoint_path, config=model_config)
        elif model_name == "token classification":
            return AutoModelForTokenClassification.from_pretrained(
                checkpoint_path, config=model_config)

<<<<<<< HEAD
=======
        if task in (SEQCLASSIFICATION, SEQREGRESSION):
            return AutoModelForSequenceClassification.from_pretrained(
                checkpoint_path, config=model_config
            )
        # TODO: elif task == your task, fill in the line in your transformers example
        #  that loads the model, e.g., if task == MULTIPLE CHOICE, according to
        #  https://github.com/huggingface/transformers/blob/master/examples/pytorch/multiple-choice/run_swag.py#L298
        #  you can return AutoModelForMultipleChoice.from_pretrained(checkpoint_path, config=model_config)
>>>>>>> fb59bb99

    def is_pretrained_model_in_classification_head_list(model_type):
        return model_type in MODEL_CLASSIFICATION_HEAD_MAPPING

    def _set_model_config(checkpoint_path):
        if task in (SEQCLASSIFICATION, SEQREGRESSION):
            if per_model_config and len(per_model_config) > 0:
                model_config = AutoConfig.from_pretrained(
                    checkpoint_path,
                    num_labels=model_config_num_labels,
                    **per_model_config,
                )
            else:
                model_config = AutoConfig.from_pretrained(
                    checkpoint_path, num_labels=model_config_num_labels
                )
            return model_config
        # TODO: elif task == your task, uncomment the code below:
        # else:
        #     if per_model_config and len(per_model_config) > 0:
        #         model_config = AutoConfig.from_pretrained(
        #             checkpoint_path,
        #             **per_model_config,
        #         )
        #     else:
        #         model_config = AutoConfig.from_pretrained(
        #             checkpoint_path
        #         )
        #     return model_config

    if task == SEQCLASSIFICATION:
        num_labels_old = AutoConfig.from_pretrained(checkpoint_path).num_labels
        if is_pretrained_model_in_classification_head_list(this_model_type):
            model_config_num_labels = num_labels_old
        else:
            model_config_num_labels = num_labels
        model_config = _set_model_config(checkpoint_path)

        if is_pretrained_model_in_classification_head_list(this_model_type):
            if num_labels != num_labels_old:
                this_model = get_this_model()
                model_config.num_labels = num_labels
                this_model.num_labels = num_labels
                this_model.classifier = (
                    AutoSeqClassificationHead.from_model_type_and_config(
                        this_model_type, model_config
                    )
                )
            else:
                this_model = get_this_model()
        else:
            this_model = get_this_model()
        this_model.resize_token_embeddings(this_vocab_size)
        return this_model
    else:
        if task == SEQREGRESSION:
            model_config_num_labels = 1
        model_config = _set_model_config(checkpoint_path)
        this_model = get_this_model()
        return this_model


def compute_checkpoint_freq(
    train_data_size,
    custom_hpo_args,
    num_train_epochs,
    batch_size,
):
    ckpt_step_freq = (
        int(
            min(num_train_epochs, 1)
            * train_data_size
            / batch_size
            / custom_hpo_args.ckpt_per_epoch
        )
        + 1
    )
    return ckpt_step_freq


@dataclass
class HPOArgs:
    """The HPO setting

    Args:
        output_dir (:obj:`str`):
            data root directory for outputing the log, etc.
        model_path (:obj:`str`, `optional`, defaults to :obj:`facebook/muppet-roberta-base`):
            A string, the path of the language model file, either a path from huggingface
            model card huggingface.co/models, or a local path for the model
        fp16 (:obj:`bool`, `optional`, defaults to :obj:`False`):
            A bool, whether to use FP16
        max_seq_length (:obj:`int`, `optional`, defaults to :obj:`128`):
            An integer, the max length of the sequence
        ckpt_per_epoch (:obj:`int`, `optional`, defaults to :obj:`1`):
            An integer, the number of checkpoints per epoch

    """

    output_dir: str = field(
        default="data/output/", metadata={"help": "data dir", "required": True}
    )

    model_path: str = field(
        default="facebook/muppet-roberta-base",
        metadata={"help": "model path model for HPO"},
    )

    fp16: bool = field(default=True, metadata={"help": "whether to use the FP16 mode"})

    max_seq_length: int = field(default=128, metadata={"help": "max seq length"})

    ckpt_per_epoch: int = field(default=1, metadata={"help": "checkpoint per epoch"})

    @staticmethod
    def load_args():
        from dataclasses import fields

        arg_parser = argparse.ArgumentParser()
        for each_field in fields(HPOArgs):
            print(each_field)
            arg_parser.add_argument(
                "--" + each_field.name,
                type=each_field.type,
                help=each_field.metadata["help"],
                required=each_field.metadata["required"]
                if "required" in each_field.metadata
                else False,
                choices=each_field.metadata["choices"]
                if "choices" in each_field.metadata
                else None,
                default=each_field.default,
            )
        console_args, unknown = arg_parser.parse_known_args()
        return console_args<|MERGE_RESOLUTION|>--- conflicted
+++ resolved
@@ -29,16 +29,11 @@
 
     if task in (SEQCLASSIFICATION, SEQREGRESSION):
         return tokenize_text_seqclassification(X, custom_hpo_task)
-<<<<<<< HEAD
-    elif task is SUMMARIZATION:
-        return tokenize_text_seqclassification(X, custom_hpo_task)
-=======
     # TODO: elif task == your task, return the tokenized result
     #  for example, if your task == MULTIPLE CHOICE, you should
     #  create a function named tokenize_text_multiplechoice(X, custom_hpo_args)
     #  and what it does is the same as preprocess_function at
     #  https://github.com/huggingface/transformers/blob/master/examples/pytorch/multiple-choice/run_swag.py#L329
->>>>>>> fb59bb99
 
 
 def tokenize_text_seqclassification(X, custom_hpo_args):
@@ -183,8 +178,6 @@
             return AutoModelForTokenClassification.from_pretrained(
                 checkpoint_path, config=model_config)
 
-<<<<<<< HEAD
-=======
         if task in (SEQCLASSIFICATION, SEQREGRESSION):
             return AutoModelForSequenceClassification.from_pretrained(
                 checkpoint_path, config=model_config
@@ -193,7 +186,6 @@
         #  that loads the model, e.g., if task == MULTIPLE CHOICE, according to
         #  https://github.com/huggingface/transformers/blob/master/examples/pytorch/multiple-choice/run_swag.py#L298
         #  you can return AutoModelForMultipleChoice.from_pretrained(checkpoint_path, config=model_config)
->>>>>>> fb59bb99
 
     def is_pretrained_model_in_classification_head_list(model_type):
         return model_type in MODEL_CLASSIFICATION_HEAD_MAPPING

import argparse
from dataclasses import dataclass, field
from itertools import chain
from typing import Dict, Any
import numpy as np

from ..data import (
    SUMMARIZATION,
    SEQREGRESSION,
    SEQCLASSIFICATION,
    MULTICHOICECLASSIFICATION,
    TOKENCLASSIFICATION,
    NLG_TASKS,
)


def load_default_huggingface_metric_for_task(task):

    if task == SEQCLASSIFICATION:
        return "accuracy"
    elif task == SEQREGRESSION:
        return "r2"
    elif task == SUMMARIZATION:
        return "rouge"
    elif task == MULTICHOICECLASSIFICATION:
        return "accuracy"
    elif task == TOKENCLASSIFICATION:
        return "seqeval"


def get_auto_tokenizer(model_path, task):
    from transformers import AutoTokenizer

    if task == SUMMARIZATION:
        return AutoTokenizer.from_pretrained(
            model_path,  # 'roberta-base'
            cache_dir=None,
            use_fast=True,
            revision="main",
            use_auth_token=None,
        )
    else:
        return AutoTokenizer.from_pretrained(model_path, use_fast=True)


def tokenize_text(X, Y=None, task=None, hf_args=None, tokenizer=None):
    if task in (SEQCLASSIFICATION, SEQREGRESSION):
        X_tokenized = tokenize_onedataframe(
            X,
            tokenizer=tokenizer,
            task=task,
            hf_args=hf_args,
            prefix_str="",
        )
        return X_tokenized, None
    elif task == TOKENCLASSIFICATION:
        return tokenize_text_tokclassification(
            X, Y, tokenizer=tokenizer, hf_args=hf_args
        )
    elif task in NLG_TASKS:
        return tokenize_seq2seq(
            X, Y, tokenizer=tokenizer, task=task, hf_args=hf_args
        )
    elif task == MULTICHOICECLASSIFICATION:
        return tokenize_text_multiplechoice(
            X, tokenizer=tokenizer, hf_args=hf_args
        )


def tokenize_seq2seq(X, Y, tokenizer, task=None, hf_args=None):
    model_inputs = tokenize_onedataframe(
        X,
        tokenizer=tokenizer,
        task=task,
        hf_args=hf_args,
        prefix_str="summarize: ",
    )
    labels = None
    if Y is not None:
        labels = tokenize_onedataframe(
            Y.to_frame(),
            tokenizer=tokenizer,
            task=task,
            hf_args=hf_args,
            prefix_str="",
        )
        labels["label"] = [
            [(each_l if each_l != tokenizer.pad_token_id else -100) for each_l in label]
            for label in labels["input_ids"]
        ]
        labels = labels.drop(
            columns=["attention_mask", "input_ids", "decoder_input_ids"]
        )
    return model_inputs, labels


def tokenize_and_align_labels(
    examples,
    tokenizer,
    hf_args=None,
    X_sent_key=None,
    Y_sent_key=None,
    is_return_column_name=False,
):
    tokenized_inputs = tokenizer(
        [list(examples[X_sent_key])],
        padding="max_length",
        truncation=True,
        max_length=hf_args.max_seq_length,
        # We use this argument because the texts in our dataset are lists of words (with a label for each word).
        is_split_into_words=True,
    )
    if Y_sent_key is not None:
        previous_word_idx = None
        label_ids = []
        import numbers

        for word_idx in tokenized_inputs.word_ids(batch_index=0):
            # Special tokens have a word id that is None. We set the label to -100 so they are automatically
            # ignored in the loss function.
            if word_idx is None:
                label_ids.append(-100)
            # We set the label for the first token of each word.
            elif word_idx != previous_word_idx:
                if isinstance(examples[Y_sent_key][word_idx], numbers.Number):
                    label_ids.append(examples[Y_sent_key][word_idx])
                # else:
                #     label_ids.append(label_to_id[label[word_idx]])
            # For the other tokens in a word, we set the label to either the current label or -100, depending on
            # the label_all_tokens flag.
            else:
                if isinstance(examples[Y_sent_key][word_idx], numbers.Number):
                    label_ids.append(examples[Y_sent_key][word_idx])
                # else:
                #     label_ids.append(b_to_i_label[label_to_id[label[word_idx]]])
            previous_word_idx = word_idx
        tokenized_inputs["label"] = label_ids
    tmp_column_names = sorted(tokenized_inputs.keys())
    tokenized_input_and_labels = [tokenized_inputs[x] for x in tmp_column_names]
    for key_idx, each_key in enumerate(tmp_column_names):
        if each_key != "label":
            tokenized_input_and_labels[key_idx] = tokenized_input_and_labels[key_idx][0]
    if is_return_column_name:
        return tokenized_input_and_labels, tmp_column_names
    else:
        return tokenized_input_and_labels


def tokenize_text_tokclassification(X, Y, tokenizer, hf_args=None):
    import pandas as pd

    if Y is not None:
        X_and_Y = pd.concat([X, Y.to_frame()], axis=1)
        X_key = list(X.keys())[0]
        Y_key = list(Y.to_frame().keys())[0]
        _, tokenized_column_names = tokenize_and_align_labels(
            X_and_Y.iloc[0],
            tokenizer=tokenizer,
            hf_args=hf_args,
            X_sent_key=X_key,
            Y_sent_key=Y_key,
            is_return_column_name=True,
        )
        X_and_Y_tokenized = X_and_Y.apply(
            lambda x: tokenize_and_align_labels(
                x,
                tokenizer=tokenizer,
                hf_args=hf_args,
                X_sent_key=X_key,
                Y_sent_key=Y_key,
            ),
            axis=1,
            result_type="expand",
        )
        label_idx = tokenized_column_names.index("label")
        other_indices = sorted(
            set(range(len(tokenized_column_names))).difference({label_idx})
        )
        other_column_names = [tokenized_column_names[x] for x in other_indices]
        d = X_and_Y_tokenized.iloc[:, other_indices]
        y_tokenized = X_and_Y_tokenized.iloc[:, label_idx]
    else:
        X_key = list(X.keys())[0]

        _, tokenized_column_names = tokenize_and_align_labels(
            X.iloc[0],
            tokenizer=tokenizer,
            hf_args=hf_args,
            X_sent_key=X_key,
            Y_sent_key=None,
            is_return_column_name=True,
        )

        d = X.apply(
            lambda x: tokenize_and_align_labels(
                x,
                tokenizer=tokenizer,
                hf_args=hf_args,
                X_sent_key=X_key,
                Y_sent_key=None,
            ),
            axis=1,
            result_type="expand",
        )
        other_column_names = tokenized_column_names
        y_tokenized = None
    X_tokenized = pd.DataFrame(columns=other_column_names)
    X_tokenized[other_column_names] = d
    return X_tokenized, y_tokenized


def tokenize_onedataframe(
    X,
    tokenizer,
    task=None,
    hf_args=None,
    prefix_str=None,
):
    import pandas

    with tokenizer.as_target_tokenizer():
        _, tokenized_column_names = tokenize_row(
            dict(X.iloc[0]),
            tokenizer,
            prefix=(prefix_str,) if task is SUMMARIZATION else None,
            task=task,
            hf_args=hf_args,
            is_return_column_name=True,
        )
        d = X.apply(
            lambda x: tokenize_row(
                x,
                tokenizer,
                prefix=(prefix_str,) if task is SUMMARIZATION else None,
                task=task,
                hf_args=hf_args,
            ),
            axis=1,
            result_type="expand",
        )
        X_tokenized = pandas.DataFrame(columns=tokenized_column_names)
        X_tokenized[tokenized_column_names] = d
        return X_tokenized


def postprocess_text(preds, labels):
    import nltk

    nltk.download("punkt")
    preds = [pred.strip() for pred in preds]
    labels = [label.strip() for label in labels]

    # rougeLSum expects newline after each sentence
    preds = ["\n".join(nltk.sent_tokenize(pred)) for pred in preds]
    labels = ["\n".join(nltk.sent_tokenize(label)) for label in labels]

    return preds, labels


def tokenize_row(
    this_row,
    tokenizer,
    prefix=None,
    task=None,
    hf_args=None,
    is_return_column_name=False,
):
    assert (
        "max_seq_length" in hf_args.__dict__
    ), "max_seq_length must be provided for glue"

    if prefix:
        this_row = tuple(["".join(x) for x in zip(prefix, this_row)])

    tokenized_example = tokenizer(
        *tuple(this_row),
        padding="max_length",
        max_length=hf_args.max_seq_length,
        truncation=True,
    )
    if task in NLG_TASKS:
        tokenized_example["decoder_input_ids"] = tokenized_example["input_ids"]
    tmp_column_names = sorted(tokenized_example.keys())
    if is_return_column_name:
        return [tokenized_example[x] for x in tmp_column_names], tmp_column_names
    else:
        return [tokenized_example[x] for x in tmp_column_names]


def tokenize_text_multiplechoice(X, tokenizer, hf_args=None):
    import pandas

    t = X[["sent1", "sent2", "ending0", "ending1", "ending2", "ending3"]]
    _, tokenized_column_names = tokenize_swag(
        t.iloc[0],
        tokenizer=tokenizer,
        hf_args=hf_args,
        is_return_column_name=True,
    )
    d = t.apply(
        lambda x: tokenize_swag(
            x, tokenizer=tokenizer, hf_args=hf_args
        ),
        axis=1,
        result_type="expand",
    )

    X_tokenized = pandas.DataFrame(columns=tokenized_column_names)
    X_tokenized[tokenized_column_names] = d
    output = X_tokenized.join(X)
    return output, None


def tokenize_swag(
<<<<<<< HEAD
    this_row, tokenizer, hf_args=None, is_return_column_name=False
=======
    this_row, tokenizer, custom_hpo_args=None, return_column_name=False
>>>>>>> 749fda1d
):
    first_sentences = [[this_row["sent1"]] * 4]
    # get each 1st sentence, multiply to 4 sentences
    question_headers = this_row["sent2"]
    # sent2 are the noun part of 2nd line
    second_sentences = [
        question_headers + " " + this_row[key]
        for key in ["ending0", "ending1", "ending2", "ending3"]
    ]
    # now the 2nd-sentences are formed by combing the noun part and 4 ending parts

    # Flatten out
    # From 2 dimension to 1 dimension array
    first_sentences = list(chain(*first_sentences))

    tokenized_example = tokenizer(
        *tuple([first_sentences, second_sentences]),
        truncation=True,
        max_length=hf_args.max_seq_length,
        padding=False,
    )
    tmp_column_names = sorted(tokenized_example.keys())

    if return_column_name:
        return [tokenized_example[x] for x in tmp_column_names], tmp_column_names
    else:
        return [tokenized_example[x] for x in tmp_column_names]


def separate_config(config, task):
    if task in NLG_TASKS:
        from transformers import Seq2SeqTrainingArguments, TrainingArguments

        trainargs_class_list = [Seq2SeqTrainingArguments, TrainingArguments]
    else:
        from transformers import TrainingArguments

        trainargs_class_list = [TrainingArguments]

    training_args_config = {}
    per_model_config = {}

    for key, val in config.items():
        is_in_training_args = any(key in x.__dict__ for x in trainargs_class_list)
        if is_in_training_args:
            training_args_config[key] = val
        else:
            per_model_config[key] = val

    return training_args_config, per_model_config


def get_num_labels(task, y_train):
    from ..data import SEQCLASSIFICATION, SEQREGRESSION, TOKENCLASSIFICATION

    if task == SEQREGRESSION:
        return 1
    elif task == SEQCLASSIFICATION:
        return len(set(y_train))
    elif task == TOKENCLASSIFICATION:
        return len(set([a for b in y_train.tolist() for a in b]))
    else:
        return None


def is_a_list_of_str(this_obj):
    return (isinstance(this_obj, list) or isinstance(this_obj, np.ndarray)) and all(
        isinstance(x, str) for x in this_obj
    )


def _clean_value(value: Any) -> str:
    if isinstance(value, float):
        return "{:.5}".format(value)
    else:
        return str(value).replace("/", "_")


def format_vars(resolved_vars: Dict) -> str:
    """Formats the resolved variable dict into a single string."""
    out = []
    for path, value in sorted(resolved_vars.items()):
        if path[0] in ["run", "env", "resources_per_trial"]:
            continue  # TrialRunner already has these in the experiment_tag
        pieces = []
        last_string = True
        for k in path[::-1]:
            if isinstance(k, int):
                pieces.append(str(k))
            elif last_string:
                last_string = False
                pieces.append(k)
        pieces.reverse()
        out.append(_clean_value("_".join(pieces)) + "=" + _clean_value(value))
    return ",".join(out)


counter = 0


def date_str():
    from datetime import datetime

    return datetime.today().strftime("%Y-%m-%d_%H-%M-%S")


def _generate_dirname(experiment_tag, trial_id):
    generated_dirname = f"train_{str(trial_id)}_{experiment_tag}"
    generated_dirname = generated_dirname[:130]
    generated_dirname += f"_{date_str()}"
    return generated_dirname.replace("/", "_")


def get_logdir_name(dirname, local_dir):
    import os

    local_dir = os.path.expanduser(local_dir)
    logdir = os.path.join(local_dir, dirname)
    return logdir


class Counter:
    counter = 0

    @staticmethod
    def get_trial_fold_name(local_dir, trial_config, trial_id):
        Counter.counter += 1
        experiment_tag = "{0}_{1}".format(
            str(Counter.counter), format_vars(trial_config)
        )
        logdir = get_logdir_name(
            _generate_dirname(experiment_tag, trial_id=trial_id), local_dir
        )
        return logdir


def load_model(checkpoint_path, task, num_labels, per_model_config=None):
    import transformers

    transformers.logging.set_verbosity_error()

    from transformers import AutoConfig
    from .huggingface.switch_head_auto import (
        AutoSeqClassificationHead,
        MODEL_CLASSIFICATION_HEAD_MAPPING,
    )
    from ..data import SEQCLASSIFICATION, SEQREGRESSION, TOKENCLASSIFICATION

    def get_this_model(task, model_config):
        from transformers import AutoModelForSequenceClassification
        from transformers import AutoModelForSeq2SeqLM
        from transformers import AutoModelForMultipleChoice
        from transformers import AutoModelForTokenClassification

        if task in (SEQCLASSIFICATION, SEQREGRESSION):
            return AutoModelForSequenceClassification.from_pretrained(
                checkpoint_path, config=model_config
            )
        elif task == TOKENCLASSIFICATION:
            return AutoModelForTokenClassification.from_pretrained(
                checkpoint_path, config=model_config
            )
        elif task in NLG_TASKS:
            return AutoModelForSeq2SeqLM.from_pretrained(
                checkpoint_path, config=model_config
            )
        elif task == MULTICHOICECLASSIFICATION:
            return AutoModelForMultipleChoice.from_pretrained(
                checkpoint_path, config=model_config
            )

    def is_pretrained_model_in_classification_head_list(model_type):
        return model_type in MODEL_CLASSIFICATION_HEAD_MAPPING

    def _set_model_config(checkpoint_path):
        if task in (SEQCLASSIFICATION, SEQREGRESSION, TOKENCLASSIFICATION):
            if per_model_config:
                model_config = AutoConfig.from_pretrained(
                    checkpoint_path,
                    num_labels=model_config_num_labels,
                    **per_model_config,
                )
            else:
                model_config = AutoConfig.from_pretrained(
                    checkpoint_path, num_labels=model_config_num_labels
                )
            return model_config
        else:
            if per_model_config:
                model_config = AutoConfig.from_pretrained(
                    checkpoint_path,
                    **per_model_config,
                )
            else:
                model_config = AutoConfig.from_pretrained(checkpoint_path)
            return model_config

    current_config = AutoConfig.from_pretrained(checkpoint_path)
    this_model_type, this_vocab_size = (
        current_config.model_type,
        current_config.vocab_size,
    )

    if task == SEQCLASSIFICATION:
        num_labels_old = current_config.num_labels
        if is_pretrained_model_in_classification_head_list(this_model_type):
            model_config_num_labels = num_labels_old
        else:
            model_config_num_labels = num_labels
        new_config = _set_model_config(checkpoint_path)

        if is_pretrained_model_in_classification_head_list(this_model_type):
            if num_labels != num_labels_old:
                this_model = get_this_model(task, new_config)
                new_config.num_labels = num_labels
                this_model.num_labels = num_labels
                this_model.classifier = (
                    AutoSeqClassificationHead.from_model_type_and_config(
                        this_model_type, new_config
                    )
                )
            else:
                this_model = get_this_model(task, new_config)
        else:
            this_model = get_this_model(task, new_config)
        this_model.resize_token_embeddings(this_vocab_size)
        return this_model
    else:
        if task == SEQREGRESSION:
            model_config_num_labels = 1
        elif task == TOKENCLASSIFICATION:
            model_config_num_labels = num_labels
        model_config = _set_model_config(checkpoint_path)
        this_model = get_this_model(task, model_config)
        return this_model


def compute_checkpoint_freq(
    train_data_size,
    hf_args,
    num_train_epochs,
    batch_size,
):
    ckpt_step_freq = (
        int(
            min(num_train_epochs, 1)
            * train_data_size
            / batch_size
            / hf_args.ckpt_per_epoch
        )
        + 1
    )
    return ckpt_step_freq


@dataclass
class HFArgs:
    """The HPO setting.
    Args:
        output_dir (str): data root directory for outputing the log, etc.
        model_path (str, optional, defaults to "facebook/muppet-roberta-base"): A string,
            the path of the language model file, either a path from huggingface
            model card huggingface.co/models, or a local path for the model.
        fp16 (bool, optional, defaults to "False"): A bool, whether to use FP16.
        max_seq_length (int, optional, defaults to 128): An integer, the max length of the sequence.
        ckpt_per_epoch (int, optional, defaults to 1): An integer, the number of checkpoints per epoch.
    """

    output_dir: str = field(
        default="data/output/", metadata={"help": "data dir", "required": True}
    )

    model_path: str = field(
        default="facebook/muppet-roberta-base",
        metadata={"help": "model path model for HPO"},
    )

    fp16: bool = field(default=True, metadata={"help": "whether to use the FP16 mode"})

    max_seq_length: int = field(default=128, metadata={"help": "max seq length"})

    pad_to_max_length: bool = field(
        default=True,
        metadata={
            "help": "Whether to pad all samples to model maximum sentence length. "
            "If False, will pad the samples dynamically when batching to the maximum length in the batch. More "
            "efficient on GPU but very bad for TPU."
        },
    )

    ckpt_per_epoch: int = field(default=1, metadata={"help": "checkpoint per epoch"})

    per_gpu_eval_batch_size: int = field(
        default=1,
        metadata={"help": "per gpu evaluation batch size"},
    )

    @staticmethod
    def load_args():
        from dataclasses import fields

        arg_parser = argparse.ArgumentParser()
        for each_field in fields(HFArgs):
            print(each_field)
            arg_parser.add_argument(
                "--" + each_field.name,
                type=each_field.type,
                help=each_field.metadata["help"],
                required=each_field.metadata["required"]
                if "required" in each_field.metadata
                else False,
                choices=each_field.metadata["choices"]
                if "choices" in each_field.metadata
                else None,
                default=each_field.default,
            )
        console_args, unknown = arg_parser.parse_known_args()
        return console_args<|MERGE_RESOLUTION|>--- conflicted
+++ resolved
@@ -58,13 +58,9 @@
             X, Y, tokenizer=tokenizer, hf_args=hf_args
         )
     elif task in NLG_TASKS:
-        return tokenize_seq2seq(
-            X, Y, tokenizer=tokenizer, task=task, hf_args=hf_args
-        )
+        return tokenize_seq2seq(X, Y, tokenizer=tokenizer, task=task, hf_args=hf_args)
     elif task == MULTICHOICECLASSIFICATION:
-        return tokenize_text_multiplechoice(
-            X, tokenizer=tokenizer, hf_args=hf_args
-        )
+        return tokenize_text_multiplechoice(X, tokenizer=tokenizer, hf_args=hf_args)
 
 
 def tokenize_seq2seq(X, Y, tokenizer, task=None, hf_args=None):
@@ -298,9 +294,7 @@
         is_return_column_name=True,
     )
     d = t.apply(
-        lambda x: tokenize_swag(
-            x, tokenizer=tokenizer, hf_args=hf_args
-        ),
+        lambda x: tokenize_swag(x, tokenizer=tokenizer, hf_args=hf_args),
         axis=1,
         result_type="expand",
     )
@@ -311,13 +305,7 @@
     return output, None
 
 
-def tokenize_swag(
-<<<<<<< HEAD
-    this_row, tokenizer, hf_args=None, is_return_column_name=False
-=======
-    this_row, tokenizer, custom_hpo_args=None, return_column_name=False
->>>>>>> 749fda1d
-):
+def tokenize_swag(this_row, tokenizer, hf_args=None, return_column_name=False):
     first_sentences = [[this_row["sent1"]] * 4]
     # get each 1st sentence, multiply to 4 sentences
     question_headers = this_row["sent2"]

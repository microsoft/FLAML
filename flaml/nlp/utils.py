import argparse
from dataclasses import dataclass, field
from typing import Dict, Any


def load_default_huggingface_metric_for_task(task):
    from ..data import SEQCLASSIFICATION, SEQREGRESSION, SUMMARIZATION

    if task == SEQCLASSIFICATION:
        return "accuracy", "max"
    elif task == SEQREGRESSION:
        return "rmse", "max"
    elif task == SUMMARIZATION:
        return "rouge", "max"
    # TODO: elif task == your task, return the default metric name for your task,
    #  e.g., if task == MULTIPLECHOICE, return "accuracy"
    #  notice this metric name has to be in ['accuracy', 'bertscore', 'bleu', 'bleurt',
    #  'cer', 'chrf', 'code_eval', 'comet', 'competition_math', 'coval', 'cuad',
    #  'f1', 'gleu', 'glue', 'google_bleu', 'indic_glue', 'matthews_correlation',
    #  'meteor', 'pearsonr', 'precision', 'recall', 'rouge', 'sacrebleu', 'sari',
    #  'seqeval', 'spearmanr', 'squad', 'squad_v2', 'super_glue', 'ter', 'wer',
    #  'wiki_split', 'xnli']


global tokenized_column_names


def tokenize_text(X, task, custom_hpo_task):
    from ..data import SEQCLASSIFICATION, SEQREGRESSION
    from ..data import SUMMARIZATION

    if task in (SEQCLASSIFICATION, SEQREGRESSION):
        return tokenize_text_seqclassification(X, custom_hpo_task)
    elif task == SUMMARIZATION:
        return tokenize_text_summarizationfication(X, custom_hpo_task)
    # TODO: elif task == your task, return the tokenized result
    #  for example, if your task == MULTIPLE CHOICE, you should
    #  create a function named tokenize_text_multiplechoice(X, custom_hpo_args)
    #  and what it does is the same as preprocess_function at
    #  https://github.com/huggingface/transformers/blob/master/examples/pytorch/multiple-choice/run_swag.py#L329

def tokenize_text_summarizationfication(examples, custom_hpo_task):

    return None


def tokenize_text_seqclassification(X, custom_hpo_args):
    from transformers import AutoTokenizer
    import pandas

    global tokenized_column_names

    this_tokenizer = AutoTokenizer.from_pretrained(
        custom_hpo_args.model_path, use_fast=True
    )
    d = X.apply(
        lambda x: tokenize_glue(x, this_tokenizer, custom_hpo_args),
        axis=1,
        result_type="expand",
    )
    X_tokenized = pandas.DataFrame(columns=tokenized_column_names)
    X_tokenized[tokenized_column_names] = d
    return X_tokenized


def tokenize_glue(this_row, this_tokenizer, custom_hpo_args):
    global tokenized_column_names
    assert (
        "max_seq_length" in custom_hpo_args.__dict__
    ), "max_seq_length must be provided for glue"

    tokenized_example = this_tokenizer(
        *tuple(this_row),
        padding="max_length",
        max_length=custom_hpo_args.max_seq_length,
        truncation=True,
    )
    tokenized_column_names = sorted(tokenized_example.keys())
    return [tokenized_example[x] for x in tokenized_column_names]


def separate_config(config):
    from transformers import TrainingArguments

    training_args_config = {}
    per_model_config = {}

    for key, val in config.items():
        if key in TrainingArguments.__dict__:
            training_args_config[key] = val
        else:
            per_model_config[key] = val

    return training_args_config, per_model_config


def get_num_labels(task, y_train):
    from ..data import SEQCLASSIFICATION, SEQREGRESSION

    if task == SEQREGRESSION:
        return 1
    elif task == SEQCLASSIFICATION:
        return len(set(y_train))
    else:
        return None


def _clean_value(value: Any) -> str:
    if isinstance(value, float):
        return "{:.5}".format(value)
    else:
        return str(value).replace("/", "_")


def format_vars(resolved_vars: Dict) -> str:
    """Formats the resolved variable dict into a single string."""
    out = []
    for path, value in sorted(resolved_vars.items()):
        if path[0] in ["run", "env", "resources_per_trial"]:
            continue  # TrialRunner already has these in the experiment_tag
        pieces = []
        last_string = True
        for k in path[::-1]:
            if isinstance(k, int):
                pieces.append(str(k))
            elif last_string:
                last_string = False
                pieces.append(k)
        pieces.reverse()
        out.append(_clean_value("_".join(pieces)) + "=" + _clean_value(value))
    return ",".join(out)


counter = 0


def date_str():
    from datetime import datetime

    return datetime.today().strftime("%Y-%m-%d_%H-%M-%S")


def _generate_dirname(experiment_tag, trial_id):
    generated_dirname = f"train_{str(trial_id)}_{experiment_tag}"
    generated_dirname = generated_dirname[:130]
    generated_dirname += f"_{date_str()}"
    return generated_dirname.replace("/", "_")


def get_logdir_name(dirname, local_dir):
    import os

    local_dir = os.path.expanduser(local_dir)
    logdir = os.path.join(local_dir, dirname)
    return logdir


def get_trial_fold_name(local_dir, trial_config, trial_id):
    global counter
    counter = counter + 1
    experiment_tag = "{0}_{1}".format(str(counter), format_vars(trial_config))
    logdir = get_logdir_name(
        _generate_dirname(experiment_tag, trial_id=trial_id), local_dir
    )
    return logdir


def load_model(checkpoint_path, task, num_labels, per_model_config=None):
    from transformers import AutoConfig
    from .huggingface.switch_head_auto import (
        AutoSeqClassificationHead,
        MODEL_CLASSIFICATION_HEAD_MAPPING,
    )
    from ..data import SEQCLASSIFICATION, SEQREGRESSION

    this_model_type = AutoConfig.from_pretrained(checkpoint_path).model_type
    this_vocab_size = AutoConfig.from_pretrained(checkpoint_path).vocab_size

<<<<<<< HEAD
    def get_this_model(model_name = "sequence classification"):
        from transformers import AutoModelForSequenceClassification
        from transformers import AutoModelForTokenClassification
        if  model_name == "sequence classification":
            return AutoModelForSequenceClassification.from_pretrained(
                checkpoint_path, config=model_config)
        elif model_name == "token classification":
            return AutoModelForTokenClassification.from_pretrained(
                checkpoint_path, config=model_config)
=======
    def get_this_model(task):
        from transformers import AutoModelForSequenceClassification
        from transformers import AutoModelForSeq2SeqLM
        from ..data import NLG_TASKS
        # if  model_name == "sequence classification":
        #     return AutoModelForSequenceClassification.from_pretrained(
        #         checkpoint_path, config=model_config)
        # elif model_name == "token classification":
        #     return AutoModelForTokenClassification.from_pretrained(
        #         checkpoint_path, config=model_config)
>>>>>>> a0c7df8f

        if task in (SEQCLASSIFICATION, SEQREGRESSION):
            return AutoModelForSequenceClassification.from_pretrained(
                checkpoint_path, config=model_config
            )
        elif task in NLG_TASKS:
            return AutoModelForSeq2SeqLM.from_pretrained(
                checkpoint_path, config=model_config)
        # TODO: elif task == your task, fill in the line in your transformers example
        #  that loads the model, e.g., if task == MULTIPLE CHOICE, according to
        #  https://github.com/huggingface/transformers/blob/master/examples/pytorch/multiple-choice/run_swag.py#L298
        #  you can return AutoModelForMultipleChoice.from_pretrained(checkpoint_path, config=model_config)


    def is_pretrained_model_in_classification_head_list(model_type):
        return model_type in MODEL_CLASSIFICATION_HEAD_MAPPING

    def _set_model_config(checkpoint_path):
        if task in (SEQCLASSIFICATION, SEQREGRESSION):
            if per_model_config and len(per_model_config) > 0:
                model_config = AutoConfig.from_pretrained(
                    checkpoint_path,
                    num_labels=model_config_num_labels,
                    **per_model_config,
                )
            else:
                model_config = AutoConfig.from_pretrained(
                    checkpoint_path, num_labels=model_config_num_labels
                )
            return model_config
        # TODO: elif task == your task, uncomment the code below:
        # else:
        #     if per_model_config and len(per_model_config) > 0:
        #         model_config = AutoConfig.from_pretrained(
        #             checkpoint_path,
        #             **per_model_config,
        #         )
        #     else:
        #         model_config = AutoConfig.from_pretrained(
        #             checkpoint_path
        #         )
        #     return model_config

    if task == SEQCLASSIFICATION:
        num_labels_old = AutoConfig.from_pretrained(checkpoint_path).num_labels
        if is_pretrained_model_in_classification_head_list(this_model_type):
            model_config_num_labels = num_labels_old
        else:
            model_config_num_labels = num_labels
        model_config = _set_model_config(checkpoint_path)

        if is_pretrained_model_in_classification_head_list(this_model_type):
            if num_labels != num_labels_old:
                this_model = get_this_model()
                model_config.num_labels = num_labels
                this_model.num_labels = num_labels
                this_model.classifier = (
                    AutoSeqClassificationHead.from_model_type_and_config(
                        this_model_type, model_config
                    )
                )
            else:
                this_model = get_this_model()
        else:
            this_model = get_this_model()
        this_model.resize_token_embeddings(this_vocab_size)
        return this_model
    else:
        if task == SEQREGRESSION:
            model_config_num_labels = 1
        model_config = _set_model_config(checkpoint_path)
        this_model = get_this_model()
        return this_model


def compute_checkpoint_freq(
    train_data_size,
    custom_hpo_args,
    num_train_epochs,
    batch_size,
):
    ckpt_step_freq = (
        int(
            min(num_train_epochs, 1)
            * train_data_size
            / batch_size
            / custom_hpo_args.ckpt_per_epoch
        )
        + 1
    )
    return ckpt_step_freq


@dataclass
class HPOArgs:
    """The HPO setting

    Args:
        output_dir (:obj:`str`):
            data root directory for outputing the log, etc.
        model_path (:obj:`str`, `optional`, defaults to :obj:`facebook/muppet-roberta-base`):
            A string, the path of the language model file, either a path from huggingface
            model card huggingface.co/models, or a local path for the model
        fp16 (:obj:`bool`, `optional`, defaults to :obj:`False`):
            A bool, whether to use FP16
        max_seq_length (:obj:`int`, `optional`, defaults to :obj:`128`):
            An integer, the max length of the sequence
        ckpt_per_epoch (:obj:`int`, `optional`, defaults to :obj:`1`):
            An integer, the number of checkpoints per epoch

    """

    output_dir: str = field(
        default="data/output/", metadata={"help": "data dir", "required": True}
    )

    model_path: str = field(
        default="facebook/muppet-roberta-base",
        metadata={"help": "model path model for HPO"},
    )

    fp16: bool = field(default=True, metadata={"help": "whether to use the FP16 mode"})

    max_seq_length: int = field(default=128, metadata={"help": "max seq length"})

    ckpt_per_epoch: int = field(default=1, metadata={"help": "checkpoint per epoch"})

    @staticmethod
    def load_args():
        from dataclasses import fields

        arg_parser = argparse.ArgumentParser()
        for each_field in fields(HPOArgs):
            print(each_field)
            arg_parser.add_argument(
                "--" + each_field.name,
                type=each_field.type,
                help=each_field.metadata["help"],
                required=each_field.metadata["required"]
                if "required" in each_field.metadata
                else False,
                choices=each_field.metadata["choices"]
                if "choices" in each_field.metadata
                else None,
                default=each_field.default,
            )
        console_args, unknown = arg_parser.parse_known_args()
        return console_args<|MERGE_RESOLUTION|>--- conflicted
+++ resolved
@@ -176,17 +176,6 @@
     this_model_type = AutoConfig.from_pretrained(checkpoint_path).model_type
     this_vocab_size = AutoConfig.from_pretrained(checkpoint_path).vocab_size
 
-<<<<<<< HEAD
-    def get_this_model(model_name = "sequence classification"):
-        from transformers import AutoModelForSequenceClassification
-        from transformers import AutoModelForTokenClassification
-        if  model_name == "sequence classification":
-            return AutoModelForSequenceClassification.from_pretrained(
-                checkpoint_path, config=model_config)
-        elif model_name == "token classification":
-            return AutoModelForTokenClassification.from_pretrained(
-                checkpoint_path, config=model_config)
-=======
     def get_this_model(task):
         from transformers import AutoModelForSequenceClassification
         from transformers import AutoModelForSeq2SeqLM
@@ -197,7 +186,6 @@
         # elif model_name == "token classification":
         #     return AutoModelForTokenClassification.from_pretrained(
         #         checkpoint_path, config=model_config)
->>>>>>> a0c7df8f
 
         if task in (SEQCLASSIFICATION, SEQREGRESSION):
             return AutoModelForSequenceClassification.from_pretrained(

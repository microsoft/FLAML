# https://github.com/huggingface/datasets/blob/master/metrics/glue/glue.py

from collections import OrderedDict

task_mapping_glue = {
    "cola": "seq-classification",
    "mnli": "seq-classification",
    "mrpc": "seq-classification",
    "qnli": "seq-classification",
    "qqp": "seq-classification",
    "rte": "seq-classification",
    "sst2": "seq-classification",
    "stsb": "regression",
    "wnli": "seq-classification"
}

task_mapping_hate_speech18 = "seq-classification"

task_mapping_squad = "question-answering"

task_mapping_dbpedia = "seq-classification"

task_mapping_super_glue = {
    "wic": "seq-classification",
    "rte": "seq-classification"
}

task_mapping_imdb = "seq-classification"

task_mapping_sentiment140 = "regression"

TASK_MAPPING = OrderedDict(
    [
        ("squad", task_mapping_squad),
        ("glue", task_mapping_glue),
        ("dbpedia_14", task_mapping_dbpedia),
        ("imdb", task_mapping_imdb),
        ("super_glue", task_mapping_super_glue),
        ("hate_speech18", task_mapping_hate_speech18),
        ("sentiment140", "regression"),
        ("yelp_review_full", "regression"),
        ("amazon_polarity", task_mapping_imdb),
        ("amazon_reviews_multi", "regression"),
        ("yelp_polarity", task_mapping_imdb)
    ]
)


def get_default_task(dataset_name_list: list, subdataset_name=None):
    from ..result_analysis.azure_utils import JobID
    dataset_name = JobID.dataset_list_to_str(dataset_name_list)
    assert dataset_name in TASK_MAPPING.keys(), "The dataset is not in {}, you must explicitly specify " \
                                                "the custom_metric_name and custom_metric_mode_name".format(
        ",".join(TASK_MAPPING.keys()))
    eval_name_mapping = TASK_MAPPING[dataset_name]
    if isinstance(eval_name_mapping, dict):
        assert subdataset_name and subdataset_name in eval_name_mapping, \
            "dataset_name and subdataset_name not correctly specified"
        default_task = eval_name_mapping[subdataset_name]
    else:
<<<<<<< HEAD
        #assert isinstance(eval_name_mapping, list), "dataset_name and subdataset_name not correctly specified"
=======
        # TODO coverage
        assert isinstance(eval_name_mapping, list), "dataset_name and subdataset_name not correctly specified"
>>>>>>> 0ba58e0a
        default_task = eval_name_mapping
    return default_task<|MERGE_RESOLUTION|>--- conflicted
+++ resolved
@@ -58,11 +58,7 @@
             "dataset_name and subdataset_name not correctly specified"
         default_task = eval_name_mapping[subdataset_name]
     else:
-<<<<<<< HEAD
-        #assert isinstance(eval_name_mapping, list), "dataset_name and subdataset_name not correctly specified"
-=======
         # TODO coverage
         assert isinstance(eval_name_mapping, list), "dataset_name and subdataset_name not correctly specified"
->>>>>>> 0ba58e0a
         default_task = eval_name_mapping
     return default_task
--- conflicted
+++ resolved
@@ -18,9 +18,8 @@
     from .huggingface.trainer import TrainerForAutoTransformers
     from typing import Optional
     from ray.tune.trial import Trial
-except ImportError as err:
+except ImportError:
     raise ImportError("To use the nlp component in flaml, run pip install flaml[nlp]")
-    raise err
 
 task_list = ["seq-classification", "regression", "question-answering"]
 
@@ -106,7 +105,9 @@
                 # grid search in the following two cases: (1) if
                 # user has specified a model, and the model contains a grid space in FLAML
                 # or (2) the user has specified which model's grid space to use
-                raise NotImplementedError(f"The grid space for {self.jobid_config.pre} is not implemented in FLAML.")
+                raise NotImplementedError(
+                    f"The grid space for {self.jobid_config.pre} is not implemented in FLAML."
+                )
         else:
             grid_space_model_type = self.jobid_config.pre
 
@@ -235,7 +236,7 @@
         fold_name=None,
         resplit_portion=None,
         load_config_mode="console",
-        **custom_data_args
+        **custom_data_args,
     ):
         """Prepare data
 
@@ -327,22 +328,13 @@
             self.jobid_config.pre_full, use_fast=True
         )
 
-<<<<<<< HEAD
-        def autoencodetext_from_model_and_dataset_name():
-=======
         def autoencodetext_from_model_and_dataset_name(subfold_dataset):
-            auto_tokentoids_config = {"max_seq_length": self._max_seq_length}
->>>>>>> 1ce76d4e
             tokenized_dat = AutoEncodeText.from_model_and_dataset_name(
                 subfold_dataset,
                 self.jobid_config.pre_full,
                 self.jobid_config.dat,
                 self.jobid_config.subdat,
-<<<<<<< HEAD
                 **{"max_seq_length": self._max_seq_length},
-=======
-                max_seq_length=self._max_seq_length,
->>>>>>> 1ce76d4e
             )
             return tokenized_dat
 
@@ -354,7 +346,10 @@
             )
 
             source_fold_names = resplit_portion["source"]
-            all_folds_from_source = [data_raw[split_mapping[each_fold_name]] for each_fold_name in source_fold_names]
+            all_folds_from_source = [
+                data_raw[split_mapping[each_fold_name]]
+                for each_fold_name in source_fold_names
+            ]
 
             merged_folds = datasets.concatenate_datasets(all_folds_from_source)
             merged_folds = merged_folds.shuffle(seed=self.jobid_config.sddt)
@@ -372,7 +367,9 @@
                         concatenated_data=merged_folds,
                         resplit_portion_key=resplit_portion[key],
                     )
-                    this_encoded_data = autoencodetext_from_model_and_dataset_name()
+                    this_encoded_data = autoencodetext_from_model_and_dataset_name(
+                        subfold_dataset
+                    )
                     if key == "train":
                         self.train_dataset = this_encoded_data
                     elif key == "validation":
@@ -385,9 +382,9 @@
                     )
                 self._max_seq_length = int((_max_seq_length + 15) / 16) * 16
             else:
-                assert "foldnum" in custom_data_args, (
-                    "if the split mode is cross validation, foldnum must be specified"
-                )
+                assert (
+                    "foldnum" in custom_data_args
+                ), "if the split mode is cross validation, foldnum must be specified"
 
                 def get_cv_split_points(lower_bound, upper_bound, idx, k):
                     return (upper_bound - lower_bound) / k * idx + lower_bound, (
@@ -398,7 +395,9 @@
                     concatenated_data=merged_folds,
                     resplit_portion_key=resplit_portion["test"],
                 )
-                self.test_dataset = autoencodetext_from_model_and_dataset_name(subfold_dataset)
+                self.test_dataset = autoencodetext_from_model_and_dataset_name(
+                    subfold_dataset
+                )
                 train_val_lower = min(
                     resplit_portion["train"][0], resplit_portion["validation"][0]
                 )
@@ -431,9 +430,15 @@
                         autoencodetext_from_model_and_dataset_name(subfold_dataset)
                     )
         else:
-            self.train_dataset = autoencodetext_from_model_and_dataset_name(data_raw[split_mapping["train"]])
-            self.eval_dataset = autoencodetext_from_model_and_dataset_name(data_raw[split_mapping["validation"]])
-            self.test_dataset = autoencodetext_from_model_and_dataset_name(data_raw[split_mapping["test"]])
+            self.train_dataset = autoencodetext_from_model_and_dataset_name(
+                data_raw[split_mapping["train"]]
+            )
+            self.eval_dataset = autoencodetext_from_model_and_dataset_name(
+                data_raw[split_mapping["validation"]]
+            )
+            self.test_dataset = autoencodetext_from_model_and_dataset_name(
+                data_raw[split_mapping["test"]]
+            )
 
     def _load_model(self, checkpoint_path=None, per_model_config=None):
         from .dataset.task_auto import get_default_task
@@ -655,19 +660,21 @@
                     for each_hp in list(each_init_config.keys()):
                         if each_hp not in self._search_space_hpo:
                             del each_init_config[each_hp]
-                            print(each_hp, "is not in the search space, deleting from init config")
+                            print(
+                                each_hp,
+                                "is not in the search space, deleting from init config",
+                            )
                             continue
                         hp_value = each_init_config[each_hp]
                         domain = self._search_space_hpo[each_hp]
 
-                        if isinstance(
-                            domain, ray.tune.sample.Categorical
+                        if isinstance(domain, ray.tune.sample.Categorical):
+                            assert (
+                                hp_value in domain.categories
+                            ), f"points_to_evaluate {each_hp} value must be within the search space"
+                        elif isinstance(domain, ray.tune.sample.Float) or isinstance(
+                            domain, ray.tune.sample.Integer
                         ):
-                            assert (
-                                hp_value
-                                in domin.categories
-                            ), f"points_to_evaluate {each_hp} value must be within the search space"
-                        elif isinstance(domain, ray.tune.sample.Float) or isinstance(domain, ray.tune.sample.Integer):
                             assert (
                                 domain.lower <= hp_value <= domain.upper
                             ), f"points_to_evaluate {each_hp} value must be within the search space"
@@ -680,7 +687,7 @@
         metric_name,
         metric_mode_name,
         seed_bs=None,
-        **custom_hpo_args
+        **custom_hpo_args,
     ):
         from .hpo.searchalgo_auto import AutoSearchAlgorithm
 
@@ -749,7 +756,8 @@
                 return ckpt_json["best_ckpt"]
         except FileNotFoundError as err:
             print(
-                "Saved checkpoint not found. Please make sure checkpoint is stored under", ckpt_dir
+                "Saved checkpoint not found. Please make sure checkpoint is stored under",
+                ckpt_dir,
             )
             raise err
 
@@ -907,7 +915,7 @@
         ray_local_mode=False,
         keep_checkpoints_num=1,
         seed_bs=None,
-        **custom_hpo_args
+        **custom_hpo_args,
     ):
         """Fine tuning the huggingface using the hpo setting
 
@@ -1056,9 +1064,9 @@
                 ]
             }
             for i, metric in enumerate(self._all_metrics):
-                validation_metric[
-                    "eval_" + metric
-                ] = best_trial.metric_analysis[metric][self._all_modes[i]]
+                validation_metric["eval_" + metric] = best_trial.metric_analysis[
+                    metric
+                ][self._all_modes[i]]
 
             get_best_ckpt = analysis.get_best_checkpoint(
                 best_trial, metric=self.metric_name, mode=self.metric_mode_name

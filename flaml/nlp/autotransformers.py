--- conflicted
+++ resolved
@@ -386,10 +386,6 @@
         if transformers.__version__.startswith("3"):
             training_args = TrainingArguments(
                 output_dir=self.path_utils.ckpt_dir_per_trial,
-<<<<<<< HEAD
-                do_train=True,
-=======
->>>>>>> bc3f199e
                 do_eval=True,
                 per_device_eval_batch_size=32,
                 eval_steps=ckpt_freq,
@@ -403,10 +399,6 @@
             from transformers import IntervalStrategy
             training_args = TrainingArguments(
                 output_dir=self.path_utils.ckpt_dir_per_trial,
-<<<<<<< HEAD
-                do_train=True,
-=======
->>>>>>> bc3f199e
                 do_eval=True,
                 per_device_eval_batch_size=32,
                 eval_steps=ckpt_freq,
@@ -627,7 +619,7 @@
 
         trainer = TrainerForAutoTransformers(
             this_model,
-            args=training_args,
+            training_args,
             model_init=model_init,
             train_dataset=self.train_dataset,
             eval_dataset=self.eval_dataset,

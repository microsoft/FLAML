--- conflicted
+++ resolved
@@ -823,13 +823,9 @@
             fp16:
                 A boolean, default = True | whether to use fp16
             ray_local_mode:
-<<<<<<< HEAD
                 boolean, default = False | whether to use the local mode (debugging mode) for ray tune.run
             keep_checkpoints_num:
                 int, default = 1 | the number of checkpoints to keep for ray tune.run
-=======
-                A boolean, default = False | whether to use the local mode (debugging mode) for ray tune.run
->>>>>>> 0ba58e0a
             custom_hpo_args:
                 The additional keyword arguments, e.g., custom_hpo_args = {"points_to_evaluate": [{
                 "num_train_epochs": 1, "per_device_train_batch_size": 128, }]}
@@ -858,7 +854,6 @@
         ray.init(local_mode=ray_local_mode)
         self._set_search_space(**custom_hpo_args)
 
-<<<<<<< HEAD
         search_algo = self._get_search_algo(self.jobid_config.alg, self.jobid_config.arg, **custom_hpo_args)
         if self.jobid_config.alg == "bs":
             search_algo.set_search_properties(config=self._search_space_hpo,
@@ -866,14 +861,6 @@
                                               mode=self.metric_mode_name)
             search_algo.set_search_properties(config={"time_budget_s": time_budget})
 
-=======
-        search_algo = self._get_search_algo(self.jobid_config.alg,
-                                            self.jobid_config.arg,
-                                            time_budget,
-                                            self.metric_name,
-                                            self.metric_mode_name,
-                                            **custom_hpo_args)
->>>>>>> 0ba58e0a
         scheduler = AutoScheduler.from_scheduler_name(self.jobid_config.pru)
         self.ckpt_per_epoch = ckpt_per_epoch
         self.path_utils.make_dir_per_run()

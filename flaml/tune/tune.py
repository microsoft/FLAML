--- conflicted
+++ resolved
@@ -1,446 +1,436 @@
-# !
-#  * Copyright (c) Microsoft Corporation. All rights reserved.
-#  * Licensed under the MIT License. See LICENSE file in the
-#  * project root for license information.
-from typing import Optional, Union, List, Callable, Tuple
-import numpy as np
-import datetime
-import time
-
-try:
-    from ray import __version__ as ray_version
-
-    assert ray_version >= "1.0.0"
-    from ray.tune.analysis import ExperimentAnalysis as EA
-
-    ray_import = True
-except (ImportError, AssertionError):
-    ray_import = False
-    from .analysis import ExperimentAnalysis as EA
-
-from .result import DEFAULT_METRIC
-import logging
-
-logger = logging.getLogger(__name__)
-
-
-_use_ray = True
-_runner = None
-_verbose = 0
-_running_trial = None
-_training_iteration = 0
-
-
-class ExperimentAnalysis(EA):
-    """Class for storing the experiment results."""
-
-    def __init__(self, trials, metric, mode):
-        try:
-            super().__init__(self, None, trials, metric, mode)
-        except (TypeError, ValueError):
-            self.trials = trials
-            self.default_metric = metric or DEFAULT_METRIC
-            self.default_mode = mode
-
-
-def report(_metric=None, **kwargs):
-    """A function called by the HPO application to report final or intermediate
-    results.
-
-    Example:
-
-    ```python
-    import time
-    from flaml import tune
-
-    def compute_with_config(config):
-        current_time = time.time()
-        metric2minimize = (round(config['x'])-95000)**2
-        time2eval = time.time() - current_time
-        tune.report(metric2minimize=metric2minimize, time2eval=time2eval)
-
-    analysis = tune.run(
-        compute_with_config,
-        config={
-            'x': tune.lograndint(lower=1, upper=1000000),
-            'y': tune.randint(lower=1, upper=1000000)
-        },
-        metric='metric2minimize', mode='min',
-        num_samples=1000000, time_budget_s=60, use_ray=False)
-
-    print(analysis.trials[-1].last_result)
-    ```
-
-    Args:
-        _metric: Optional default anonymous metric for ``tune.report(value)``.
-            (For compatibility with ray.tune.report)
-        **kwargs: Any key value pair to be reported.
-    """
-    global _use_ray
-    global _verbose
-    global _running_trial
-    global _training_iteration
-    if _use_ray:
-        from ray import tune
-
-        return tune.report(_metric, **kwargs)
-    else:
-        result = kwargs
-        if _metric:
-            result[DEFAULT_METRIC] = _metric
-        trial = _runner.running_trial
-        if _running_trial == trial:
-            _training_iteration += 1
-        else:
-            _training_iteration = 0
-            _running_trial = trial
-        result["training_iteration"] = _training_iteration
-        result["config"] = trial.config
-        for key, value in trial.config.items():
-            result["config/" + key] = value
-        _runner.process_trial_result(_runner.running_trial, result)
-        result["time_total_s"] = trial.last_update_time - trial.start_time
-        if _verbose > 2:
-            logger.info(f"result: {result}")
-        if _runner.running_trial.is_finished():
-            return None
-        else:
-            return True
-
-
-def run(
-    evaluation_function,
-    config: Optional[dict] = None,
-    low_cost_partial_config: Optional[dict] = None,
-    cat_hp_cost: Optional[dict] = None,
-    metric: Optional[str] = None,
-    mode: Optional[str] = None,
-    time_budget_s: Union[int, float] = None,
-    points_to_evaluate: Optional[List[dict]] = None,
-    evaluated_rewards: Optional[List] = None,
-    resource_attr: Optional[str] = None,
-    min_resource: Optional[float] = None,
-    max_resource: Optional[float] = None,
-    reduction_factor: Optional[float] = None,
-    scheduler=None,
-    search_alg=None,
-    verbose: Optional[int] = 2,
-    local_dir: Optional[str] = None,
-    num_samples: Optional[int] = 1,
-    resources_per_trial: Optional[dict] = None,
-    config_constraints: Optional[
-        List[Tuple[Callable[[dict], float], str, float]]
-    ] = None,
-    metric_constraints: Optional[List[Tuple[str, str, float]]] = None,
-    max_failure: Optional[int] = 100,
-    use_ray: Optional[bool] = False,
-):
-    """The trigger for HPO.
-
-    Example:
-
-    ```python
-    import time
-    from flaml import tune
-
-    def compute_with_config(config):
-        current_time = time.time()
-        metric2minimize = (round(config['x'])-95000)**2
-        time2eval = time.time() - current_time
-        tune.report(metric2minimize=metric2minimize, time2eval=time2eval)
-
-    analysis = tune.run(
-        compute_with_config,
-        config={
-            'x': tune.lograndint(lower=1, upper=1000000),
-            'y': tune.randint(lower=1, upper=1000000)
-        },
-        metric='metric2minimize', mode='min',
-        num_samples=-1, time_budget_s=60, use_ray=False)
-
-    print(analysis.trials[-1].last_result)
-    ```
-
-    Args:
-        evaluation_function: A user-defined evaluation function.
-            It takes a configuration as input, outputs a evaluation
-            result (can be a numerical value or a dictionary of string
-            and numerical value pairs) for the input configuration.
-            For machine learning tasks, it usually involves training and
-            scoring a machine learning model, e.g., through validation loss.
-        config: A dictionary to specify the search space.
-        low_cost_partial_config: A dictionary from a subset of
-            controlled dimensions to the initial low-cost values.
-            e.g., ```{'n_estimators': 4, 'max_leaves': 4}```
-
-        cat_hp_cost: A dictionary from a subset of categorical dimensions
-            to the relative cost of each choice.
-            e.g., ```{'tree_method': [1, 1, 2]}```
-            i.e., the relative cost of the
-            three choices of 'tree_method' is 1, 1 and 2 respectively
-        metric: A string of the metric name to optimize for.
-        mode: A string in ['min', 'max'] to specify the objective as
-            minimization or maximization.
-        time_budget_s: int or float | The time budget in seconds.
-        points_to_evaluate: A list of initial hyperparameter
-            configurations to run first.
-        evaluated_rewards (list): If you have previously evaluated the
-            parameters passed in as points_to_evaluate you can avoid
-            re-running those trials by passing in the reward attributes
-            as a list so the optimiser can be told the results without
-            needing to re-compute the trial. Must be the same length as
-            points_to_evaluate.
-            e.g.,
-
-<<<<<<< HEAD
-    ```python
-    points_to_evaluate = [
-        {"b": .99, "cost_related": {"a": 3}},
-        {"b": .99, "cost_related": {"a": 2}},
-    ]
-    evaluated_rewards=[3.0, 1.0]
-    ```
-=======
-            .. code-block:: python
-
-                points_to_evaluate = [
-                    {"b": .99, "cost_related": {"a": 3}},
-                    {"b": .99, "cost_related": {"a": 2}},
-                ]
-                evaluated_rewards=[3.0, 1.0]
->>>>>>> b773e289
-
-            means that you know the reward for the two configs in
-            points_to_evaluate are 3.0 and 1.0 respectively and want to
-            inform run().
-
-        resource_attr: A string to specify the resource dimension used by
-            the scheduler via "scheduler".
-        min_resource: A float of the minimal resource to use for the resource_attr.
-        max_resource: A float of the maximal resource to use for the resource_attr.
-        reduction_factor: A float of the reduction factor used for incremental
-            pruning.
-        scheduler: A scheduler for executing the experiment. Can be None, 'flaml',
-            'asha' or a custom instance of the TrialScheduler class. Default is None:
-            in this case when resource_attr is provided, the 'flaml' scheduler will be
-            used, otherwise no scheduler will be used. When set 'flaml', an
-            authentic scheduler implemented in FLAML will be used. It does not
-            require users to report intermediate results in evaluation_function.
-            Find more details abuot this scheduler in this paper
-            https://arxiv.org/pdf/1911.04706.pdf).
-            When set 'asha', the input for arguments "resource_attr",
-            "min_resource", "max_resource" and "reduction_factor" will be passed
-            to ASHA's "time_attr",  "max_t", "grace_period" and "reduction_factor"
-            respectively. You can also provide a self-defined scheduler instance
-            of the TrialScheduler class. When 'asha' or self-defined scheduler is
-            used, you usually need to report intermediate results in the evaluation
-            function. Please find examples using different types of schedulers
-            and how to set up the corresponding evaluation functions in
-            test/tune/test_scheduler.py. TODO: point to notebook examples.
-        search_alg: An instance of BlendSearch as the search algorithm
-            to be used. The same instance can be used for iterative tuning.
-            e.g.,
-
-    ```python
-    from flaml import BlendSearch
-    algo = BlendSearch(metric='val_loss', mode='min',
-            space=search_space,
-            low_cost_partial_config=low_cost_partial_config)
-    for i in range(10):
-        analysis = tune.run(compute_with_config,
-            search_alg=algo, use_ray=False)
-        print(analysis.trials[-1].last_result)
-    ```
-
-        verbose: 0, 1, 2, or 3. Verbosity mode for ray if ray backend is used.
-            0 = silent, 1 = only status updates, 2 = status and brief trial
-            results, 3 = status and detailed trial results. Defaults to 2.
-        local_dir: A string of the local dir to save ray logs if ray backend is
-            used; or a local dir to save the tuning log.
-        num_samples: An integer of the number of configs to try. Defaults to 1.
-        resources_per_trial: A dictionary of the hardware resources to allocate
-            per trial, e.g., `{'cpu': 1}`. Only valid when using ray backend.
-        config_constraints: A list of config constraints to be satisfied.
-            e.g., ```config_constraints = [(mem_size, '<=', 1024**3)]```
-
-            mem_size is a function which produces a float number for the bytes
-            needed for a config.
-            It is used to skip configs which do not fit in memory.
-        metric_constraints: A list of metric constraints to be satisfied.
-            e.g., `['precision', '>=', 0.9]`.
-        max_failure: int | the maximal consecutive number of failures to sample
-            a trial before the tuning is terminated.
-        use_ray: A boolean of whether to use ray as the backend.
-    """
-    global _use_ray
-    global _verbose
-    if not use_ray:
-        _verbose = verbose
-        if verbose > 0:
-            import os
-
-            if local_dir:
-                os.makedirs(local_dir, exist_ok=True)
-                logger.addHandler(
-                    logging.FileHandler(
-                        local_dir
-                        + "/tune_"
-                        + str(datetime.datetime.now()).replace(":", "-")
-                        + ".log"
-                    )
-                )
-            elif not logger.handlers:
-                # Add the console handler.
-                _ch = logging.StreamHandler()
-                logger_formatter = logging.Formatter(
-                    "[%(name)s: %(asctime)s] {%(lineno)d} %(levelname)s - %(message)s",
-                    "%m-%d %H:%M:%S",
-                )
-                _ch.setFormatter(logger_formatter)
-                logger.addHandler(_ch)
-            if verbose <= 2:
-                logger.setLevel(logging.INFO)
-            else:
-                logger.setLevel(logging.DEBUG)
-        else:
-            logger.setLevel(logging.CRITICAL)
-
-    from ..searcher.blendsearch import BlendSearch
-
-    if search_alg is None:
-        flaml_scheduler_resource_attr = (
-            flaml_scheduler_min_resource
-        ) = flaml_scheduler_max_resource = flaml_scheduler_reduction_factor = None
-        if scheduler in (None, "flaml"):
-
-            # when scheduler is set 'flaml', we will use a scheduler that is
-            # authentic to the search algorithms in flaml. After setting up
-            # the search algorithm accordingly, we need to set scheduler to
-            # None in case it is later used in the trial runner.
-            flaml_scheduler_resource_attr = resource_attr
-            flaml_scheduler_min_resource = min_resource
-            flaml_scheduler_max_resource = max_resource
-            flaml_scheduler_reduction_factor = reduction_factor
-            scheduler = None
-        search_alg = BlendSearch(
-            metric=metric or DEFAULT_METRIC,
-            mode=mode,
-            space=config,
-            points_to_evaluate=points_to_evaluate,
-            evaluated_rewards=evaluated_rewards,
-            low_cost_partial_config=low_cost_partial_config,
-            cat_hp_cost=cat_hp_cost,
-            time_budget_s=time_budget_s,
-            num_samples=num_samples,
-            resource_attr=flaml_scheduler_resource_attr,
-            min_resource=flaml_scheduler_min_resource,
-            max_resource=flaml_scheduler_max_resource,
-            reduction_factor=flaml_scheduler_reduction_factor,
-            config_constraints=config_constraints,
-            metric_constraints=metric_constraints,
-        )
-    else:
-        if metric is None or mode is None:
-            metric = metric or search_alg.metric
-            mode = mode or search_alg.mode
-        if ray_import:
-            from ray.tune.suggest import ConcurrencyLimiter
-        else:
-            from flaml.searcher.suggestion import ConcurrencyLimiter
-        searcher = (
-            search_alg.searcher
-            if isinstance(search_alg, ConcurrencyLimiter)
-            else search_alg
-        )
-        if isinstance(searcher, BlendSearch):
-            setting = {}
-            if time_budget_s:
-                setting["time_budget_s"] = time_budget_s
-            if num_samples > 0:
-                setting["num_samples"] = num_samples
-            searcher.set_search_properties(metric, mode, config, setting)
-        else:
-            searcher.set_search_properties(metric, mode, config)
-    if scheduler == "asha":
-        params = {}
-        # scheduler resource_dimension=resource_attr
-        if resource_attr:
-            params["time_attr"] = resource_attr
-        if max_resource:
-            params["max_t"] = max_resource
-        if min_resource:
-            params["grace_period"] = min_resource
-        if reduction_factor:
-            params["reduction_factor"] = reduction_factor
-        if ray_import:
-            from ray.tune.schedulers import ASHAScheduler
-
-            scheduler = ASHAScheduler(**params)
-    if use_ray:
-        try:
-            from ray import tune
-        except ImportError:
-            raise ImportError(
-                "Failed to import ray tune. "
-                "Please install ray[tune] or set use_ray=False"
-            )
-        _use_ray = True
-        return tune.run(
-            evaluation_function,
-            metric=metric,
-            mode=mode,
-            search_alg=search_alg,
-            scheduler=scheduler,
-            time_budget_s=time_budget_s,
-            verbose=verbose,
-            local_dir=local_dir,
-            num_samples=num_samples,
-            resources_per_trial=resources_per_trial,
-        )
-
-    # simple sequential run without using tune.run() from ray
-    time_start = time.time()
-    _use_ray = False
-    if scheduler:
-        scheduler.set_search_properties(metric=metric, mode=mode)
-    from .trial_runner import SequentialTrialRunner
-
-    global _runner
-    _runner = SequentialTrialRunner(
-        search_alg=search_alg,
-        scheduler=scheduler,
-        metric=metric,
-        mode=mode,
-    )
-    num_trials = 0
-    if time_budget_s is None:
-        time_budget_s = np.inf
-    fail = 0
-    ub = (len(evaluated_rewards) if evaluated_rewards else 0) + max_failure
-    while (
-        time.time() - time_start < time_budget_s
-        and (num_samples < 0 or num_trials < num_samples)
-        and fail < ub
-    ):
-        trial_to_run = _runner.step()
-        if trial_to_run:
-            num_trials += 1
-            if verbose:
-                logger.info(f"trial {num_trials} config: {trial_to_run.config}")
-            result = evaluation_function(trial_to_run.config)
-            if result is not None:
-                if isinstance(result, dict):
-                    report(**result)
-                else:
-                    report(_metric=result)
-            _runner.stop_trial(trial_to_run)
-            fail = 0
-        else:
-            fail += 1  # break with ub consecutive failures
-    if fail == ub:
-        logger.warning(
-            f"fail to sample a trial for {max_failure} times in a row, stopping."
-        )
-    if verbose > 0:
-        logger.handlers.clear()
-    return ExperimentAnalysis(_runner.get_trials(), metric=metric, mode=mode)
+# !
+#  * Copyright (c) Microsoft Corporation. All rights reserved.
+#  * Licensed under the MIT License. See LICENSE file in the
+#  * project root for license information.
+from typing import Optional, Union, List, Callable, Tuple
+import numpy as np
+import datetime
+import time
+
+try:
+    from ray import __version__ as ray_version
+
+    assert ray_version >= "1.0.0"
+    from ray.tune.analysis import ExperimentAnalysis as EA
+
+    ray_import = True
+except (ImportError, AssertionError):
+    ray_import = False
+    from .analysis import ExperimentAnalysis as EA
+
+from .result import DEFAULT_METRIC
+import logging
+
+logger = logging.getLogger(__name__)
+
+
+_use_ray = True
+_runner = None
+_verbose = 0
+_running_trial = None
+_training_iteration = 0
+
+
+class ExperimentAnalysis(EA):
+    """Class for storing the experiment results."""
+
+    def __init__(self, trials, metric, mode):
+        try:
+            super().__init__(self, None, trials, metric, mode)
+        except (TypeError, ValueError):
+            self.trials = trials
+            self.default_metric = metric or DEFAULT_METRIC
+            self.default_mode = mode
+
+
+def report(_metric=None, **kwargs):
+    """A function called by the HPO application to report final or intermediate
+    results.
+
+    Example:
+
+    ```python
+    import time
+    from flaml import tune
+
+    def compute_with_config(config):
+        current_time = time.time()
+        metric2minimize = (round(config['x'])-95000)**2
+        time2eval = time.time() - current_time
+        tune.report(metric2minimize=metric2minimize, time2eval=time2eval)
+
+    analysis = tune.run(
+        compute_with_config,
+        config={
+            'x': tune.lograndint(lower=1, upper=1000000),
+            'y': tune.randint(lower=1, upper=1000000)
+        },
+        metric='metric2minimize', mode='min',
+        num_samples=1000000, time_budget_s=60, use_ray=False)
+
+    print(analysis.trials[-1].last_result)
+    ```
+
+    Args:
+        _metric: Optional default anonymous metric for ``tune.report(value)``.
+            (For compatibility with ray.tune.report)
+        **kwargs: Any key value pair to be reported.
+    """
+    global _use_ray
+    global _verbose
+    global _running_trial
+    global _training_iteration
+    if _use_ray:
+        from ray import tune
+
+        return tune.report(_metric, **kwargs)
+    else:
+        result = kwargs
+        if _metric:
+            result[DEFAULT_METRIC] = _metric
+        trial = _runner.running_trial
+        if _running_trial == trial:
+            _training_iteration += 1
+        else:
+            _training_iteration = 0
+            _running_trial = trial
+        result["training_iteration"] = _training_iteration
+        result["config"] = trial.config
+        for key, value in trial.config.items():
+            result["config/" + key] = value
+        _runner.process_trial_result(_runner.running_trial, result)
+        result["time_total_s"] = trial.last_update_time - trial.start_time
+        if _verbose > 2:
+            logger.info(f"result: {result}")
+        if _runner.running_trial.is_finished():
+            return None
+        else:
+            return True
+
+
+def run(
+    evaluation_function,
+    config: Optional[dict] = None,
+    low_cost_partial_config: Optional[dict] = None,
+    cat_hp_cost: Optional[dict] = None,
+    metric: Optional[str] = None,
+    mode: Optional[str] = None,
+    time_budget_s: Union[int, float] = None,
+    points_to_evaluate: Optional[List[dict]] = None,
+    evaluated_rewards: Optional[List] = None,
+    resource_attr: Optional[str] = None,
+    min_resource: Optional[float] = None,
+    max_resource: Optional[float] = None,
+    reduction_factor: Optional[float] = None,
+    scheduler=None,
+    search_alg=None,
+    verbose: Optional[int] = 2,
+    local_dir: Optional[str] = None,
+    num_samples: Optional[int] = 1,
+    resources_per_trial: Optional[dict] = None,
+    config_constraints: Optional[
+        List[Tuple[Callable[[dict], float], str, float]]
+    ] = None,
+    metric_constraints: Optional[List[Tuple[str, str, float]]] = None,
+    max_failure: Optional[int] = 100,
+    use_ray: Optional[bool] = False,
+):
+    """The trigger for HPO.
+
+    Example:
+
+    ```python
+    import time
+    from flaml import tune
+
+    def compute_with_config(config):
+        current_time = time.time()
+        metric2minimize = (round(config['x'])-95000)**2
+        time2eval = time.time() - current_time
+        tune.report(metric2minimize=metric2minimize, time2eval=time2eval)
+
+    analysis = tune.run(
+        compute_with_config,
+        config={
+            'x': tune.lograndint(lower=1, upper=1000000),
+            'y': tune.randint(lower=1, upper=1000000)
+        },
+        metric='metric2minimize', mode='min',
+        num_samples=-1, time_budget_s=60, use_ray=False)
+
+    print(analysis.trials[-1].last_result)
+    ```
+
+    Args:
+        evaluation_function: A user-defined evaluation function.
+            It takes a configuration as input, outputs a evaluation
+            result (can be a numerical value or a dictionary of string
+            and numerical value pairs) for the input configuration.
+            For machine learning tasks, it usually involves training and
+            scoring a machine learning model, e.g., through validation loss.
+        config: A dictionary to specify the search space.
+        low_cost_partial_config: A dictionary from a subset of
+            controlled dimensions to the initial low-cost values.
+            e.g., ```{'n_estimators': 4, 'max_leaves': 4}```
+
+        cat_hp_cost: A dictionary from a subset of categorical dimensions
+            to the relative cost of each choice.
+            e.g., ```{'tree_method': [1, 1, 2]}```
+            i.e., the relative cost of the
+            three choices of 'tree_method' is 1, 1 and 2 respectively
+        metric: A string of the metric name to optimize for.
+        mode: A string in ['min', 'max'] to specify the objective as
+            minimization or maximization.
+        time_budget_s: int or float | The time budget in seconds.
+        points_to_evaluate: A list of initial hyperparameter
+            configurations to run first.
+        evaluated_rewards (list): If you have previously evaluated the
+            parameters passed in as points_to_evaluate you can avoid
+            re-running those trials by passing in the reward attributes
+            as a list so the optimiser can be told the results without
+            needing to re-compute the trial. Must be the same length as
+            points_to_evaluate.
+            e.g.,
+
+    ```python
+    points_to_evaluate = [
+        {"b": .99, "cost_related": {"a": 3}},
+        {"b": .99, "cost_related": {"a": 2}},
+    ]
+    evaluated_rewards=[3.0, 1.0]
+    ```
+
+            means that you know the reward for the two configs in
+            points_to_evaluate are 3.0 and 1.0 respectively and want to
+            inform run().
+
+        resource_attr: A string to specify the resource dimension used by
+            the scheduler via "scheduler".
+        min_resource: A float of the minimal resource to use for the resource_attr.
+        max_resource: A float of the maximal resource to use for the resource_attr.
+        reduction_factor: A float of the reduction factor used for incremental
+            pruning.
+        scheduler: A scheduler for executing the experiment. Can be None, 'flaml',
+            'asha' or a custom instance of the TrialScheduler class. Default is None:
+            in this case when resource_attr is provided, the 'flaml' scheduler will be
+            used, otherwise no scheduler will be used. When set 'flaml', an
+            authentic scheduler implemented in FLAML will be used. It does not
+            require users to report intermediate results in evaluation_function.
+            Find more details abuot this scheduler in this paper
+            https://arxiv.org/pdf/1911.04706.pdf).
+            When set 'asha', the input for arguments "resource_attr",
+            "min_resource", "max_resource" and "reduction_factor" will be passed
+            to ASHA's "time_attr",  "max_t", "grace_period" and "reduction_factor"
+            respectively. You can also provide a self-defined scheduler instance
+            of the TrialScheduler class. When 'asha' or self-defined scheduler is
+            used, you usually need to report intermediate results in the evaluation
+            function. Please find examples using different types of schedulers
+            and how to set up the corresponding evaluation functions in
+            test/tune/test_scheduler.py. TODO: point to notebook examples.
+        search_alg: An instance of BlendSearch as the search algorithm
+            to be used. The same instance can be used for iterative tuning.
+            e.g.,
+
+    ```python
+    from flaml import BlendSearch
+    algo = BlendSearch(metric='val_loss', mode='min',
+            space=search_space,
+            low_cost_partial_config=low_cost_partial_config)
+    for i in range(10):
+        analysis = tune.run(compute_with_config,
+            search_alg=algo, use_ray=False)
+        print(analysis.trials[-1].last_result)
+    ```
+
+        verbose: 0, 1, 2, or 3. Verbosity mode for ray if ray backend is used.
+            0 = silent, 1 = only status updates, 2 = status and brief trial
+            results, 3 = status and detailed trial results. Defaults to 2.
+        local_dir: A string of the local dir to save ray logs if ray backend is
+            used; or a local dir to save the tuning log.
+        num_samples: An integer of the number of configs to try. Defaults to 1.
+        resources_per_trial: A dictionary of the hardware resources to allocate
+            per trial, e.g., `{'cpu': 1}`. Only valid when using ray backend.
+        config_constraints: A list of config constraints to be satisfied.
+            e.g., ```config_constraints = [(mem_size, '<=', 1024**3)]```
+
+            mem_size is a function which produces a float number for the bytes
+            needed for a config.
+            It is used to skip configs which do not fit in memory.
+        metric_constraints: A list of metric constraints to be satisfied.
+            e.g., `['precision', '>=', 0.9]`.
+        max_failure: int | the maximal consecutive number of failures to sample
+            a trial before the tuning is terminated.
+        use_ray: A boolean of whether to use ray as the backend.
+    """
+    global _use_ray
+    global _verbose
+    if not use_ray:
+        _verbose = verbose
+        if verbose > 0:
+            import os
+
+            if local_dir:
+                os.makedirs(local_dir, exist_ok=True)
+                logger.addHandler(
+                    logging.FileHandler(
+                        local_dir
+                        + "/tune_"
+                        + str(datetime.datetime.now()).replace(":", "-")
+                        + ".log"
+                    )
+                )
+            elif not logger.handlers:
+                # Add the console handler.
+                _ch = logging.StreamHandler()
+                logger_formatter = logging.Formatter(
+                    "[%(name)s: %(asctime)s] {%(lineno)d} %(levelname)s - %(message)s",
+                    "%m-%d %H:%M:%S",
+                )
+                _ch.setFormatter(logger_formatter)
+                logger.addHandler(_ch)
+            if verbose <= 2:
+                logger.setLevel(logging.INFO)
+            else:
+                logger.setLevel(logging.DEBUG)
+        else:
+            logger.setLevel(logging.CRITICAL)
+
+    from ..searcher.blendsearch import BlendSearch
+
+    if search_alg is None:
+        flaml_scheduler_resource_attr = (
+            flaml_scheduler_min_resource
+        ) = flaml_scheduler_max_resource = flaml_scheduler_reduction_factor = None
+        if scheduler in (None, "flaml"):
+
+            # when scheduler is set 'flaml', we will use a scheduler that is
+            # authentic to the search algorithms in flaml. After setting up
+            # the search algorithm accordingly, we need to set scheduler to
+            # None in case it is later used in the trial runner.
+            flaml_scheduler_resource_attr = resource_attr
+            flaml_scheduler_min_resource = min_resource
+            flaml_scheduler_max_resource = max_resource
+            flaml_scheduler_reduction_factor = reduction_factor
+            scheduler = None
+        search_alg = BlendSearch(
+            metric=metric or DEFAULT_METRIC,
+            mode=mode,
+            space=config,
+            points_to_evaluate=points_to_evaluate,
+            evaluated_rewards=evaluated_rewards,
+            low_cost_partial_config=low_cost_partial_config,
+            cat_hp_cost=cat_hp_cost,
+            time_budget_s=time_budget_s,
+            num_samples=num_samples,
+            resource_attr=flaml_scheduler_resource_attr,
+            min_resource=flaml_scheduler_min_resource,
+            max_resource=flaml_scheduler_max_resource,
+            reduction_factor=flaml_scheduler_reduction_factor,
+            config_constraints=config_constraints,
+            metric_constraints=metric_constraints,
+        )
+    else:
+        if metric is None or mode is None:
+            metric = metric or search_alg.metric
+            mode = mode or search_alg.mode
+        if ray_import:
+            from ray.tune.suggest import ConcurrencyLimiter
+        else:
+            from flaml.searcher.suggestion import ConcurrencyLimiter
+        searcher = (
+            search_alg.searcher
+            if isinstance(search_alg, ConcurrencyLimiter)
+            else search_alg
+        )
+        if isinstance(searcher, BlendSearch):
+            setting = {}
+            if time_budget_s:
+                setting["time_budget_s"] = time_budget_s
+            if num_samples > 0:
+                setting["num_samples"] = num_samples
+            searcher.set_search_properties(metric, mode, config, setting)
+        else:
+            searcher.set_search_properties(metric, mode, config)
+    if scheduler == "asha":
+        params = {}
+        # scheduler resource_dimension=resource_attr
+        if resource_attr:
+            params["time_attr"] = resource_attr
+        if max_resource:
+            params["max_t"] = max_resource
+        if min_resource:
+            params["grace_period"] = min_resource
+        if reduction_factor:
+            params["reduction_factor"] = reduction_factor
+        if ray_import:
+            from ray.tune.schedulers import ASHAScheduler
+
+            scheduler = ASHAScheduler(**params)
+    if use_ray:
+        try:
+            from ray import tune
+        except ImportError:
+            raise ImportError(
+                "Failed to import ray tune. "
+                "Please install ray[tune] or set use_ray=False"
+            )
+        _use_ray = True
+        return tune.run(
+            evaluation_function,
+            metric=metric,
+            mode=mode,
+            search_alg=search_alg,
+            scheduler=scheduler,
+            time_budget_s=time_budget_s,
+            verbose=verbose,
+            local_dir=local_dir,
+            num_samples=num_samples,
+            resources_per_trial=resources_per_trial,
+        )
+
+    # simple sequential run without using tune.run() from ray
+    time_start = time.time()
+    _use_ray = False
+    if scheduler:
+        scheduler.set_search_properties(metric=metric, mode=mode)
+    from .trial_runner import SequentialTrialRunner
+
+    global _runner
+    _runner = SequentialTrialRunner(
+        search_alg=search_alg,
+        scheduler=scheduler,
+        metric=metric,
+        mode=mode,
+    )
+    num_trials = 0
+    if time_budget_s is None:
+        time_budget_s = np.inf
+    fail = 0
+    ub = (len(evaluated_rewards) if evaluated_rewards else 0) + max_failure
+    while (
+        time.time() - time_start < time_budget_s
+        and (num_samples < 0 or num_trials < num_samples)
+        and fail < ub
+    ):
+        trial_to_run = _runner.step()
+        if trial_to_run:
+            num_trials += 1
+            if verbose:
+                logger.info(f"trial {num_trials} config: {trial_to_run.config}")
+            result = evaluation_function(trial_to_run.config)
+            if result is not None:
+                if isinstance(result, dict):
+                    report(**result)
+                else:
+                    report(_metric=result)
+            _runner.stop_trial(trial_to_run)
+            fail = 0
+        else:
+            fail += 1  # break with ub consecutive failures
+    if fail == ub:
+        logger.warning(
+            f"fail to sample a trial for {max_failure} times in a row, stopping."
+        )
+    if verbose > 0:
+        logger.handlers.clear()
+    return ExperimentAnalysis(_runner.get_trials(), metric=metric, mode=mode)
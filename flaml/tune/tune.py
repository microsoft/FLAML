--- conflicted
+++ resolved
@@ -1,886 +1,873 @@
-# !
-#  * Copyright (c) FLAML authors. All rights reserved.
-#  * Licensed under the MIT License. See LICENSE file in the
-#  * project root for license information.
-from typing import Optional, Union, List, Callable, Tuple, Dict
-import numpy as np
-import datetime
-import time
-import os
-import sys
-from collections import defaultdict
-
-try:
-    from ray import __version__ as ray_version
-
-    assert ray_version >= "1.10.0"
-    from ray.tune.analysis import ExperimentAnalysis as EA
-except (ImportError, AssertionError):
-    ray_available = False
-    from .analysis import ExperimentAnalysis as EA
-else:
-    ray_available = True
-
-from .trial import Trial
-from .result import DEFAULT_METRIC
-import logging
-from flaml.tune.spark.utils import PySparkOvertimeMonitor, check_spark
-
-logger = logging.getLogger(__name__)
-logger.propagate = False
-_use_ray = True
-_runner = None
-_verbose = 0
-_running_trial = None
-_training_iteration = 0
-
-INCUMBENT_RESULT = "__incumbent_result__"
-
-
-class ExperimentAnalysis(EA):
-    """Class for storing the experiment results."""
-
-    def __init__(self, trials, metric, mode, lexico_objectives=None):
-        try:
-            super().__init__(self, None, trials, metric, mode)
-            self.lexico_objectives = lexico_objectives
-        except (TypeError, ValueError):
-            self.trials = trials
-            self.default_metric = metric or DEFAULT_METRIC
-            self.default_mode = mode
-            self.lexico_objectives = lexico_objectives
-
-    @property
-    def best_trial(self) -> Trial:
-        if self.lexico_objectives is None:
-            return super().best_trial
-        else:
-            return self.get_best_trial(self.default_metric, self.default_mode)
-
-    @property
-    def best_config(self) -> Dict:
-        if self.lexico_objectives is None:
-            return super().best_config
-        else:
-            return self.get_best_config(self.default_metric, self.default_mode)
-
-    def lexico_best(self, trials):
-        results = {index: trial.last_result for index, trial in enumerate(trials) if trial.last_result}
-        metrics = self.lexico_objectives["metrics"]
-        modes = self.lexico_objectives["modes"]
-        f_best = {}
-        keys = list(results.keys())
-        length = len(keys)
-        histories = defaultdict(list)
-        for time_index in range(length):
-            for objective, mode in zip(metrics, modes):
-                histories[objective].append(
-                    results[keys[time_index]][objective] if mode == "min" else -results[keys[time_index]][objective]
-                )
-        obj_initial = self.lexico_objectives["metrics"][0]
-        feasible_index = np.array([*range(len(histories[obj_initial]))])
-        for k_metric, k_mode in zip(self.lexico_objectives["metrics"], self.lexico_objectives["modes"]):
-            k_values = np.array(histories[k_metric])
-            k_target = (
-                -self.lexico_objectives["targets"][k_metric]
-                if k_mode == "max"
-                else self.lexico_objectives["targets"][k_metric]
-            )
-            feasible_value = k_values.take(feasible_index)
-            f_best[k_metric] = np.min(feasible_value)
-
-            feasible_index_filter = np.where(
-                feasible_value
-                <= max(
-                    f_best[k_metric] + self.lexico_objectives["tolerances"][k_metric]
-                    if not isinstance(self.lexico_objectives["tolerances"][k_metric], str)
-                    else f_best[k_metric]
-                    * (1 + 0.01 * float(self.lexico_objectives["tolerances"][k_metric].replace("%", ""))),
-                    k_target,
-                )
-            )[0]
-            feasible_index = feasible_index.take(feasible_index_filter)
-        best_trial = trials[feasible_index[-1]]
-        return best_trial
-
-    def get_best_trial(
-        self,
-        metric: Optional[str] = None,
-        mode: Optional[str] = None,
-        scope: str = "last",
-        filter_nan_and_inf: bool = True,
-    ) -> Optional[Trial]:
-        if self.lexico_objectives is not None:
-            best_trial = self.lexico_best(self.trials)
-        else:
-            best_trial = super().get_best_trial(metric, mode, scope, filter_nan_and_inf)
-        return best_trial
-
-    @property
-    def best_result(self) -> Dict:
-        if self.lexico_best is None:
-            return super().best_result
-        else:
-            return self.best_trial.last_result
-
-
-def report(_metric=None, **kwargs):
-    """A function called by the HPO application to report final or intermediate
-    results.
-    Example:
-    ```python
-    import time
-    from flaml import tune
-    def compute_with_config(config):
-        current_time = time.time()
-        metric2minimize = (round(config['x'])-95000)**2
-        time2eval = time.time() - current_time
-        tune.report(metric2minimize=metric2minimize, time2eval=time2eval)
-    analysis = tune.run(
-        compute_with_config,
-        config={
-            'x': tune.lograndint(lower=1, upper=1000000),
-            'y': tune.randint(lower=1, upper=1000000)
-        },
-        metric='metric2minimize', mode='min',
-        num_samples=1000000, time_budget_s=60, use_ray=False)
-    print(analysis.trials[-1].last_result)
-    ```
-    Args:
-        _metric: Optional default anonymous metric for ``tune.report(value)``.
-            (For compatibility with ray.tune.report)
-        **kwargs: Any key value pair to be reported.
-    Raises:
-        StopIteration (when not using ray, i.e., _use_ray=False):
-            A StopIteration exception is raised if the trial has been signaled to stop.
-        SystemExit (when using ray):
-            A SystemExit exception is raised if the trial has been signaled to stop by ray.
-    """
-    global _use_ray
-    global _verbose
-    global _running_trial
-    global _training_iteration
-    if _use_ray:
-        try:
-            from ray import tune
-
-            return tune.report(_metric, **kwargs)
-        except ImportError:
-            # calling tune.report() outside tune.run()
-            return
-    result = kwargs
-    if _metric:
-        result[DEFAULT_METRIC] = _metric
-    trial = getattr(_runner, "running_trial", None)
-    if not trial:
-        return None
-    if _running_trial == trial:
-        _training_iteration += 1
-    else:
-        _training_iteration = 0
-        _running_trial = trial
-    result["training_iteration"] = _training_iteration
-    result["config"] = trial.config
-    if INCUMBENT_RESULT in result["config"]:
-        del result["config"][INCUMBENT_RESULT]
-    for key, value in trial.config.items():
-        result["config/" + key] = value
-    _runner.process_trial_result(trial, result)
-    if _verbose > 2:
-        logger.info(f"result: {result}")
-    if trial.is_finished():
-        raise StopIteration
-
-
-def run(
-    evaluation_function,
-    config: Optional[dict] = None,
-    low_cost_partial_config: Optional[dict] = None,
-    cat_hp_cost: Optional[dict] = None,
-    metric: Optional[str] = None,
-    mode: Optional[str] = None,
-    time_budget_s: Union[int, float] = None,
-    points_to_evaluate: Optional[List[dict]] = None,
-    evaluated_rewards: Optional[List] = None,
-    resource_attr: Optional[str] = None,
-    min_resource: Optional[float] = None,
-    max_resource: Optional[float] = None,
-    reduction_factor: Optional[float] = None,
-    scheduler=None,
-    search_alg=None,
-    verbose: Optional[int] = 2,
-    local_dir: Optional[str] = None,
-    num_samples: Optional[int] = 1,
-    resources_per_trial: Optional[dict] = None,
-    config_constraints: Optional[List[Tuple[Callable[[dict], float], str, float]]] = None,
-    metric_constraints: Optional[List[Tuple[str, str, float]]] = None,
-    max_failure: Optional[int] = 100,
-    use_ray: Optional[bool] = False,
-    use_spark: Optional[bool] = False,
-    use_incumbent_result_in_evaluation: Optional[bool] = None,
-    log_file_name: Optional[str] = None,
-    lexico_objectives: Optional[dict] = None,
-    force_cancel: Optional[bool] = False,
-    n_concurrent_trials: Optional[int] = 0,
-    **ray_args,
-):
-<<<<<<< HEAD
-    """The trigger for HPO.
-=======
-    """The function-based way of performing HPO.
-
->>>>>>> a30d1985
-    Example:
-    ```python
-    import time
-    from flaml import tune
-    def compute_with_config(config):
-        current_time = time.time()
-        metric2minimize = (round(config['x'])-95000)**2
-        time2eval = time.time() - current_time
-        tune.report(metric2minimize=metric2minimize, time2eval=time2eval)
-        # if the evaluation fails unexpectedly and the exception is caught,
-        # and it doesn't inform the goodness of the config,
-        # return {}
-        # if the failure indicates a config is bad,
-        # report a bad metric value like np.inf or -np.inf
-        # depending on metric mode being min or max
-    analysis = tune.run(
-        compute_with_config,
-        config={
-            'x': tune.lograndint(lower=1, upper=1000000),
-            'y': tune.randint(lower=1, upper=1000000)
-        },
-        metric='metric2minimize', mode='min',
-        num_samples=-1, time_budget_s=60, use_ray=False)
-    print(analysis.trials[-1].last_result)
-    ```
-    Args:
-        evaluation_function: A user-defined evaluation function.
-            It takes a configuration as input, outputs a evaluation
-            result (can be a numerical value or a dictionary of string
-            and numerical value pairs) for the input configuration.
-            For machine learning tasks, it usually involves training and
-            scoring a machine learning model, e.g., through validation loss.
-        config: A dictionary to specify the search space.
-        low_cost_partial_config: A dictionary from a subset of
-            controlled dimensions to the initial low-cost values.
-            e.g., ```{'n_estimators': 4, 'max_leaves': 4}```
-        cat_hp_cost: A dictionary from a subset of categorical dimensions
-            to the relative cost of each choice.
-            e.g., ```{'tree_method': [1, 1, 2]}```
-            i.e., the relative cost of the
-            three choices of 'tree_method' is 1, 1 and 2 respectively
-        metric: A string of the metric name to optimize for.
-        mode: A string in ['min', 'max'] to specify the objective as
-            minimization or maximization.
-        time_budget_s: int or float | The time budget in seconds.
-        points_to_evaluate: A list of initial hyperparameter
-            configurations to run first.
-        evaluated_rewards (list): If you have previously evaluated the
-            parameters passed in as points_to_evaluate you can avoid
-            re-running those trials by passing in the reward attributes
-            as a list so the optimiser can be told the results without
-            needing to re-compute the trial. Must be the same or shorter length than
-            points_to_evaluate.
-            e.g.,
-    ```python
-    points_to_evaluate = [
-        {"b": .99, "cost_related": {"a": 3}},
-        {"b": .99, "cost_related": {"a": 2}},
-    ]
-    evaluated_rewards = [3.0]
-    ```
-            means that you know the reward for the first config in
-            points_to_evaluate is 3.0 and want to inform run().
-        resource_attr: A string to specify the resource dimension used by
-            the scheduler via "scheduler".
-        min_resource: A float of the minimal resource to use for the resource_attr.
-        max_resource: A float of the maximal resource to use for the resource_attr.
-        reduction_factor: A float of the reduction factor used for incremental
-            pruning.
-        scheduler: A scheduler for executing the experiment. Can be None, 'flaml',
-            'asha' (or  'async_hyperband', 'asynchyperband') or a custom instance of the TrialScheduler class. Default is None:
-            in this case when resource_attr is provided, the 'flaml' scheduler will be
-            used, otherwise no scheduler will be used. When set 'flaml', an
-            authentic scheduler implemented in FLAML will be used. It does not
-            require users to report intermediate results in evaluation_function.
-            Find more details about this scheduler in this paper
-            https://arxiv.org/pdf/1911.04706.pdf).
-            When set 'asha', the input for arguments "resource_attr",
-            "min_resource", "max_resource" and "reduction_factor" will be passed
-            to ASHA's "time_attr",  "max_t", "grace_period" and "reduction_factor"
-            respectively. You can also provide a self-defined scheduler instance
-            of the TrialScheduler class. When 'asha' or self-defined scheduler is
-            used, you usually need to report intermediate results in the evaluation
-            function via 'tune.report()'.
-            If you would like to do some cleanup opearation when the trial is stopped
-            by the scheduler, you can catch the `StopIteration` (when not using ray)
-            or `SystemExit` (when using ray) exception explicitly,
-            as shown in the following example.
-            Please find more examples using different types of schedulers
-            and how to set up the corresponding evaluation functions in
-            test/tune/test_scheduler.py, and test/tune/example_scheduler.py.
-    ```python
-    def easy_objective(config):
-        width, height = config["width"], config["height"]
-        for step in range(config["steps"]):
-            intermediate_score = evaluation_fn(step, width, height)
-            try:
-                tune.report(iterations=step, mean_loss=intermediate_score)
-            except (StopIteration, SystemExit):
-                # do cleanup operation here
-                return
-    ```
-        search_alg: An instance of BlendSearch as the search algorithm
-            to be used. The same instance can be used for iterative tuning.
-            e.g.,
-    ```python
-    from flaml import BlendSearch
-    algo = BlendSearch(metric='val_loss', mode='min',
-            space=search_space,
-            low_cost_partial_config=low_cost_partial_config)
-    for i in range(10):
-        analysis = tune.run(compute_with_config,
-            search_alg=algo, use_ray=False)
-        print(analysis.trials[-1].last_result)
-    ```
-        verbose: 0, 1, 2, or 3. If ray or spark backend is used, their verbosity will be
-            affected by this argument. 0 = silent, 1 = only status updates,
-            2 = status and brief trial results, 3 = status and detailed trial results.
-            Defaults to 2.
-        local_dir: A string of the local dir to save ray logs if ray backend is
-            used; or a local dir to save the tuning log.
-        num_samples: An integer of the number of configs to try. Defaults to 1.
-        resources_per_trial: A dictionary of the hardware resources to allocate
-            per trial, e.g., `{'cpu': 1}`. It is only valid when using ray backend
-            (by setting 'use_ray = True'). It shall be used when you need to do
-            [parallel tuning](../../Use-Cases/Tune-User-Defined-Function#parallel-tuning).
-        config_constraints: A list of config constraints to be satisfied.
-            e.g., ```config_constraints = [(mem_size, '<=', 1024**3)]```
-            mem_size is a function which produces a float number for the bytes
-            needed for a config.
-            It is used to skip configs which do not fit in memory.
-        metric_constraints: A list of metric constraints to be satisfied.
-            e.g., `['precision', '>=', 0.9]`. The sign can be ">=" or "<=".
-        max_failure: int | the maximal consecutive number of failures to sample
-            a trial before the tuning is terminated.
-        use_ray: A boolean of whether to use ray as the backend.
-        use_spark: A boolean of whether to use spark as the backend.
-        log_file_name: A string of the log file name. Default to None.
-            When set to None:
-                if local_dir is not given, no log file is created;
-                if local_dir is given, the log file name will be autogenerated under local_dir.
-            Only valid when verbose > 0 or use_ray is True.
-        lexico_objectives: dict, default=None | It specifics information needed to perform multi-objective
-            optimization with lexicographic preferences. When lexico_objectives is not None, the arguments metric,
-            mode, will be invalid, and flaml's tune uses CFO
-            as the `search_alg`, which makes the input (if provided) `search_alg' invalid.
-            This dictionary shall contain the following fields of key-value pairs:
-            - "metrics":  a list of optimization objectives with the orders reflecting the priorities/preferences of the
-            objectives.
-            - "modes" (optional): a list of optimization modes (each mode either "min" or "max") corresponding to the
-            objectives in the metric list. If not provided, we use "min" as the default mode for all the objectives.
-            - "targets" (optional): a dictionary to specify the optimization targets on the objectives. The keys are the
-            metric names (provided in "metric"), and the values are the numerical target values.
-            - "tolerances" (optional): a dictionary to specify the optimality tolerances on objectives. The keys are the metric names (provided in "metrics"), and the values are the absolute/percentage tolerance in the form of numeric/string.
-            E.g.,
-    ```python
-    lexico_objectives = {
-        "metrics": ["error_rate", "pred_time"],
-        "modes": ["min", "min"],
-        "tolerances": {"error_rate": 0.01, "pred_time": 0.0},
-        "targets": {"error_rate": 0.0},
-    }
-    ```
-            We also support percentage tolerance.
-            E.g.,
-    ```python
-    lexico_objectives = {
-        "metrics": ["error_rate", "pred_time"],
-        "modes": ["min", "min"],
-        "tolerances": {"error_rate": "5%", "pred_time": "0%"},
-        "targets": {"error_rate": 0.0},
-    }
-    ```
-        force_cancel: boolean, default=False | Whether to forcely cancel the PySpark job if overtime.
-        n_concurrent_trials: int, default=0 | The number of concurrent trials when perform hyperparameter
-            tuning with Spark. Only valid when use_spark=True and spark is required:
-            `pip install flaml[spark]`. Please check
-            [here](https://spark.apache.org/docs/latest/api/python/getting_started/install.html)
-            for more details about installing Spark. When tune.run() is called from AutoML, it will be
-            overwritten by the value of `n_concurrent_trials` in AutoML. When <= 0, the concurrent trials
-            will be set to the number of executors.
-        **ray_args: keyword arguments to pass to ray.tune.run().
-            Only valid when use_ray=True.
-    """
-    global _use_ray
-    global _verbose
-    global _running_trial
-    global _training_iteration
-    old_use_ray = _use_ray
-    old_verbose = _verbose
-    old_running_trial = _running_trial
-    old_training_iteration = _training_iteration
-    if log_file_name:
-        dir_name = os.path.dirname(log_file_name)
-        if dir_name:
-            os.makedirs(dir_name, exist_ok=True)
-    elif local_dir and verbose > 0:
-        os.makedirs(local_dir, exist_ok=True)
-        log_file_name = os.path.join(local_dir, "tune_" + str(datetime.datetime.now()).replace(":", "-") + ".log")
-    if use_ray and use_spark:
-        raise ValueError("use_ray and use_spark cannot be both True.")
-    if not use_ray:
-        _use_ray = False
-        _verbose = verbose
-        old_handlers = logger.handlers
-        old_level = logger.getEffectiveLevel()
-        logger.handlers = []
-        global _runner
-        old_runner = _runner
-        assert not ray_args, "ray_args is only valid when use_ray=True"
-        if (
-            old_handlers
-            and isinstance(old_handlers[0], logging.StreamHandler)
-            and not isinstance(old_handlers[0], logging.FileHandler)
-        ):
-            # Add the console handler.
-            logger.addHandler(old_handlers[0])
-        if verbose > 0:
-            if log_file_name:
-                logger.addHandler(logging.FileHandler(log_file_name))
-            elif not logger.hasHandlers():
-                # Add the console handler.
-                _ch = logging.StreamHandler(stream=sys.stdout)
-                logger_formatter = logging.Formatter(
-                    "[%(name)s: %(asctime)s] {%(lineno)d} %(levelname)s - %(message)s",
-                    "%m-%d %H:%M:%S",
-                )
-                _ch.setFormatter(logger_formatter)
-                logger.addHandler(_ch)
-            if verbose <= 2:
-                logger.setLevel(logging.INFO)
-            else:
-                logger.setLevel(logging.DEBUG)
-        else:
-            logger.setLevel(logging.CRITICAL)
-
-    from .searcher.blendsearch import BlendSearch, CFO
-
-    if lexico_objectives is not None:
-<<<<<<< HEAD
-        logger.warning(
-            "If lexico_objectives is not None, search_alg is forced to be CFO or Blendsearch" 
-        )
-=======
-        logger.warning("If lexico_objectives is not None, search_alg is forced to be CFO")
->>>>>>> a30d1985
-        search_alg = None
-    if search_alg is None:
-        flaml_scheduler_resource_attr = (
-            flaml_scheduler_min_resource
-        ) = flaml_scheduler_max_resource = flaml_scheduler_reduction_factor = None
-        if scheduler in (None, "flaml"):
-            # when scheduler is set 'flaml' or None, we will use a scheduler that is
-            # authentic to the search algorithms in flaml. After setting up
-            # the search algorithm accordingly, we need to set scheduler to
-            # None in case it is later used in the trial runner.
-            flaml_scheduler_resource_attr = resource_attr
-            flaml_scheduler_min_resource = min_resource
-            flaml_scheduler_max_resource = max_resource
-            flaml_scheduler_reduction_factor = reduction_factor
-            scheduler = None
-        if lexico_objectives is None:
-            try:
-                import optuna as _
-
-                SearchAlgorithm = BlendSearch
-                logger.info("Using search algorithm {}.".format(SearchAlgorithm.__name__))
-            except ImportError:
-                SearchAlgorithm = CFO
-                logger.warning("Using CFO for search. To use BlendSearch, run: pip install flaml[blendsearch]")
-            metric = metric or DEFAULT_METRIC
-        else:
-            SearchAlgorithm = CFO if lexico_objectives["lexico_algorithm"] == "CFO" else BlendSearch
-            logger.info("Using search algorithm {}.".format(SearchAlgorithm.__name__))
-            metric = lexico_objectives["metrics"][0] or DEFAULT_METRIC
-        search_alg = SearchAlgorithm(
-            metric=metric,
-            mode=mode,
-            space=config,
-            points_to_evaluate=points_to_evaluate,
-            evaluated_rewards=evaluated_rewards,
-            low_cost_partial_config=low_cost_partial_config,
-            cat_hp_cost=cat_hp_cost,
-            time_budget_s=time_budget_s,
-            num_samples=num_samples,
-            resource_attr=flaml_scheduler_resource_attr,
-            min_resource=flaml_scheduler_min_resource,
-            max_resource=flaml_scheduler_max_resource,
-            reduction_factor=flaml_scheduler_reduction_factor,
-            config_constraints=config_constraints,
-            metric_constraints=metric_constraints,
-            use_incumbent_result_in_evaluation=use_incumbent_result_in_evaluation,
-            lexico_objectives=lexico_objectives,
-        )
-    else:
-        if metric is None or mode is None:
-            metric = metric or search_alg.metric or DEFAULT_METRIC
-            mode = mode or search_alg.mode
-        if ray_available and use_ray:
-            if ray_version.startswith("1."):
-                from ray.tune.suggest import ConcurrencyLimiter
-            else:
-                from ray.tune.search import ConcurrencyLimiter
-        else:
-            from flaml.tune.searcher.suggestion import ConcurrencyLimiter
-        if (
-            search_alg.__class__.__name__
-            in [
-                "BlendSearch",
-                "CFO",
-                "CFOCat",
-            ]
-            and use_incumbent_result_in_evaluation is not None
-        ):
-            search_alg.use_incumbent_result_in_evaluation = use_incumbent_result_in_evaluation
-        searcher = search_alg.searcher if isinstance(search_alg, ConcurrencyLimiter) else search_alg
-        if isinstance(searcher, BlendSearch):
-            setting = {}
-            if time_budget_s:
-                setting["time_budget_s"] = time_budget_s
-            if num_samples > 0:
-                setting["num_samples"] = num_samples
-            searcher.set_search_properties(metric, mode, config, **setting)
-        else:
-            searcher.set_search_properties(metric, mode, config)
-    if scheduler in ("asha", "asynchyperband", "async_hyperband"):
-        params = {}
-        # scheduler resource_dimension=resource_attr
-        if resource_attr:
-            params["time_attr"] = resource_attr
-        if max_resource:
-            params["max_t"] = max_resource
-        if min_resource:
-            params["grace_period"] = min_resource
-        if reduction_factor:
-            params["reduction_factor"] = reduction_factor
-        if ray_available:
-            from ray.tune.schedulers import ASHAScheduler
-
-            scheduler = ASHAScheduler(**params)
-    if use_ray:
-        try:
-            from ray import tune
-        except ImportError:
-            raise ImportError("Failed to import ray tune. " "Please install ray[tune] or set use_ray=False")
-        _use_ray = True
-        try:
-            analysis = tune.run(
-                evaluation_function,
-                metric=metric,
-                mode=mode,
-                search_alg=search_alg,
-                scheduler=scheduler,
-                time_budget_s=time_budget_s,
-                verbose=verbose,
-                local_dir=local_dir,
-                num_samples=num_samples,
-                resources_per_trial=resources_per_trial,
-                **ray_args,
-            )
-            if log_file_name:
-                with open(log_file_name, "w") as f:
-                    for trial in analysis.trials:
-                        f.write(f"result: {trial.last_result}\n")
-            return analysis
-        finally:
-            _use_ray = old_use_ray
-            _verbose = old_verbose
-            _running_trial = old_running_trial
-            _training_iteration = old_training_iteration
-
-    if use_spark:
-        # parallel run with spark
-        spark_available, spark_error_msg = check_spark()
-        if not spark_available:
-            raise spark_error_msg
-        try:
-            from pyspark.sql import SparkSession
-            from joblib import Parallel, delayed, parallel_backend
-            from joblibspark import register_spark
-        except ImportError as e:
-            raise ImportError(f"{e}. Try pip install flaml[spark] or set use_spark=False.")
-        from flaml.tune.searcher.suggestion import ConcurrencyLimiter
-        from .trial_runner import SparkTrialRunner
-
-        register_spark()
-        spark = SparkSession.builder.getOrCreate()
-        sc = spark._jsc.sc()
-        num_executors = len([executor.host() for executor in sc.statusTracker().getExecutorInfos()]) - 1
-        """
-        By default, the number of executors is the number of VMs in the cluster. And we can
-        launch one trial per executor. However, sometimes we can launch more trials than
-        the number of executors (e.g., local mode). In this case, we can set the environment
-        variable `FLAML_MAX_CONCURRENT` to override the detected `num_executors`.
-        `max_concurrent` is the maximum number of concurrent trials defined by `search_alg`,
-        `FLAML_MAX_CONCURRENT` will also be used to override `max_concurrent` if `search_alg`
-        is not an instance of `ConcurrencyLimiter`.
-        The final number of concurrent trials is the minimum of `max_concurrent` and
-        `num_executors` if `n_concurrent_trials<=0` (default, automl cases), otherwise the
-        minimum of `max_concurrent` and `n_concurrent_trials` (tuning cases).
-        """
-        time_start = time.time()
-        try:
-            FLAML_MAX_CONCURRENT = int(os.getenv("FLAML_MAX_CONCURRENT", 0))
-        except ValueError:
-            FLAML_MAX_CONCURRENT = 0
-        num_executors = max(num_executors, FLAML_MAX_CONCURRENT, 1)
-        max_spark_parallelism = max(spark.sparkContext.defaultParallelism, FLAML_MAX_CONCURRENT)
-        if scheduler:
-            scheduler.set_search_properties(metric=metric, mode=mode)
-        if isinstance(search_alg, ConcurrencyLimiter):
-            max_concurrent = max(1, search_alg.max_concurrent)
-        else:
-            max_concurrent = max(1, max_spark_parallelism)
-        n_concurrent_trials = min(
-            n_concurrent_trials if n_concurrent_trials > 0 else num_executors,
-            max_concurrent,
-        )
-        with parallel_backend("spark"):
-            with Parallel(n_jobs=n_concurrent_trials, verbose=max(0, (verbose - 1) * 50)) as parallel:
-                try:
-                    _runner = SparkTrialRunner(
-                        search_alg=search_alg,
-                        scheduler=scheduler,
-                        metric=metric,
-                        mode=mode,
-                    )
-                    num_trials = 0
-                    if time_budget_s is None:
-                        time_budget_s = np.inf
-                    num_failures = 0
-                    upperbound_num_failures = (len(evaluated_rewards) if evaluated_rewards else 0) + max_failure
-                    while (
-                        time.time() - time_start < time_budget_s
-                        and (num_samples < 0 or num_trials < num_samples)
-                        and num_failures < upperbound_num_failures
-                    ):
-                        while len(_runner.running_trials) < n_concurrent_trials:
-                            # suggest trials for spark
-                            trial_next = _runner.step()
-                            if trial_next:
-                                num_trials += 1
-                            else:
-                                num_failures += 1  # break with upperbound_num_failures consecutive failures
-                                logger.debug(f"consecutive failures is {num_failures}")
-                                if num_failures >= upperbound_num_failures:
-                                    break
-                        trials_to_run = _runner.running_trials
-                        if not trials_to_run:
-                            logger.warning(f"fail to sample a trial for {max_failure} times in a row, stopping.")
-                            break
-                        logger.info(
-                            f"Number of trials: {num_trials}/{num_samples}, {len(_runner.running_trials)} RUNNING,"
-                            f" {len(_runner._trials) - len(_runner.running_trials)} TERMINATED"
-                        )
-                        logger.debug(
-                            f"Configs of Trials to run: {[trial_to_run.config for trial_to_run in trials_to_run]}"
-                        )
-                        results = None
-                        with PySparkOvertimeMonitor(time_start, time_budget_s, force_cancel, parallel=parallel):
-                            results = parallel(
-                                delayed(evaluation_function)(trial_to_run.config) for trial_to_run in trials_to_run
-                            )
-                        # results = [evaluation_function(trial_to_run.config) for trial_to_run in trials_to_run]
-                        while results:
-                            result = results.pop(0)
-                            trial_to_run = trials_to_run[0]
-                            _runner.running_trial = trial_to_run
-                            if result is not None:
-                                if isinstance(result, dict):
-                                    if result:
-                                        logger.info(f"Brief result: {result}")
-                                        report(**result)
-                                    else:
-                                        # When the result returned is an empty dict, set the trial status to error
-                                        trial_to_run.set_status(Trial.ERROR)
-                                else:
-                                    logger.info("Brief result: {}".format({metric: result}))
-                                    report(_metric=result)
-                            _runner.stop_trial(trial_to_run)
-                        num_failures = 0
-                    analysis = ExperimentAnalysis(
-                        _runner.get_trials(),
-                        metric=metric,
-                        mode=mode,
-                        lexico_objectives=lexico_objectives,
-                    )
-                    return analysis
-                finally:
-                    # recover the global variables in case of nested run
-                    _use_ray = old_use_ray
-                    _verbose = old_verbose
-                    _running_trial = old_running_trial
-                    _training_iteration = old_training_iteration
-                    if not use_ray:
-                        _runner = old_runner
-                        logger.handlers = old_handlers
-                        logger.setLevel(old_level)
-
-    # simple sequential run without using tune.run() from ray
-    time_start = time.time()
-    _use_ray = False
-    if scheduler:
-        scheduler.set_search_properties(metric=metric, mode=mode)
-    from .trial_runner import SequentialTrialRunner
-
-    try:
-        _runner = SequentialTrialRunner(
-            search_alg=search_alg,
-            scheduler=scheduler,
-            metric=metric,
-            mode=mode,
-        )
-        num_trials = 0
-        if time_budget_s is None:
-            time_budget_s = np.inf
-        num_failures = 0
-        upperbound_num_failures = (len(evaluated_rewards) if evaluated_rewards else 0) + max_failure
-        while (
-            time.time() - time_start < time_budget_s
-            and (num_samples < 0 or num_trials < num_samples)
-            and num_failures < upperbound_num_failures
-        ):
-            trial_to_run = _runner.step()
-            if trial_to_run:
-                num_trials += 1
-                if verbose:
-                    logger.info(f"trial {num_trials} config: {trial_to_run.config}")
-                result = None
-                with PySparkOvertimeMonitor(time_start, time_budget_s, force_cancel):
-                    result = evaluation_function(trial_to_run.config)
-                if result is not None:
-                    if isinstance(result, dict):
-                        if result:
-                            report(**result)
-                        else:
-                            # When the result returned is an empty dict, set the trial status to error
-                            trial_to_run.set_status(Trial.ERROR)
-                    else:
-                        report(_metric=result)
-                _runner.stop_trial(trial_to_run)
-                num_failures = 0
-                if trial_to_run.last_result is None:
-                    # application stops tuning by returning None
-                    # TODO document this feature when it is finalized
-                    break
-            else:
-                # break with upperbound_num_failures consecutive failures
-                num_failures += 1
-        if num_failures == upperbound_num_failures:
-            logger.warning(f"fail to sample a trial for {max_failure} times in a row, stopping.")
-        analysis = ExperimentAnalysis(
-            _runner.get_trials(),
-            metric=metric,
-            mode=mode,
-            lexico_objectives=lexico_objectives,
-        )
-        return analysis
-    finally:
-        # recover the global variables in case of nested run
-        _use_ray = old_use_ray
-        _verbose = old_verbose
-        _running_trial = old_running_trial
-        _training_iteration = old_training_iteration
-        if not use_ray:
-            _runner = old_runner
-            logger.handlers = old_handlers
-            logger.setLevel(old_level)
-<<<<<<< HEAD
-            
-=======
-
-
-class Tuner:
-    """Tuner is the class-based way of launching hyperparameter tuning jobs compatible with Ray Tune 2.
-
-    Args:
-        trainable: A user-defined evaluation function.
-            It takes a configuration as input, outputs a evaluation
-            result (can be a numerical value or a dictionary of string
-            and numerical value pairs) for the input configuration.
-            For machine learning tasks, it usually involves training and
-            scoring a machine learning model, e.g., through validation loss.
-        param_space: Search space of the tuning job.
-            One thing to note is that both preprocessor and dataset can be tuned here.
-        tune_config: Tuning algorithm specific configs.
-            Refer to ray.tune.tune_config.TuneConfig for more info.
-        run_config: Runtime configuration that is specific to individual trials.
-            If passed, this will overwrite the run config passed to the Trainer,
-            if applicable. Refer to ray.air.config.RunConfig for more info.
-
-    Usage pattern:
-
-    .. code-block:: python
-
-        from sklearn.datasets import load_breast_cancer
-
-        from ray import tune
-        from ray.data import from_pandas
-        from ray.air.config import RunConfig, ScalingConfig
-        from ray.train.xgboost import XGBoostTrainer
-        from ray.tune.tuner import Tuner
-
-        def get_dataset():
-            data_raw = load_breast_cancer(as_frame=True)
-            dataset_df = data_raw["data"]
-            dataset_df["target"] = data_raw["target"]
-            dataset = from_pandas(dataset_df)
-            return dataset
-
-        trainer = XGBoostTrainer(
-            label_column="target",
-            params={},
-            datasets={"train": get_dataset()},
-        )
-
-        param_space = {
-            "scaling_config": ScalingConfig(
-                num_workers=tune.grid_search([2, 4]),
-                resources_per_worker={
-                    "CPU": tune.grid_search([1, 2]),
-                },
-            ),
-            # You can even grid search various datasets in Tune.
-            # "datasets": {
-            #     "train": tune.grid_search(
-            #         [ds1, ds2]
-            #     ),
-            # },
-            "params": {
-                "objective": "binary:logistic",
-                "tree_method": "approx",
-                "eval_metric": ["logloss", "error"],
-                "eta": tune.loguniform(1e-4, 1e-1),
-                "subsample": tune.uniform(0.5, 1.0),
-                "max_depth": tune.randint(1, 9),
-            },
-        }
-        tuner = Tuner(trainable=trainer, param_space=param_space,
-            run_config=RunConfig(name="my_tune_run"))
-        analysis = tuner.fit()
-
-    To retry a failed tune run, you can then do
-
-    .. code-block:: python
-
-        tuner = Tuner.restore(experiment_checkpoint_dir)
-        tuner.fit()
-
-    ``experiment_checkpoint_dir`` can be easily located near the end of the
-    console output of your first failed run.
-    """
-
->>>>>>> a30d1985
+# !
+#  * Copyright (c) FLAML authors. All rights reserved.
+#  * Licensed under the MIT License. See LICENSE file in the
+#  * project root for license information.
+from typing import Optional, Union, List, Callable, Tuple, Dict
+import numpy as np
+import datetime
+import time
+import os
+import sys
+from collections import defaultdict
+
+try:
+    from ray import __version__ as ray_version
+
+    assert ray_version >= "1.10.0"
+    from ray.tune.analysis import ExperimentAnalysis as EA
+except (ImportError, AssertionError):
+    ray_available = False
+    from .analysis import ExperimentAnalysis as EA
+else:
+    ray_available = True
+
+from .trial import Trial
+from .result import DEFAULT_METRIC
+import logging
+from flaml.tune.spark.utils import PySparkOvertimeMonitor, check_spark
+
+logger = logging.getLogger(__name__)
+logger.propagate = False
+_use_ray = True
+_runner = None
+_verbose = 0
+_running_trial = None
+_training_iteration = 0
+
+INCUMBENT_RESULT = "__incumbent_result__"
+
+
+class ExperimentAnalysis(EA):
+    """Class for storing the experiment results."""
+
+    def __init__(self, trials, metric, mode, lexico_objectives=None):
+        try:
+            super().__init__(self, None, trials, metric, mode)
+            self.lexico_objectives = lexico_objectives
+        except (TypeError, ValueError):
+            self.trials = trials
+            self.default_metric = metric or DEFAULT_METRIC
+            self.default_mode = mode
+            self.lexico_objectives = lexico_objectives
+
+    @property
+    def best_trial(self) -> Trial:
+        if self.lexico_objectives is None:
+            return super().best_trial
+        else:
+            return self.get_best_trial(self.default_metric, self.default_mode)
+
+    @property
+    def best_config(self) -> Dict:
+        if self.lexico_objectives is None:
+            return super().best_config
+        else:
+            return self.get_best_config(self.default_metric, self.default_mode)
+
+    def lexico_best(self, trials):
+        results = {index: trial.last_result for index, trial in enumerate(trials) if trial.last_result}
+        metrics = self.lexico_objectives["metrics"]
+        modes = self.lexico_objectives["modes"]
+        f_best = {}
+        keys = list(results.keys())
+        length = len(keys)
+        histories = defaultdict(list)
+        for time_index in range(length):
+            for objective, mode in zip(metrics, modes):
+                histories[objective].append(
+                    results[keys[time_index]][objective] if mode == "min" else -results[keys[time_index]][objective]
+                )
+        obj_initial = self.lexico_objectives["metrics"][0]
+        feasible_index = np.array([*range(len(histories[obj_initial]))])
+        for k_metric, k_mode in zip(self.lexico_objectives["metrics"], self.lexico_objectives["modes"]):
+            k_values = np.array(histories[k_metric])
+            k_target = (
+                -self.lexico_objectives["targets"][k_metric]
+                if k_mode == "max"
+                else self.lexico_objectives["targets"][k_metric]
+            )
+            feasible_value = k_values.take(feasible_index)
+            f_best[k_metric] = np.min(feasible_value)
+
+            feasible_index_filter = np.where(
+                feasible_value
+                <= max(
+                    f_best[k_metric] + self.lexico_objectives["tolerances"][k_metric]
+                    if not isinstance(self.lexico_objectives["tolerances"][k_metric], str)
+                    else f_best[k_metric]
+                    * (1 + 0.01 * float(self.lexico_objectives["tolerances"][k_metric].replace("%", ""))),
+                    k_target,
+                )
+            )[0]
+            feasible_index = feasible_index.take(feasible_index_filter)
+        best_trial = trials[feasible_index[-1]]
+        return best_trial
+
+    def get_best_trial(
+        self,
+        metric: Optional[str] = None,
+        mode: Optional[str] = None,
+        scope: str = "last",
+        filter_nan_and_inf: bool = True,
+    ) -> Optional[Trial]:
+        if self.lexico_objectives is not None:
+            best_trial = self.lexico_best(self.trials)
+        else:
+            best_trial = super().get_best_trial(metric, mode, scope, filter_nan_and_inf)
+        return best_trial
+
+    @property
+    def best_result(self) -> Dict:
+        if self.lexico_best is None:
+            return super().best_result
+        else:
+            return self.best_trial.last_result
+
+
+def report(_metric=None, **kwargs):
+    """A function called by the HPO application to report final or intermediate
+    results.
+    Example:
+    ```python
+    import time
+    from flaml import tune
+    def compute_with_config(config):
+        current_time = time.time()
+        metric2minimize = (round(config['x'])-95000)**2
+        time2eval = time.time() - current_time
+        tune.report(metric2minimize=metric2minimize, time2eval=time2eval)
+    analysis = tune.run(
+        compute_with_config,
+        config={
+            'x': tune.lograndint(lower=1, upper=1000000),
+            'y': tune.randint(lower=1, upper=1000000)
+        },
+        metric='metric2minimize', mode='min',
+        num_samples=1000000, time_budget_s=60, use_ray=False)
+    print(analysis.trials[-1].last_result)
+    ```
+    Args:
+        _metric: Optional default anonymous metric for ``tune.report(value)``.
+            (For compatibility with ray.tune.report)
+        **kwargs: Any key value pair to be reported.
+    Raises:
+        StopIteration (when not using ray, i.e., _use_ray=False):
+            A StopIteration exception is raised if the trial has been signaled to stop.
+        SystemExit (when using ray):
+            A SystemExit exception is raised if the trial has been signaled to stop by ray.
+    """
+    global _use_ray
+    global _verbose
+    global _running_trial
+    global _training_iteration
+    if _use_ray:
+        try:
+            from ray import tune
+
+            return tune.report(_metric, **kwargs)
+        except ImportError:
+            # calling tune.report() outside tune.run()
+            return
+    result = kwargs
+    if _metric:
+        result[DEFAULT_METRIC] = _metric
+    trial = getattr(_runner, "running_trial", None)
+    if not trial:
+        return None
+    if _running_trial == trial:
+        _training_iteration += 1
+    else:
+        _training_iteration = 0
+        _running_trial = trial
+    result["training_iteration"] = _training_iteration
+    result["config"] = trial.config
+    if INCUMBENT_RESULT in result["config"]:
+        del result["config"][INCUMBENT_RESULT]
+    for key, value in trial.config.items():
+        result["config/" + key] = value
+    _runner.process_trial_result(trial, result)
+    if _verbose > 2:
+        logger.info(f"result: {result}")
+    if trial.is_finished():
+        raise StopIteration
+
+
+def run(
+    evaluation_function,
+    config: Optional[dict] = None,
+    low_cost_partial_config: Optional[dict] = None,
+    cat_hp_cost: Optional[dict] = None,
+    metric: Optional[str] = None,
+    mode: Optional[str] = None,
+    time_budget_s: Union[int, float] = None,
+    points_to_evaluate: Optional[List[dict]] = None,
+    evaluated_rewards: Optional[List] = None,
+    resource_attr: Optional[str] = None,
+    min_resource: Optional[float] = None,
+    max_resource: Optional[float] = None,
+    reduction_factor: Optional[float] = None,
+    scheduler=None,
+    search_alg=None,
+    verbose: Optional[int] = 2,
+    local_dir: Optional[str] = None,
+    num_samples: Optional[int] = 1,
+    resources_per_trial: Optional[dict] = None,
+    config_constraints: Optional[List[Tuple[Callable[[dict], float], str, float]]] = None,
+    metric_constraints: Optional[List[Tuple[str, str, float]]] = None,
+    max_failure: Optional[int] = 100,
+    use_ray: Optional[bool] = False,
+    use_spark: Optional[bool] = False,
+    use_incumbent_result_in_evaluation: Optional[bool] = None,
+    log_file_name: Optional[str] = None,
+    lexico_objectives: Optional[dict] = None,
+    force_cancel: Optional[bool] = False,
+    n_concurrent_trials: Optional[int] = 0,
+    **ray_args,
+):
+    """The function-based way of performing HPO.
+
+    Example:
+    ```python
+    import time
+    from flaml import tune
+    def compute_with_config(config):
+        current_time = time.time()
+        metric2minimize = (round(config['x'])-95000)**2
+        time2eval = time.time() - current_time
+        tune.report(metric2minimize=metric2minimize, time2eval=time2eval)
+        # if the evaluation fails unexpectedly and the exception is caught,
+        # and it doesn't inform the goodness of the config,
+        # return {}
+        # if the failure indicates a config is bad,
+        # report a bad metric value like np.inf or -np.inf
+        # depending on metric mode being min or max
+    analysis = tune.run(
+        compute_with_config,
+        config={
+            'x': tune.lograndint(lower=1, upper=1000000),
+            'y': tune.randint(lower=1, upper=1000000)
+        },
+        metric='metric2minimize', mode='min',
+        num_samples=-1, time_budget_s=60, use_ray=False)
+    print(analysis.trials[-1].last_result)
+    ```
+    Args:
+        evaluation_function: A user-defined evaluation function.
+            It takes a configuration as input, outputs a evaluation
+            result (can be a numerical value or a dictionary of string
+            and numerical value pairs) for the input configuration.
+            For machine learning tasks, it usually involves training and
+            scoring a machine learning model, e.g., through validation loss.
+        config: A dictionary to specify the search space.
+        low_cost_partial_config: A dictionary from a subset of
+            controlled dimensions to the initial low-cost values.
+            e.g., ```{'n_estimators': 4, 'max_leaves': 4}```
+        cat_hp_cost: A dictionary from a subset of categorical dimensions
+            to the relative cost of each choice.
+            e.g., ```{'tree_method': [1, 1, 2]}```
+            i.e., the relative cost of the
+            three choices of 'tree_method' is 1, 1 and 2 respectively
+        metric: A string of the metric name to optimize for.
+        mode: A string in ['min', 'max'] to specify the objective as
+            minimization or maximization.
+        time_budget_s: int or float | The time budget in seconds.
+        points_to_evaluate: A list of initial hyperparameter
+            configurations to run first.
+        evaluated_rewards (list): If you have previously evaluated the
+            parameters passed in as points_to_evaluate you can avoid
+            re-running those trials by passing in the reward attributes
+            as a list so the optimiser can be told the results without
+            needing to re-compute the trial. Must be the same or shorter length than
+            points_to_evaluate.
+            e.g.,
+    ```python
+    points_to_evaluate = [
+        {"b": .99, "cost_related": {"a": 3}},
+        {"b": .99, "cost_related": {"a": 2}},
+    ]
+    evaluated_rewards = [3.0]
+    ```
+            means that you know the reward for the first config in
+            points_to_evaluate is 3.0 and want to inform run().
+        resource_attr: A string to specify the resource dimension used by
+            the scheduler via "scheduler".
+        min_resource: A float of the minimal resource to use for the resource_attr.
+        max_resource: A float of the maximal resource to use for the resource_attr.
+        reduction_factor: A float of the reduction factor used for incremental
+            pruning.
+        scheduler: A scheduler for executing the experiment. Can be None, 'flaml',
+            'asha' (or  'async_hyperband', 'asynchyperband') or a custom instance of the TrialScheduler class. Default is None:
+            in this case when resource_attr is provided, the 'flaml' scheduler will be
+            used, otherwise no scheduler will be used. When set 'flaml', an
+            authentic scheduler implemented in FLAML will be used. It does not
+            require users to report intermediate results in evaluation_function.
+            Find more details about this scheduler in this paper
+            https://arxiv.org/pdf/1911.04706.pdf).
+            When set 'asha', the input for arguments "resource_attr",
+            "min_resource", "max_resource" and "reduction_factor" will be passed
+            to ASHA's "time_attr",  "max_t", "grace_period" and "reduction_factor"
+            respectively. You can also provide a self-defined scheduler instance
+            of the TrialScheduler class. When 'asha' or self-defined scheduler is
+            used, you usually need to report intermediate results in the evaluation
+            function via 'tune.report()'.
+            If you would like to do some cleanup opearation when the trial is stopped
+            by the scheduler, you can catch the `StopIteration` (when not using ray)
+            or `SystemExit` (when using ray) exception explicitly,
+            as shown in the following example.
+            Please find more examples using different types of schedulers
+            and how to set up the corresponding evaluation functions in
+            test/tune/test_scheduler.py, and test/tune/example_scheduler.py.
+    ```python
+    def easy_objective(config):
+        width, height = config["width"], config["height"]
+        for step in range(config["steps"]):
+            intermediate_score = evaluation_fn(step, width, height)
+            try:
+                tune.report(iterations=step, mean_loss=intermediate_score)
+            except (StopIteration, SystemExit):
+                # do cleanup operation here
+                return
+    ```
+        search_alg: An instance of BlendSearch as the search algorithm
+            to be used. The same instance can be used for iterative tuning.
+            e.g.,
+    ```python
+    from flaml import BlendSearch
+    algo = BlendSearch(metric='val_loss', mode='min',
+            space=search_space,
+            low_cost_partial_config=low_cost_partial_config)
+    for i in range(10):
+        analysis = tune.run(compute_with_config,
+            search_alg=algo, use_ray=False)
+        print(analysis.trials[-1].last_result)
+    ```
+        verbose: 0, 1, 2, or 3. If ray or spark backend is used, their verbosity will be
+            affected by this argument. 0 = silent, 1 = only status updates,
+            2 = status and brief trial results, 3 = status and detailed trial results.
+            Defaults to 2.
+        local_dir: A string of the local dir to save ray logs if ray backend is
+            used; or a local dir to save the tuning log.
+        num_samples: An integer of the number of configs to try. Defaults to 1.
+        resources_per_trial: A dictionary of the hardware resources to allocate
+            per trial, e.g., `{'cpu': 1}`. It is only valid when using ray backend
+            (by setting 'use_ray = True'). It shall be used when you need to do
+            [parallel tuning](../../Use-Cases/Tune-User-Defined-Function#parallel-tuning).
+        config_constraints: A list of config constraints to be satisfied.
+            e.g., ```config_constraints = [(mem_size, '<=', 1024**3)]```
+            mem_size is a function which produces a float number for the bytes
+            needed for a config.
+            It is used to skip configs which do not fit in memory.
+        metric_constraints: A list of metric constraints to be satisfied.
+            e.g., `['precision', '>=', 0.9]`. The sign can be ">=" or "<=".
+        max_failure: int | the maximal consecutive number of failures to sample
+            a trial before the tuning is terminated.
+        use_ray: A boolean of whether to use ray as the backend.
+        use_spark: A boolean of whether to use spark as the backend.
+        log_file_name: A string of the log file name. Default to None.
+            When set to None:
+                if local_dir is not given, no log file is created;
+                if local_dir is given, the log file name will be autogenerated under local_dir.
+            Only valid when verbose > 0 or use_ray is True.
+        lexico_objectives: dict, default=None | It specifics information needed to perform multi-objective
+            optimization with lexicographic preferences. When lexico_objectives is not None, the arguments metric,
+            mode, will be invalid, and flaml's tune uses CFO
+            as the `search_alg`, which makes the input (if provided) `search_alg' invalid.
+            This dictionary shall contain the following fields of key-value pairs:
+            - "metrics":  a list of optimization objectives with the orders reflecting the priorities/preferences of the
+            objectives.
+            - "modes" (optional): a list of optimization modes (each mode either "min" or "max") corresponding to the
+            objectives in the metric list. If not provided, we use "min" as the default mode for all the objectives.
+            - "targets" (optional): a dictionary to specify the optimization targets on the objectives. The keys are the
+            metric names (provided in "metric"), and the values are the numerical target values.
+            - "tolerances" (optional): a dictionary to specify the optimality tolerances on objectives. The keys are the metric names (provided in "metrics"), and the values are the absolute/percentage tolerance in the form of numeric/string.
+            E.g.,
+    ```python
+    lexico_objectives = {
+        "metrics": ["error_rate", "pred_time"],
+        "modes": ["min", "min"],
+        "tolerances": {"error_rate": 0.01, "pred_time": 0.0},
+        "targets": {"error_rate": 0.0},
+    }
+    ```
+            We also support percentage tolerance.
+            E.g.,
+    ```python
+    lexico_objectives = {
+        "metrics": ["error_rate", "pred_time"],
+        "modes": ["min", "min"],
+        "tolerances": {"error_rate": "5%", "pred_time": "0%"},
+        "targets": {"error_rate": 0.0},
+    }
+    ```
+        force_cancel: boolean, default=False | Whether to forcely cancel the PySpark job if overtime.
+        n_concurrent_trials: int, default=0 | The number of concurrent trials when perform hyperparameter
+            tuning with Spark. Only valid when use_spark=True and spark is required:
+            `pip install flaml[spark]`. Please check
+            [here](https://spark.apache.org/docs/latest/api/python/getting_started/install.html)
+            for more details about installing Spark. When tune.run() is called from AutoML, it will be
+            overwritten by the value of `n_concurrent_trials` in AutoML. When <= 0, the concurrent trials
+            will be set to the number of executors.
+        **ray_args: keyword arguments to pass to ray.tune.run().
+            Only valid when use_ray=True.
+    """
+    global _use_ray
+    global _verbose
+    global _running_trial
+    global _training_iteration
+    old_use_ray = _use_ray
+    old_verbose = _verbose
+    old_running_trial = _running_trial
+    old_training_iteration = _training_iteration
+    if log_file_name:
+        dir_name = os.path.dirname(log_file_name)
+        if dir_name:
+            os.makedirs(dir_name, exist_ok=True)
+    elif local_dir and verbose > 0:
+        os.makedirs(local_dir, exist_ok=True)
+        log_file_name = os.path.join(local_dir, "tune_" + str(datetime.datetime.now()).replace(":", "-") + ".log")
+    if use_ray and use_spark:
+        raise ValueError("use_ray and use_spark cannot be both True.")
+    if not use_ray:
+        _use_ray = False
+        _verbose = verbose
+        old_handlers = logger.handlers
+        old_level = logger.getEffectiveLevel()
+        logger.handlers = []
+        global _runner
+        old_runner = _runner
+        assert not ray_args, "ray_args is only valid when use_ray=True"
+        if (
+            old_handlers
+            and isinstance(old_handlers[0], logging.StreamHandler)
+            and not isinstance(old_handlers[0], logging.FileHandler)
+        ):
+            # Add the console handler.
+            logger.addHandler(old_handlers[0])
+        if verbose > 0:
+            if log_file_name:
+                logger.addHandler(logging.FileHandler(log_file_name))
+            elif not logger.hasHandlers():
+                # Add the console handler.
+                _ch = logging.StreamHandler(stream=sys.stdout)
+                logger_formatter = logging.Formatter(
+                    "[%(name)s: %(asctime)s] {%(lineno)d} %(levelname)s - %(message)s",
+                    "%m-%d %H:%M:%S",
+                )
+                _ch.setFormatter(logger_formatter)
+                logger.addHandler(_ch)
+            if verbose <= 2:
+                logger.setLevel(logging.INFO)
+            else:
+                logger.setLevel(logging.DEBUG)
+        else:
+            logger.setLevel(logging.CRITICAL)
+
+    from .searcher.blendsearch import BlendSearch, CFO
+
+    if lexico_objectives is not None:
+        logger.warning(
+            "If lexico_objectives is not None, search_alg is forced to be CFO or Blendsearch" 
+        )
+        search_alg = None
+    if search_alg is None:
+        flaml_scheduler_resource_attr = (
+            flaml_scheduler_min_resource
+        ) = flaml_scheduler_max_resource = flaml_scheduler_reduction_factor = None
+        if scheduler in (None, "flaml"):
+            # when scheduler is set 'flaml' or None, we will use a scheduler that is
+            # authentic to the search algorithms in flaml. After setting up
+            # the search algorithm accordingly, we need to set scheduler to
+            # None in case it is later used in the trial runner.
+            flaml_scheduler_resource_attr = resource_attr
+            flaml_scheduler_min_resource = min_resource
+            flaml_scheduler_max_resource = max_resource
+            flaml_scheduler_reduction_factor = reduction_factor
+            scheduler = None
+        if lexico_objectives is None:
+            try:
+                import optuna as _
+
+                SearchAlgorithm = BlendSearch
+                logger.info("Using search algorithm {}.".format(SearchAlgorithm.__name__))
+            except ImportError:
+                SearchAlgorithm = CFO
+                logger.warning("Using CFO for search. To use BlendSearch, run: pip install flaml[blendsearch]")
+            metric = metric or DEFAULT_METRIC
+        else:
+            SearchAlgorithm = CFO if lexico_objectives["lexico_algorithm"] == "CFO" else BlendSearch
+            logger.info("Using search algorithm {}.".format(SearchAlgorithm.__name__))
+            metric = lexico_objectives["metrics"][0] or DEFAULT_METRIC
+        search_alg = SearchAlgorithm(
+            metric=metric,
+            mode=mode,
+            space=config,
+            points_to_evaluate=points_to_evaluate,
+            evaluated_rewards=evaluated_rewards,
+            low_cost_partial_config=low_cost_partial_config,
+            cat_hp_cost=cat_hp_cost,
+            time_budget_s=time_budget_s,
+            num_samples=num_samples,
+            resource_attr=flaml_scheduler_resource_attr,
+            min_resource=flaml_scheduler_min_resource,
+            max_resource=flaml_scheduler_max_resource,
+            reduction_factor=flaml_scheduler_reduction_factor,
+            config_constraints=config_constraints,
+            metric_constraints=metric_constraints,
+            use_incumbent_result_in_evaluation=use_incumbent_result_in_evaluation,
+            lexico_objectives=lexico_objectives,
+        )
+    else:
+        if metric is None or mode is None:
+            metric = metric or search_alg.metric or DEFAULT_METRIC
+            mode = mode or search_alg.mode
+        if ray_available and use_ray:
+            if ray_version.startswith("1."):
+                from ray.tune.suggest import ConcurrencyLimiter
+            else:
+                from ray.tune.search import ConcurrencyLimiter
+        else:
+            from flaml.tune.searcher.suggestion import ConcurrencyLimiter
+        if (
+            search_alg.__class__.__name__
+            in [
+                "BlendSearch",
+                "CFO",
+                "CFOCat",
+            ]
+            and use_incumbent_result_in_evaluation is not None
+        ):
+            search_alg.use_incumbent_result_in_evaluation = use_incumbent_result_in_evaluation
+        searcher = search_alg.searcher if isinstance(search_alg, ConcurrencyLimiter) else search_alg
+        if isinstance(searcher, BlendSearch):
+            setting = {}
+            if time_budget_s:
+                setting["time_budget_s"] = time_budget_s
+            if num_samples > 0:
+                setting["num_samples"] = num_samples
+            searcher.set_search_properties(metric, mode, config, **setting)
+        else:
+            searcher.set_search_properties(metric, mode, config)
+    if scheduler in ("asha", "asynchyperband", "async_hyperband"):
+        params = {}
+        # scheduler resource_dimension=resource_attr
+        if resource_attr:
+            params["time_attr"] = resource_attr
+        if max_resource:
+            params["max_t"] = max_resource
+        if min_resource:
+            params["grace_period"] = min_resource
+        if reduction_factor:
+            params["reduction_factor"] = reduction_factor
+        if ray_available:
+            from ray.tune.schedulers import ASHAScheduler
+
+            scheduler = ASHAScheduler(**params)
+    if use_ray:
+        try:
+            from ray import tune
+        except ImportError:
+            raise ImportError("Failed to import ray tune. " "Please install ray[tune] or set use_ray=False")
+        _use_ray = True
+        try:
+            analysis = tune.run(
+                evaluation_function,
+                metric=metric,
+                mode=mode,
+                search_alg=search_alg,
+                scheduler=scheduler,
+                time_budget_s=time_budget_s,
+                verbose=verbose,
+                local_dir=local_dir,
+                num_samples=num_samples,
+                resources_per_trial=resources_per_trial,
+                **ray_args,
+            )
+            if log_file_name:
+                with open(log_file_name, "w") as f:
+                    for trial in analysis.trials:
+                        f.write(f"result: {trial.last_result}\n")
+            return analysis
+        finally:
+            _use_ray = old_use_ray
+            _verbose = old_verbose
+            _running_trial = old_running_trial
+            _training_iteration = old_training_iteration
+
+    if use_spark:
+        # parallel run with spark
+        spark_available, spark_error_msg = check_spark()
+        if not spark_available:
+            raise spark_error_msg
+        try:
+            from pyspark.sql import SparkSession
+            from joblib import Parallel, delayed, parallel_backend
+            from joblibspark import register_spark
+        except ImportError as e:
+            raise ImportError(f"{e}. Try pip install flaml[spark] or set use_spark=False.")
+        from flaml.tune.searcher.suggestion import ConcurrencyLimiter
+        from .trial_runner import SparkTrialRunner
+
+        register_spark()
+        spark = SparkSession.builder.getOrCreate()
+        sc = spark._jsc.sc()
+        num_executors = len([executor.host() for executor in sc.statusTracker().getExecutorInfos()]) - 1
+        """
+        By default, the number of executors is the number of VMs in the cluster. And we can
+        launch one trial per executor. However, sometimes we can launch more trials than
+        the number of executors (e.g., local mode). In this case, we can set the environment
+        variable `FLAML_MAX_CONCURRENT` to override the detected `num_executors`.
+        `max_concurrent` is the maximum number of concurrent trials defined by `search_alg`,
+        `FLAML_MAX_CONCURRENT` will also be used to override `max_concurrent` if `search_alg`
+        is not an instance of `ConcurrencyLimiter`.
+        The final number of concurrent trials is the minimum of `max_concurrent` and
+        `num_executors` if `n_concurrent_trials<=0` (default, automl cases), otherwise the
+        minimum of `max_concurrent` and `n_concurrent_trials` (tuning cases).
+        """
+        time_start = time.time()
+        try:
+            FLAML_MAX_CONCURRENT = int(os.getenv("FLAML_MAX_CONCURRENT", 0))
+        except ValueError:
+            FLAML_MAX_CONCURRENT = 0
+        num_executors = max(num_executors, FLAML_MAX_CONCURRENT, 1)
+        max_spark_parallelism = max(spark.sparkContext.defaultParallelism, FLAML_MAX_CONCURRENT)
+        if scheduler:
+            scheduler.set_search_properties(metric=metric, mode=mode)
+        if isinstance(search_alg, ConcurrencyLimiter):
+            max_concurrent = max(1, search_alg.max_concurrent)
+        else:
+            max_concurrent = max(1, max_spark_parallelism)
+        n_concurrent_trials = min(
+            n_concurrent_trials if n_concurrent_trials > 0 else num_executors,
+            max_concurrent,
+        )
+        with parallel_backend("spark"):
+            with Parallel(n_jobs=n_concurrent_trials, verbose=max(0, (verbose - 1) * 50)) as parallel:
+                try:
+                    _runner = SparkTrialRunner(
+                        search_alg=search_alg,
+                        scheduler=scheduler,
+                        metric=metric,
+                        mode=mode,
+                    )
+                    num_trials = 0
+                    if time_budget_s is None:
+                        time_budget_s = np.inf
+                    num_failures = 0
+                    upperbound_num_failures = (len(evaluated_rewards) if evaluated_rewards else 0) + max_failure
+                    while (
+                        time.time() - time_start < time_budget_s
+                        and (num_samples < 0 or num_trials < num_samples)
+                        and num_failures < upperbound_num_failures
+                    ):
+                        while len(_runner.running_trials) < n_concurrent_trials:
+                            # suggest trials for spark
+                            trial_next = _runner.step()
+                            if trial_next:
+                                num_trials += 1
+                            else:
+                                num_failures += 1  # break with upperbound_num_failures consecutive failures
+                                logger.debug(f"consecutive failures is {num_failures}")
+                                if num_failures >= upperbound_num_failures:
+                                    break
+                        trials_to_run = _runner.running_trials
+                        if not trials_to_run:
+                            logger.warning(f"fail to sample a trial for {max_failure} times in a row, stopping.")
+                            break
+                        logger.info(
+                            f"Number of trials: {num_trials}/{num_samples}, {len(_runner.running_trials)} RUNNING,"
+                            f" {len(_runner._trials) - len(_runner.running_trials)} TERMINATED"
+                        )
+                        logger.debug(
+                            f"Configs of Trials to run: {[trial_to_run.config for trial_to_run in trials_to_run]}"
+                        )
+                        results = None
+                        with PySparkOvertimeMonitor(time_start, time_budget_s, force_cancel, parallel=parallel):
+                            results = parallel(
+                                delayed(evaluation_function)(trial_to_run.config) for trial_to_run in trials_to_run
+                            )
+                        # results = [evaluation_function(trial_to_run.config) for trial_to_run in trials_to_run]
+                        while results:
+                            result = results.pop(0)
+                            trial_to_run = trials_to_run[0]
+                            _runner.running_trial = trial_to_run
+                            if result is not None:
+                                if isinstance(result, dict):
+                                    if result:
+                                        logger.info(f"Brief result: {result}")
+                                        report(**result)
+                                    else:
+                                        # When the result returned is an empty dict, set the trial status to error
+                                        trial_to_run.set_status(Trial.ERROR)
+                                else:
+                                    logger.info("Brief result: {}".format({metric: result}))
+                                    report(_metric=result)
+                            _runner.stop_trial(trial_to_run)
+                        num_failures = 0
+                    analysis = ExperimentAnalysis(
+                        _runner.get_trials(),
+                        metric=metric,
+                        mode=mode,
+                        lexico_objectives=lexico_objectives,
+                    )
+                    return analysis
+                finally:
+                    # recover the global variables in case of nested run
+                    _use_ray = old_use_ray
+                    _verbose = old_verbose
+                    _running_trial = old_running_trial
+                    _training_iteration = old_training_iteration
+                    if not use_ray:
+                        _runner = old_runner
+                        logger.handlers = old_handlers
+                        logger.setLevel(old_level)
+
+    # simple sequential run without using tune.run() from ray
+    time_start = time.time()
+    _use_ray = False
+    if scheduler:
+        scheduler.set_search_properties(metric=metric, mode=mode)
+    from .trial_runner import SequentialTrialRunner
+
+    try:
+        _runner = SequentialTrialRunner(
+            search_alg=search_alg,
+            scheduler=scheduler,
+            metric=metric,
+            mode=mode,
+        )
+        num_trials = 0
+        if time_budget_s is None:
+            time_budget_s = np.inf
+        num_failures = 0
+        upperbound_num_failures = (len(evaluated_rewards) if evaluated_rewards else 0) + max_failure
+        while (
+            time.time() - time_start < time_budget_s
+            and (num_samples < 0 or num_trials < num_samples)
+            and num_failures < upperbound_num_failures
+        ):
+            trial_to_run = _runner.step()
+            if trial_to_run:
+                num_trials += 1
+                if verbose:
+                    logger.info(f"trial {num_trials} config: {trial_to_run.config}")
+                result = None
+                with PySparkOvertimeMonitor(time_start, time_budget_s, force_cancel):
+                    result = evaluation_function(trial_to_run.config)
+                if result is not None:
+                    if isinstance(result, dict):
+                        if result:
+                            report(**result)
+                        else:
+                            # When the result returned is an empty dict, set the trial status to error
+                            trial_to_run.set_status(Trial.ERROR)
+                    else:
+                        report(_metric=result)
+                _runner.stop_trial(trial_to_run)
+                num_failures = 0
+                if trial_to_run.last_result is None:
+                    # application stops tuning by returning None
+                    # TODO document this feature when it is finalized
+                    break
+            else:
+                # break with upperbound_num_failures consecutive failures
+                num_failures += 1
+        if num_failures == upperbound_num_failures:
+            logger.warning(f"fail to sample a trial for {max_failure} times in a row, stopping.")
+        analysis = ExperimentAnalysis(
+            _runner.get_trials(),
+            metric=metric,
+            mode=mode,
+            lexico_objectives=lexico_objectives,
+        )
+        return analysis
+    finally:
+        # recover the global variables in case of nested run
+        _use_ray = old_use_ray
+        _verbose = old_verbose
+        _running_trial = old_running_trial
+        _training_iteration = old_training_iteration
+        if not use_ray:
+            _runner = old_runner
+            logger.handlers = old_handlers
+            logger.setLevel(old_level)
+
+
+class Tuner:
+    """Tuner is the class-based way of launching hyperparameter tuning jobs compatible with Ray Tune 2.
+
+    Args:
+        trainable: A user-defined evaluation function.
+            It takes a configuration as input, outputs a evaluation
+            result (can be a numerical value or a dictionary of string
+            and numerical value pairs) for the input configuration.
+            For machine learning tasks, it usually involves training and
+            scoring a machine learning model, e.g., through validation loss.
+        param_space: Search space of the tuning job.
+            One thing to note is that both preprocessor and dataset can be tuned here.
+        tune_config: Tuning algorithm specific configs.
+            Refer to ray.tune.tune_config.TuneConfig for more info.
+        run_config: Runtime configuration that is specific to individual trials.
+            If passed, this will overwrite the run config passed to the Trainer,
+            if applicable. Refer to ray.air.config.RunConfig for more info.
+
+    Usage pattern:
+
+    .. code-block:: python
+
+        from sklearn.datasets import load_breast_cancer
+
+        from ray import tune
+        from ray.data import from_pandas
+        from ray.air.config import RunConfig, ScalingConfig
+        from ray.train.xgboost import XGBoostTrainer
+        from ray.tune.tuner import Tuner
+
+        def get_dataset():
+            data_raw = load_breast_cancer(as_frame=True)
+            dataset_df = data_raw["data"]
+            dataset_df["target"] = data_raw["target"]
+            dataset = from_pandas(dataset_df)
+            return dataset
+
+        trainer = XGBoostTrainer(
+            label_column="target",
+            params={},
+            datasets={"train": get_dataset()},
+        )
+
+        param_space = {
+            "scaling_config": ScalingConfig(
+                num_workers=tune.grid_search([2, 4]),
+                resources_per_worker={
+                    "CPU": tune.grid_search([1, 2]),
+                },
+            ),
+            # You can even grid search various datasets in Tune.
+            # "datasets": {
+            #     "train": tune.grid_search(
+            #         [ds1, ds2]
+            #     ),
+            # },
+            "params": {
+                "objective": "binary:logistic",
+                "tree_method": "approx",
+                "eval_metric": ["logloss", "error"],
+                "eta": tune.loguniform(1e-4, 1e-1),
+                "subsample": tune.uniform(0.5, 1.0),
+                "max_depth": tune.randint(1, 9),
+            },
+        }
+        tuner = Tuner(trainable=trainer, param_space=param_space,
+            run_config=RunConfig(name="my_tune_run"))
+        analysis = tuner.fit()
+
+    To retry a failed tune run, you can then do
+
+    .. code-block:: python
+
+        tuner = Tuner.restore(experiment_checkpoint_dir)
+        tuner.fit()
+
+    ``experiment_checkpoint_dir`` can be easily located near the end of the
+    console output of your first failed run.
+    """
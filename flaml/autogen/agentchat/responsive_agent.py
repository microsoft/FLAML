import asyncio
from collections import defaultdict
import copy
import json
from typing import Any, Callable, Dict, List, Optional, Tuple, Type, Union
from flaml.autogen import oai
from .agent import Agent
from .agent_utils import num_token_from_text
from flaml.autogen.code_utils import DEFAULT_MODEL, UNKNOWN, execute_code, extract_code, infer_lang

try:
    from termcolor import colored
except ImportError:

    def colored(x, *args, **kwargs):
        return x


class ResponsiveAgent(Agent):
    """(Experimental) A class for generic responsive agents which can be configured as assistant or user proxy.

    After receiving each message, the agent will send a reply to the sender unless the msg is a termination msg.
    For example, AssistantAgent and UserProxyAgent are subclasses of ResponsiveAgent,
    configured with different default settings.

    To modify auto reply, override `generate_reply` method.
    To disable/enable human response in every turn, set `human_input_mode` to "NEVER" or "ALWAYS".
    To modify the way to get human input, override `get_human_input` method.
    To modify the way to execute code blocks, single code block, or function call, override `execute_code_blocks`,
    `run_code`, and `execute_function` methods respectively.
    To customize the initial message when a conversation starts, override `generate_init_message` method.
    """

    DEFAULT_CONFIG = {
        "model": DEFAULT_MODEL,
    }
    MAX_CONSECUTIVE_AUTO_REPLY = 100  # maximum number of consecutive auto replies (subject to future change)

    def __init__(
        self,
        name: str,
        system_message: Optional[str] = "You are a helpful AI Assistant.",
        is_termination_msg: Optional[Callable[[Dict], bool]] = None,
        max_consecutive_auto_reply: Optional[int] = None,
        human_input_mode: Optional[str] = "TERMINATE",
        function_map: Optional[Dict[str, Callable]] = None,
        code_execution_config: Optional[Union[Dict, bool]] = None,
        llm_config: Optional[Union[Dict, bool]] = None,
        default_auto_reply: Optional[Union[str, Dict, None]] = "",
        auto_reply_token_limit: Optional[int] = -1,
    ):
        """
        Args:
            name (str): name of the agent.
            system_message (str): system message for the ChatCompletion inference.
            is_termination_msg (function): a function that takes a message in the form of a dictionary
                and returns a boolean value indicating if this received message is a termination message.
                The dict can contain the following keys: "content", "role", "name", "function_call".
            max_consecutive_auto_reply (int): the maximum number of consecutive auto replies.
                default to None (no limit provided, class attribute MAX_CONSECUTIVE_AUTO_REPLY will be used as the limit in this case).
                When set to 0, no auto reply will be generated.
            human_input_mode (str): whether to ask for human inputs every time a message is received.
                Possible values are "ALWAYS", "TERMINATE", "NEVER".
                (1) When "ALWAYS", the agent prompts for human input every time a message is received.
                    Under this mode, the conversation stops when the human input is "exit",
                    or when is_termination_msg is True and there is no human input.
                (2) When "TERMINATE", the agent only prompts for human input only when a termination message is received or
                    the number of auto reply reaches the max_consecutive_auto_reply.
                (3) When "NEVER", the agent will never prompt for human input. Under this mode, the conversation stops
                    when the number of auto reply reaches the max_consecutive_auto_reply or when is_termination_msg is True.
            function_map (dict[str, callable]): Mapping function names (passed to openai) to callable functions.
            code_execution_config (dict or False): config for the code execution.
                To disable code execution, set to False. Otherwise, set to a dictionary with the following keys:
                - work_dir (Optional, str): The working directory for the code execution.
                    If None, a default working directory will be used.
                    The default working directory is the "extensions" directory under
                    "path_to_flaml/autogen".
                - use_docker (Optional, list, str or bool): The docker image to use for code execution.
                    If a list or a str of image name(s) is provided, the code will be executed in a docker container
                    with the first image successfully pulled.
                    If None, False or empty, the code will be executed in the current environment.
                    Default is True, which will be converted into a list.
                    If the code is executed in the current environment,
                    the code must be trusted.
                - timeout (Optional, int): The maximum execution time in seconds.
            llm_config (dict or False): llm inference configuration.
                Please refer to [autogen.Completion.create](/docs/reference/autogen/oai/completion#create)
                for available options.
                To disable llm-based auto reply, set to False.
            default_auto_reply (str or dict or None): default auto reply when no code execution or llm-based reply is generated.
            auto_reply_token_limit (int): default to -1 (no limit). When auto_reply_token_limit > 0 and the token count from auto reply (code execution or function) exceeds the limit, the output will be replaced with an error message.
        """
        super().__init__(name)
        # a dictionary of conversations, default value is list
        self._oai_messages = defaultdict(list)
        self._oai_system_message = [{"content": system_message, "role": "system"}]
        self._is_termination_msg = (
            is_termination_msg if is_termination_msg is not None else (lambda x: x.get("content") == "TERMINATE")
        )
        if llm_config is False:
            self.llm_config = False
        else:
            self.llm_config = self.DEFAULT_CONFIG.copy()
            if isinstance(llm_config, dict):
                self.llm_config.update(llm_config)

        self._code_execution_config = {} if code_execution_config is None else code_execution_config
        self.human_input_mode = human_input_mode
        self._max_consecutive_auto_reply = (
            max_consecutive_auto_reply if max_consecutive_auto_reply is not None else self.MAX_CONSECUTIVE_AUTO_REPLY
        )
        self._consecutive_auto_reply_counter = defaultdict(int)
        self._max_consecutive_auto_reply_dict = defaultdict(self.max_consecutive_auto_reply)
        self._function_map = {} if function_map is None else function_map
        self._default_auto_reply = default_auto_reply
<<<<<<< HEAD
        self.auto_reply_token_limit = auto_reply_token_limit
        self._class_specific_reply = []
        self.register_auto_reply(Agent, self._generate_oai_reply)
        self.register_auto_reply(Agent, self._generate_code_execution_reply)
        self.register_auto_reply(Agent, self._generate_function_call_reply)

    def register_auto_reply(self, class_type, reply_func: Callable):
        """Register a class-specific reply function.
=======
        self._reply_func_list = []
        self.reply_at_receive = defaultdict(bool)
        self.register_auto_reply(Agent, ResponsiveAgent.generate_oai_reply)
        self.register_auto_reply(Agent, ResponsiveAgent.generate_code_execution_reply)
        self.register_auto_reply(Agent, ResponsiveAgent.generate_function_call_reply)
        self.register_auto_reply(Agent, ResponsiveAgent.check_termination_and_human_reply)

    def register_auto_reply(
        self,
        trigger: Union[Type[Agent], str, Agent, Callable[[Agent], bool], List],
        reply_func: Callable,
        position: Optional[int] = 0,
        context: Optional[Any] = None,
        reset_context: Optional[Callable] = None,
    ):
        """Register a reply function.
>>>>>>> c44d2f4a

        The reply function will be called when the trigger matches the sender.
        The function registered later will be checked earlier by default.
        To change the order, set the position to a positive integer.

        Args:
            trigger (Agent class, str, Agent instance, callable, or list): the trigger.
                - If a class is provided, the reply function will be called when the sender is an instance of the class.
                - If a string is provided, the reply function will be called when the sender's name matches the string.
                - If an agent instance is provided, the reply function will be called when the sender is the agent instance.
                - If a callable is provided, the reply function will be called when the callable returns True.
                - If a list is provided, the reply function will be called when any of the triggers in the list is activated.
            reply_func (Callable): the reply function.
                The function takes a recipient agent, a list of messages, a sender agent and a context as input and returns a reply message.
        ```python
        def reply_func(
            recipient: ResponsiveAgent,
            messages: Optional[List[Dict]] = None,
            sender: Optional[Agent] = None,
            context: Optional[Any] = None,
        ) -> Union[str, Dict, None]:
        ```
            position (int): the position of the reply function in the reply function list.
                The function registered later will be checked earlier by default.
                To change the order, set the position to a positive integer.
            context (Any): the context to be passed to the reply function.
                When an agent is reset, the context will be reset to the original value.
            reset_context (Callable): the function to reset the context.
                The function returns None. Signature: ```def reset_context(context: Any)```
        """
        if not isinstance(trigger, (type, str, Agent, Callable, list)):
            raise ValueError("trigger must be a class, a string, an agent, a callable or a list.")
        self._reply_func_list.insert(
            position,
            {
                "trigger": trigger,
                "reply_func": reply_func,
                "context": copy.copy(context),
                "init_context": context,
                "reset_context": reset_context,
            },
        )

    @property
    def system_message(self):
        """Return the system message."""
        return self._oai_system_message[0]["content"]

    def update_system_message(self, system_message: str):
        """Update the system message.

        Args:
            system_message (str): system message for the ChatCompletion inference.
        """
        self._oai_system_message[0]["content"] = system_message

    def update_max_consecutive_auto_reply(self, value: int, sender: Optional[Agent] = None):
        """Update the maximum number of consecutive auto replies.

        Args:
            value (int): the maximum number of consecutive auto replies.
            sender (Agent): when the sender is provided, only update the max_consecutive_auto_reply for that sender.
        """
        if sender is None:
            self._max_consecutive_auto_reply = value
            for k in self._max_consecutive_auto_reply_dict:
                self._max_consecutive_auto_reply_dict[k] = value
        else:
            self._max_consecutive_auto_reply_dict[sender] = value

    def max_consecutive_auto_reply(self, sender: Optional[Agent] = None) -> int:
        """The maximum number of consecutive auto replies."""
        return self._max_consecutive_auto_reply if sender is None else self._max_consecutive_auto_reply_dict[sender]

    @property
    def chat_messages(self) -> Dict[str, List[Dict]]:
        """A dictionary of conversations from name to list of ChatCompletion messages."""
        return self._oai_messages

    def last_message(self, agent: Optional[Agent] = None) -> Dict:
        """The last message exchanged with the agent.

        Args:
            agent (Agent): The agent in the conversation.
                If None and more than one agent's conversations are found, an error will be raised.
                If None and only one conversation is found, the last message of the only conversation will be returned.

        Returns:
            The last message exchanged with the agent.
        """
        if agent is None:
            n_conversations = len(self._oai_messages)
            if n_conversations == 0:
                return None
            if n_conversations == 1:
                for conversation in self._oai_messages.values():
                    return conversation[-1]
            raise ValueError("More than one conversation is found. Please specify the sender to get the last message.")
        return self._oai_messages[agent][-1]

    @property
    def use_docker(self) -> Union[bool, str, None]:
        """Bool value of whether to use docker to execute the code,
        or str value of the docker image name to use, or None when code execution is disabled."""
        return None if self._code_execution_config is False else self._code_execution_config.get("use_docker")

    @staticmethod
    def _message_to_dict(message: Union[Dict, str]):
        """Convert a message to a dictionary.

        The message can be a string or a dictionary. The string will be put in the "content" field of the new dictionary.
        """
        if isinstance(message, str):
            return {"content": message}
        else:
            return message

    def _append_oai_message(self, message: Union[Dict, str], role, conversation_id: Agent) -> bool:
        """Append a message to the ChatCompletion conversation.

        If the message received is a string, it will be put in the "content" field of the new dictionary.
        If the message received is a dictionary but does not have any of the two fields "content" or "function_call",
            this message is not a valid ChatCompletion message.

        Args:
            message (dict or str): message to be appended to the ChatCompletion conversation.
            role (str): role of the message, can be "assistant" or "function".
            conversation_id (Agent): id of the conversation, should be the recipient or sender.

        Returns:
            bool: whether the message is appended to the ChatCompletion conversation.
        """
        message = self._message_to_dict(message)
        # create oai message to be appended to the oai conversation that can be passed to oai directly.
        oai_message = {k: message[k] for k in ("content", "function_call", "name", "context") if k in message}
        if "content" not in oai_message and "function_call" not in oai_message:
            return False

        oai_message["role"] = "function" if message.get("role") == "function" else role
        self._oai_messages[conversation_id].append(oai_message)
        return True

    def send(self, message: Union[Dict, str], recipient: Agent, request_reply: Optional[bool] = None) -> bool:
        """Send a message to another agent.

        Args:
            message (dict or str): message to be sent.
                The message could contain the following fields (either content or function_call must be provided):
                - content (str): the content of the message.
                - function_call (str): the name of the function to be called.
                - name (str): the name of the function to be called.
                - role (str): the role of the message, any role that is not "function"
                    will be modified to "assistant".
                - context (dict): the context of the message, which will be passed to
                    [autogen.Completion.create](../oai/Completion#create).
                    For example, one agent can send a message A as:
        ```python
        {
            "content": lambda context: context["use_tool_msg"],
            "context": {
                "use_tool_msg": "Use tool X if they are relevant."
            }
        }
        ```
                    Next time, one agent can send a message B with a different "use_tool_msg".
                    Then the content of message A will be refreshed to the new "use_tool_msg".
                    So effectively, this provides a way for an agent to send a "link" and modify
                    the content of the "link" later.
            recipient (Agent): the recipient of the message.
            request_reply (bool or None): whether to request a reply from the recipient.

        Raises:
            ValueError: if the message can't be converted into a valid ChatCompletion message.
        """
        # When the agent composes and sends the message, the role of the message is "assistant"
        # unless it's "function".
        valid = self._append_oai_message(message, "assistant", recipient)
        if valid:
            recipient.receive(message, self, request_reply)
        else:
            raise ValueError(
                "Message can't be converted into a valid ChatCompletion message. Either content or function_call must be provided."
            )

    async def a_send(self, message: Union[Dict, str], recipient: Agent, request_reply: Optional[bool] = None) -> bool:
        """(async) Send a message to another agent.

        Args:
            message (dict or str): message to be sent.
                The message could contain the following fields (either content or function_call must be provided):
                - content (str): the content of the message.
                - function_call (str): the name of the function to be called.
                - name (str): the name of the function to be called.
                - role (str): the role of the message, any role that is not "function"
                    will be modified to "assistant".
                - context (dict): the context of the message, which will be passed to
                    [autogen.Completion.create](../oai/Completion#create).
                    For example, one agent can send a message A as:
        ```python
        {
            "content": lambda context: context["use_tool_msg"],
            "context": {
                "use_tool_msg": "Use tool X if they are relevant."
            }
        }
        ```
                    Next time, one agent can send a message B with a different "use_tool_msg".
                    Then the content of message A will be refreshed to the new "use_tool_msg".
                    So effectively, this provides a way for an agent to send a "link" and modify
                    the content of the "link" later.
            recipient (Agent): the recipient of the message.
            request_reply (bool or None): whether to request a reply from the recipient.

        Raises:
            ValueError: if the message can't be converted into a valid ChatCompletion message.
        """
        # When the agent composes and sends the message, the role of the message is "assistant"
        # unless it's "function".
        valid = self._append_oai_message(message, "assistant", recipient)
        if valid:
            await recipient.a_receive(message, self, request_reply)
        else:
            raise ValueError(
                "Message can't be converted into a valid ChatCompletion message. Either content or function_call must be provided."
            )

    def _print_received_message(self, message: Union[Dict, str], sender: Agent):
        # print the message received
        print(colored(sender.name, "yellow"), "(to", f"{self.name}):\n", flush=True)
        if message.get("role") == "function":
            func_print = f"***** Response from calling function \"{message['name']}\" *****"
            print(colored(func_print, "green"), flush=True)
            print(message["content"], flush=True)
            print(colored("*" * len(func_print), "green"), flush=True)
        else:
            content = message.get("content")
            if content is not None:
                if "context" in message:
                    content = oai.ChatCompletion.instantiate(
                        content,
                        message["context"],
                        self.llm_config and self.llm_config.get("allow_format_str_template", False),
                    )
                print(content, flush=True)
            if "function_call" in message:
                func_print = f"***** Suggested function Call: {message['function_call'].get('name', '(No function name found)')} *****"
                print(colored(func_print, "green"), flush=True)
                print(
                    "Arguments: \n",
                    message["function_call"].get("arguments", "(No arguments found)"),
                    flush=True,
                    sep="",
                )
                print(colored("*" * len(func_print), "green"), flush=True)
        print("\n", "-" * 80, flush=True, sep="")

    def _process_received_message(self, message, sender):
        message = self._message_to_dict(message)
        # When the agent receives a message, the role of the message is "user". (If 'role' exists and is 'function', it will remain unchanged.)
        valid = self._append_oai_message(message, "user", sender)
        if not valid:
            raise ValueError(
                "Received message can't be converted into a valid ChatCompletion message. Either content or function_call must be provided."
            )
        self._print_received_message(message, sender)

    def receive(self, message: Union[Dict, str], sender: Agent, request_reply: Optional[bool] = None):
        """Receive a message from another agent.

        Once a message is received, this function sends a reply to the sender or stop.
        The reply can be generated automatically or entered manually by a human.

        Args:
            message (dict or str): message from the sender. If the type is dict, it may contain the following reserved fields (either content or function_call need to be provided).
                1. "content": content of the message, can be None.
                2. "function_call": a dictionary containing the function name and arguments.
                3. "role": role of the message, can be "assistant", "user", "function".
                    This field is only needed to distinguish between "function" or "assistant"/"user".
                4. "name": In most cases, this field is not needed. When the role is "function", this field is needed to indicate the function name.
                5. "context" (dict): the context of the message, which will be passed to
                    [autogen.Completion.create](../oai/Completion#create).
            sender: sender of an Agent instance.
            request_reply (bool or None): whether a reply is requested from the sender.
                If None, the value is determined by `self.reply_at_receive[sender]`.

        Raises:
            ValueError: if the message can't be converted into a valid ChatCompletion message.
        """
        self._process_received_message(message, sender)
        if request_reply is False or request_reply is None and self.reply_at_receive[sender] is False:
            return
        reply = self.generate_reply(sender=sender)
        if reply is not None:
            self.send(reply, sender)

    async def a_receive(self, message: Union[Dict, str], sender: Agent, request_reply: Optional[bool] = None):
        """(async) Receive a message from another agent.

        Once a message is received, this function sends a reply to the sender or stop.
        The reply can be generated automatically or entered manually by a human.

        Args:
            message (dict or str): message from the sender. If the type is dict, it may contain the following reserved fields (either content or function_call need to be provided).
                1. "content": content of the message, can be None.
                2. "function_call": a dictionary containing the function name and arguments.
                3. "role": role of the message, can be "assistant", "user", "function".
                    This field is only needed to distinguish between "function" or "assistant"/"user".
                4. "name": In most cases, this field is not needed. When the role is "function", this field is needed to indicate the function name.
                5. "context" (dict): the context of the message, which will be passed to
                    [autogen.Completion.create](../oai/Completion#create).
            sender: sender of an Agent instance.
            request_reply (bool or None): whether a reply is requested from the sender.
                If None, the value is determined by `self.reply_at_receive[sender]`.

        Raises:
            ValueError: if the message can't be converted into a valid ChatCompletion message.
        """
        self._process_received_message(message, sender)
        if request_reply is False or request_reply is None and self.reply_at_receive[sender] is False:
            return
        reply = await self.a_generate_reply(sender=sender)
        if reply is not None:
            await self.a_send(reply, sender)

    def _prepare_chat(self, recipient, clear_history):
        self.reset_consecutive_auto_reply_counter(recipient)
        recipient.reset_consecutive_auto_reply_counter(self)
        self.reply_at_receive[recipient] = recipient.reply_at_receive[self] = True
        if clear_history:
            self.clear_history(recipient)
            recipient.clear_history(self)

    def initiate_chat(self, recipient: "ResponsiveAgent", clear_history: Optional[bool] = True, **context):
        """Initiate a chat with the recipient agent.

        Reset the consecutive auto reply counter.
        If `clear_history` is True, the chat history with the recipient agent will be cleared.
        `generate_init_message` is called to generate the initial message for the agent.

        Args:
            recipient: the recipient agent.
            clear_history (bool): whether to clear the chat history with the agent.
            **context: any context information.
                "message" needs to be provided if the `generate_init_message` method is not overridden.
        """
        self._prepare_chat(recipient, clear_history)
        self.send(self.generate_init_message(**context), recipient)

    async def a_initiate_chat(self, recipient: "ResponsiveAgent", clear_history: Optional[bool] = True, **context):
        """(async) Initiate a chat with the recipient agent.

        Reset the consecutive auto reply counter.
        If `clear_history` is True, the chat history with the recipient agent will be cleared.
        `generate_init_message` is called to generate the initial message for the agent.

        Args:
            recipient: the recipient agent.
            clear_history (bool): whether to clear the chat history with the agent.
            **context: any context information.
                "message" needs to be provided if the `generate_init_message` method is not overridden.
        """
        self._prepare_chat(recipient, clear_history)
        await self.a_send(self.generate_init_message(**context), recipient)

    def reset(self):
        """Reset the agent."""
        self.clear_history()
        self.reset_consecutive_auto_reply_counter()
        self.stop_reply_at_receive()
        for reply_func_tuple in self._reply_func_list:
            if reply_func_tuple["reset_context"] is not None:
                reply_func_tuple["reset_context"](reply_func_tuple["context"])
            else:
                reply_func_tuple["context"] = copy.copy(reply_func_tuple["init_context"])

    def stop_reply_at_receive(self, sender: Optional[Agent] = None):
        """Reset the reply_at_receive of the sender."""
        if sender is None:
            self.reply_at_receive.clear()
        else:
            self.reply_at_receive[sender] = False

    def reset_consecutive_auto_reply_counter(self, sender: Optional[Agent] = None):
        """Reset the consecutive_auto_reply_counter of the sender."""
        if sender is None:
            self._consecutive_auto_reply_counter.clear()
        else:
            self._consecutive_auto_reply_counter[sender] = 0

    def clear_history(self, agent: Optional[Agent] = None):
        """Clear the chat history of the agent.

        Args:
            agent: the agent with whom the chat history to clear. If None, clear the chat history with all agents.
        """
        if agent is None:
            self._oai_messages.clear()
        else:
            self._oai_messages[agent].clear()

    def generate_oai_reply(
        self,
        messages: Optional[List[Dict]] = None,
        sender: Optional[Agent] = None,
        context: Optional[Any] = None,
    ) -> Tuple[bool, Union[str, Dict, None]]:
        """Generate a reply using autogen.oai."""
        llm_config = self.llm_config if context is None else context
        if llm_config is False:
            return False, None
        if messages is None:
            messages = self._oai_messages[sender]

        # TODO: #1143 handle token limit exceeded error
        response = oai.ChatCompletion.create(
            context=messages[-1].pop("context", None), messages=self._oai_system_message + messages, **llm_config
        )
        return True, oai.ChatCompletion.extract_text_or_function_call(response)[0]

    def generate_code_execution_reply(
        self,
        messages: Optional[List[Dict]] = None,
        sender: Optional[Agent] = None,
        context: Optional[Any] = None,
    ):
        """Generate a reply using code execution."""
        code_execution_config = context if context is not None else self._code_execution_config
        if code_execution_config is False:
            return False, None
        if messages is None:
            messages = self._oai_messages[sender]
        message = messages[-1]
        code_blocks = extract_code(message["content"])
        if len(code_blocks) == 1 and code_blocks[0][0] == UNKNOWN:
            # no code block is found, lang should be `UNKNOWN`
            return False, None
            # code_blocks, _ = find_code(messages, sys_msg=self._oai_system_message, **self.llm_config)
            # if len(code_blocks) == 1 and code_blocks[0][0] == UNKNOWN:
            #     return code_blocks[0][1]
        # try to execute the code
        exitcode, logs = self.execute_code_blocks(code_blocks)
        exitcode2str = "execution succeeded" if exitcode == 0 else "execution failed"
        return True, f"exitcode: {exitcode} ({exitcode2str})\nCode output: {logs}"

    def generate_function_call_reply(
        self,
        messages: Optional[List[Dict]] = None,
        sender: Optional[Agent] = None,
        context: Optional[Any] = None,
    ):
        """Generate a reply using function call."""
        if context is None:
            context = self
        if messages is None:
            messages = self._oai_messages[sender]
        message = messages[-1]
        if "function_call" in message:
            _, func_return = self.execute_function(message["function_call"])
            return True, func_return
        return False, None

    def check_termination_and_human_reply(
        self,
        messages: Optional[List[Dict]] = None,
        sender: Optional[Agent] = None,
        context: Optional[Any] = None,
    ) -> Tuple[bool, Union[str, Dict, None]]:
        """Check if the conversation should be terminated, and if human reply is provided."""
        if context is None:
            context = self
        if messages is None:
            messages = self._oai_messages[sender]
        message = messages[-1]
        reply = ""
        no_human_input_msg = ""
        if self.human_input_mode == "ALWAYS":
            reply = self.get_human_input(
                f"Provide feedback to {sender.name}. Press enter to skip and use auto-reply, or type 'exit' to end the conversation: "
            )
            no_human_input_msg = "NO HUMAN INPUT RECEIVED." if not reply else ""
            # if the human input is empty, and the message is a termination message, then we will terminate the conversation
            reply = reply if reply or not self._is_termination_msg(message) else "exit"
        else:
            if self._consecutive_auto_reply_counter[sender] >= self._max_consecutive_auto_reply_dict[sender]:
                if self.human_input_mode == "NEVER":
                    reply = "exit"
                else:
                    # self.human_input_mode == "TERMINATE":
                    terminate = self._is_termination_msg(message)
                    reply = self.get_human_input(
                        f"Please give feedback to {sender.name}. Press enter or type 'exit' to stop the conversation: "
                        if terminate
                        else f"Please give feedback to {sender.name}. Press enter to skip and use auto-reply, or type 'exit' to stop the conversation: "
                    )
                    no_human_input_msg = "NO HUMAN INPUT RECEIVED." if not reply else ""
                    # if the human input is empty, and the message is a termination message, then we will terminate the conversation
                    reply = reply if reply or not terminate else "exit"
            elif self._is_termination_msg(message):
                if self.human_input_mode == "NEVER":
                    reply = "exit"
                else:
                    # self.human_input_mode == "TERMINATE":
                    reply = self.get_human_input(
                        f"Please give feedback to {sender.name}. Press enter or type 'exit' to stop the conversation: "
                    )
                    no_human_input_msg = "NO HUMAN INPUT RECEIVED." if not reply else ""
                    # if the human input is empty, and the message is a termination message, then we will terminate the conversation
                    reply = reply or "exit"

        # print the no_human_input_msg
        if no_human_input_msg:
            print(colored(f"\n>>>>>>>> {no_human_input_msg}", "red"), flush=True)

        # stop the conversation
        if reply == "exit":
            # reset the consecutive_auto_reply_counter
            self._consecutive_auto_reply_counter[sender] = 0
            return True, None

        # send the human reply
        if reply or self._max_consecutive_auto_reply_dict[sender] == 0:
            # reset the consecutive_auto_reply_counter
            self._consecutive_auto_reply_counter[sender] = 0
            return True, reply

        # increment the consecutive_auto_reply_counter
        self._consecutive_auto_reply_counter[sender] += 1
        if self.human_input_mode != "NEVER":
            print(colored("\n>>>>>>>> USING AUTO REPLY...", "red"), flush=True)

        return False, None

    def generate_reply(
        self,
        messages: Optional[List[Dict]] = None,
        sender: Optional[Agent] = None,
        exclude: Optional[List[Callable]] = None,
    ) -> Union[str, Dict, None]:
        """Reply based on the conversation history and the sender.

        Either messages or sender must be provided.
        Use registered auto reply functions to generate replies.
        By default, the following functions are checked in order:
        1. check_termination_and_human_reply
        2. generate_function_call_reply
        3. generate_code_execution_reply
        4. generate_oai_reply
        Every function returns a tuple (final, reply).
        When a function returns final=False, the next function will be checked.
        So by default, termination and human reply will be checked first.
        If not terminating and human reply is skipped, execute function or code and return the result.
        AI replies are generated only when no code execution is performed.

        Args:
            messages: a list of messages in the conversation history.
            default_reply (str or dict): default reply.
            sender: sender of an Agent instance.
            exclude: a list of functions to exclude.

        Returns:
            str or dict or None: reply. None if no reply is generated.
        """
        assert messages is not None or sender is not None, "Either messages or sender must be provided."
        if sender is not None:
            for reply_func_tuple in self._reply_func_list:
                reply_func = reply_func_tuple["reply_func"]
                if exclude and reply_func in exclude:
                    continue
                if asyncio.coroutines.iscoroutinefunction(reply_func):
                    continue
                if self._match_trigger(reply_func_tuple["trigger"], sender):
                    final, reply = reply_func(
                        self, messages=messages, sender=sender, context=reply_func_tuple["context"]
                    )
                    if final:
                        return reply
        return self._default_auto_reply

    async def a_generate_reply(
        self,
        messages: Optional[List[Dict]] = None,
        sender: Optional[Agent] = None,
        exclude: Optional[List[Callable]] = None,
    ) -> Union[str, Dict, None]:
        """(async) Reply based on the conversation history and the sender.

        Either messages or sender must be provided.
        Use registered auto reply functions to generate replies.
        By default, the following functions are checked in order:
        1. check_termination_and_human_reply
        2. generate_function_call_reply
        3. generate_code_execution_reply
        4. generate_oai_reply
        Every function returns a tuple (final, reply).
        When a function returns final=False, the next function will be checked.
        So by default, termination and human reply will be checked first.
        If not terminating and human reply is skipped, execute function or code and return the result.
        AI replies are generated only when no code execution is performed.

        Args:
            messages: a list of messages in the conversation history.
            default_reply (str or dict): default reply.
            sender: sender of an Agent instance.
            exclude: a list of functions to exclude.

        Returns:
            str or dict or None: reply. None if no reply is generated.
        """
        assert messages is not None or sender is not None, "Either messages or sender must be provided."
        if sender is not None:
            for reply_func_tuple in self._reply_func_list:
                reply_func = reply_func_tuple["reply_func"]
                if exclude and reply_func in exclude:
                    continue
                if self._match_trigger(reply_func_tuple["trigger"], sender):
                    if asyncio.coroutines.iscoroutinefunction(reply_func):
                        final, reply = await reply_func(
                            self, messages=messages, sender=sender, context=reply_func_tuple["context"]
                        )
                    else:
                        final, reply = reply_func(
                            self, messages=messages, sender=sender, context=reply_func_tuple["context"]
                        )
                    if final:
                        return reply
        return self._default_auto_reply

    def _match_trigger(self, trigger, sender):
        """Check if the sender matches the trigger."""
        if isinstance(trigger, str):
            return trigger == sender.name
        elif isinstance(trigger, type):
            return isinstance(sender, trigger)
        elif isinstance(trigger, Agent):
            return trigger == sender
        elif isinstance(trigger, Callable):
            return trigger(sender)
        elif isinstance(trigger, list):
            return any(self._match_trigger(t, sender) for t in trigger)
        else:
            raise ValueError(f"Unsupported trigger type: {type(trigger)}")

    def get_human_input(self, prompt: str) -> str:
        """Get human input.

        Override this method to customize the way to get human input.

        Args:
            prompt (str): prompt for the human input.

        Returns:
            str: human input.
        """
        reply = input(prompt)
        return reply

    def run_code(self, code, **kwargs):
        """Run the code and return the result.

        Override this function to modify the way to run the code.
        Args:
            code (str): the code to be executed.
            **kwargs: other keyword arguments.

        Returns:
            A tuple of (exitcode, logs, image).
            exitcode (int): the exit code of the code execution.
            logs (str): the logs of the code execution.
            image (str or None): the docker image used for the code execution.
        """
        return execute_code(code, **kwargs)

    def execute_code_blocks(self, code_blocks):
        """Execute the code blocks and return the result."""
        logs_all = ""
        for i, code_block in enumerate(code_blocks):
            lang, code = code_block
            if not lang:
                lang = infer_lang(code)
            print(colored(f"\n>>>>>>>> EXECUTING CODE BLOCK {i} (inferred language is {lang})...", "red"), flush=True)
            if lang in ["bash", "shell", "sh"]:
                exitcode, logs, image = self.run_code(code, lang=lang, **self._code_execution_config)
            elif lang in ["python", "Python"]:
                if code.startswith("# filename: "):
                    filename = code[11 : code.find("\n")].strip()
                else:
                    filename = None
                exitcode, logs, image = self.run_code(
                    code,
                    filename=filename,
                    **self._code_execution_config,
                )
            else:
                # In case the language is not supported, we return an error message.
                exitcode, logs, image = 1, f"unknown language {lang}", self._code_execution_config["use_docker"]
                # raise NotImplementedError
            self._code_execution_config["use_docker"] = image

            if (
                self.auto_reply_token_limit > 0
                and num_token_from_text(logs_all + "\n" + logs) > self.auto_reply_token_limit
            ):
                logs_all += "\n" + "Error: The output exceeds the length limit and is truncated."
                return 1, logs_all

            logs_all += "\n" + logs
            if exitcode != 0:
                return exitcode, logs_all
        return exitcode, logs_all

    @staticmethod
    def _format_json_str(jstr):
        """Remove newlines outside of quotes, and handle JSON escape sequences.

        1. this function removes the newline in the query outside of quotes otherwise json.loads(s) will fail.
            Ex 1:
            "{\n"tool": "python",\n"query": "print('hello')\nprint('world')"\n}" -> "{"tool": "python","query": "print('hello')\nprint('world')"}"
            Ex 2:
            "{\n  \"location\": \"Boston, MA\"\n}" -> "{"location": "Boston, MA"}"

        2. this function also handles JSON escape sequences inside quotes,
            Ex 1:
            '{"args": "a\na\na\ta"}' -> '{"args": "a\\na\\na\\ta"}'
        """
        result = []
        inside_quotes = False
        last_char = " "
        for char in jstr:
            if last_char != "\\" and char == '"':
                inside_quotes = not inside_quotes
            last_char = char
            if not inside_quotes and char == "\n":
                continue
            if inside_quotes and char == "\n":
                char = "\\n"
            if inside_quotes and char == "\t":
                char = "\\t"
            result.append(char)
        return "".join(result)

    def execute_function(self, func_call):
        """Execute a function call and return the result.

        Override this function to modify the way to execute a function call.

        Args:
            func_call: a dictionary extracted from openai message at key "function_call" with keys "name" and "arguments".

        Returns:
            A tuple of (is_exec_success, result_dict).
            is_exec_success (boolean): whether the execution is successful.
            result_dict: a dictionary with keys "name", "role", and "content". Value of "role" is "function".
        """
        func_name = func_call.get("name", "")
        func = self._function_map.get(func_name, None)

        is_exec_success = False
        if func is not None:
            # Extract arguments from a json-like string and put it into a dict.
            input_string = self._format_json_str(func_call.get("arguments", "{}"))
            try:
                arguments = json.loads(input_string)
            except json.JSONDecodeError as e:
                arguments = None
                content = f"Error: {e}\n You argument should follow json format."

            # Try to execute the function
            if arguments is not None:
                print(colored(f"\n>>>>>>>> EXECUTING FUNCTION {func_name}...", "magenta"), flush=True)
                try:
                    content = func(**arguments)
                    is_exec_success = True
                except Exception as e:
                    content = f"Error: {e}"
        else:
            content = f"Error: Function {func_name} not found."

        if self.auto_reply_token_limit > 0 and num_token_from_text(content) > self.auto_reply_token_limit:
            content = "Error: The return from this call exceeds the token limit."
            is_exec_success = False

        return is_exec_success, {
            "name": func_name,
            "role": "function",
            "content": str(content),
        }

    def generate_init_message(self, **context) -> Union[str, Dict]:
        """Generate the initial message for the agent.

        Override this function to customize the initial message based on user's request.
        If not overriden, "message" needs to be provided in the context.
        """
        return context["message"]

    def register_function(self, function_map: Dict[str, Callable]):
        """Register functions to the agent.

        Args:
            function_map: a dictionary mapping function names to functions.
        """
        self._function_map.update(function_map)<|MERGE_RESOLUTION|>--- conflicted
+++ resolved
@@ -113,22 +113,14 @@
         self._max_consecutive_auto_reply_dict = defaultdict(self.max_consecutive_auto_reply)
         self._function_map = {} if function_map is None else function_map
         self._default_auto_reply = default_auto_reply
-<<<<<<< HEAD
-        self.auto_reply_token_limit = auto_reply_token_limit
-        self._class_specific_reply = []
-        self.register_auto_reply(Agent, self._generate_oai_reply)
-        self.register_auto_reply(Agent, self._generate_code_execution_reply)
-        self.register_auto_reply(Agent, self._generate_function_call_reply)
-
-    def register_auto_reply(self, class_type, reply_func: Callable):
-        """Register a class-specific reply function.
-=======
         self._reply_func_list = []
         self.reply_at_receive = defaultdict(bool)
         self.register_auto_reply(Agent, ResponsiveAgent.generate_oai_reply)
         self.register_auto_reply(Agent, ResponsiveAgent.generate_code_execution_reply)
         self.register_auto_reply(Agent, ResponsiveAgent.generate_function_call_reply)
         self.register_auto_reply(Agent, ResponsiveAgent.check_termination_and_human_reply)
+
+        self.auto_reply_token_limit = auto_reply_token_limit
 
     def register_auto_reply(
         self,
@@ -139,7 +131,6 @@
         reset_context: Optional[Callable] = None,
     ):
         """Register a reply function.
->>>>>>> c44d2f4a
 
         The reply function will be called when the trigger matches the sender.
         The function registered later will be checked earlier by default.

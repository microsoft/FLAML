import asyncio
from collections import defaultdict
import copy
import json
from typing import Any, Callable, Dict, List, Optional, Tuple, Type, Union
from flaml.autogen import oai
from .agent import Agent
from flaml.autogen.code_utils import (
    DEFAULT_MODEL,
    UNKNOWN,
    execute_code,
    extract_code,
    infer_lang,
)

try:
    from termcolor import colored
except ImportError:

    def colored(x, *args, **kwargs):
        return x


class ResponsiveAgent(Agent):
    """(Experimental) A class for generic responsive agents which can be configured as assistant or user proxy.

    After receiving each message, the agent will send a reply to the sender unless the msg is a termination msg.
    For example, AssistantAgent and UserProxyAgent are subclasses of ResponsiveAgent,
    configured with different default settings.

    To modify auto reply, override `generate_reply` method.
    To disable/enable human response in every turn, set `human_input_mode` to "NEVER" or "ALWAYS".
    To modify the way to get human input, override `get_human_input` method.
    To modify the way to execute code blocks, single code block, or function call, override `execute_code_blocks`,
    `run_code`, and `execute_function` methods respectively.
    To customize the initial message when a conversation starts, override `generate_init_message` method.
    """

    DEFAULT_CONFIG = {
        "model": DEFAULT_MODEL,
    }
    MAX_CONSECUTIVE_AUTO_REPLY = 100  # maximum number of consecutive auto replies (subject to future change)

    def __init__(
        self,
        name: str,
        system_message: Optional[str] = "You are a helpful AI Assistant.",
        is_termination_msg: Optional[Callable[[Dict], bool]] = None,
        max_consecutive_auto_reply: Optional[int] = None,
        human_input_mode: Optional[str] = "TERMINATE",
        function_map: Optional[Dict[str, Callable]] = None,
        code_execution_config: Optional[Union[Dict, bool]] = None,
        llm_config: Optional[Union[Dict, bool]] = None,
        default_auto_reply: Optional[Union[str, Dict, None]] = "",
    ):
        """
        Args:
            name (str): name of the agent.
            system_message (str): system message for the ChatCompletion inference.
            is_termination_msg (function): a function that takes a message in the form of a dictionary
                and returns a boolean value indicating if this received message is a termination message.
                The dict can contain the following keys: "content", "role", "name", "function_call".
            max_consecutive_auto_reply (int): the maximum number of consecutive auto replies.
                default to None (no limit provided, class attribute MAX_CONSECUTIVE_AUTO_REPLY will be used as the limit in this case).
                When set to 0, no auto reply will be generated.
            human_input_mode (str): whether to ask for human inputs every time a message is received.
                Possible values are "ALWAYS", "TERMINATE", "NEVER".
                (1) When "ALWAYS", the agent prompts for human input every time a message is received.
                    Under this mode, the conversation stops when the human input is "exit",
                    or when is_termination_msg is True and there is no human input.
                (2) When "TERMINATE", the agent only prompts for human input only when a termination message is received or
                    the number of auto reply reaches the max_consecutive_auto_reply.
                (3) When "NEVER", the agent will never prompt for human input. Under this mode, the conversation stops
                    when the number of auto reply reaches the max_consecutive_auto_reply or when is_termination_msg is True.
            function_map (dict[str, callable]): Mapping function names (passed to openai) to callable functions.
            code_execution_config (dict or False): config for the code execution.
                To disable code execution, set to False. Otherwise, set to a dictionary with the following keys:
                - work_dir (Optional, str): The working directory for the code execution.
                    If None, a default working directory will be used.
                    The default working directory is the "extensions" directory under
                    "path_to_flaml/autogen".
                - use_docker (Optional, list, str or bool): The docker image to use for code execution.
                    If a list or a str of image name(s) is provided, the code will be executed in a docker container
                    with the first image successfully pulled.
                    If None, False or empty, the code will be executed in the current environment.
                    Default is True, which will be converted into a list.
                    If the code is executed in the current environment,
                    the code must be trusted.
                - timeout (Optional, int): The maximum execution time in seconds.
                - last_n_messages (Experimental, Optional, int): The number of messages to look back for code execution. Default to 1.
            llm_config (dict or False): llm inference configuration.
                Please refer to [autogen.Completion.create](/docs/reference/autogen/oai/completion#create)
                for available options.
                To disable llm-based auto reply, set to False.
            default_auto_reply (str or dict or None): default auto reply when no code execution or llm-based reply is generated.
        """
        super().__init__(name)
        # a dictionary of conversations, default value is list
        self._oai_messages = defaultdict(list)
        self._oai_system_message = [{"content": system_message, "role": "system"}]
        self._is_termination_msg = (
            is_termination_msg if is_termination_msg is not None else (lambda x: x.get("content") == "TERMINATE")
        )
        if llm_config is False:
            self.llm_config = False
        else:
            self.llm_config = self.DEFAULT_CONFIG.copy()
            if isinstance(llm_config, dict):
                self.llm_config.update(llm_config)

        self._code_execution_config = {} if code_execution_config is None else code_execution_config
        self.human_input_mode = human_input_mode
        self._max_consecutive_auto_reply = (
            max_consecutive_auto_reply if max_consecutive_auto_reply is not None else self.MAX_CONSECUTIVE_AUTO_REPLY
        )
        self._consecutive_auto_reply_counter = defaultdict(int)
        self._max_consecutive_auto_reply_dict = defaultdict(self.max_consecutive_auto_reply)
        self._function_map = {} if function_map is None else function_map
        self._default_auto_reply = default_auto_reply
        self._reply_func_list = []
        self.reply_at_receive = defaultdict(bool)
        self.register_auto_reply(Agent, ResponsiveAgent.generate_oai_reply)
        self.register_auto_reply(Agent, ResponsiveAgent.generate_code_execution_reply)
        self.register_auto_reply(Agent, ResponsiveAgent.generate_function_call_reply)
        self.register_auto_reply(Agent, ResponsiveAgent.check_termination_and_human_reply)

    def register_auto_reply(
        self,
        trigger: Union[Type[Agent], str, Agent, Callable[[Agent], bool], List],
        reply_func: Callable,
        position: Optional[int] = 0,
        config: Optional[Any] = None,
        reset_config: Optional[Callable] = None,
    ):
        """Register a reply function.

        The reply function will be called when the trigger matches the sender.
        The function registered later will be checked earlier by default.
        To change the order, set the position to a positive integer.

        Args:
            trigger (Agent class, str, Agent instance, callable, or list): the trigger.
                - If a class is provided, the reply function will be called when the sender is an instance of the class.
                - If a string is provided, the reply function will be called when the sender's name matches the string.
                - If an agent instance is provided, the reply function will be called when the sender is the agent instance.
                - If a callable is provided, the reply function will be called when the callable returns True.
                - If a list is provided, the reply function will be called when any of the triggers in the list is activated.
            reply_func (Callable): the reply function.
                The function takes a recipient agent, a list of messages, a sender agent and a config as input and returns a reply message.
        ```python
        def reply_func(
            recipient: ResponsiveAgent,
            messages: Optional[List[Dict]] = None,
            sender: Optional[Agent] = None,
            config: Optional[Any] = None,
        ) -> Union[str, Dict, None]:
        ```
            position (int): the position of the reply function in the reply function list.
                The function registered later will be checked earlier by default.
                To change the order, set the position to a positive integer.
            config (Any): the config to be passed to the reply function.
                When an agent is reset, the config will be reset to the original value.
            reset_config (Callable): the function to reset the config.
                The function returns None. Signature: ```def reset_config(config: Any)```
        """
        if not isinstance(trigger, (type, str, Agent, Callable, list)):
            raise ValueError("trigger must be a class, a string, an agent, a callable or a list.")
        self._reply_func_list.insert(
            position,
            {
                "trigger": trigger,
                "reply_func": reply_func,
                "config": copy.copy(config),
                "init_config": config,
                "reset_config": reset_config,
            },
        )

    @property
    def system_message(self):
        """Return the system message."""
        return self._oai_system_message[0]["content"]

    def update_system_message(self, system_message: str):
        """Update the system message.

        Args:
            system_message (str): system message for the ChatCompletion inference.
        """
        self._oai_system_message[0]["content"] = system_message

    def update_max_consecutive_auto_reply(self, value: int, sender: Optional[Agent] = None):
        """Update the maximum number of consecutive auto replies.

        Args:
            value (int): the maximum number of consecutive auto replies.
            sender (Agent): when the sender is provided, only update the max_consecutive_auto_reply for that sender.
        """
        if sender is None:
            self._max_consecutive_auto_reply = value
            for k in self._max_consecutive_auto_reply_dict:
                self._max_consecutive_auto_reply_dict[k] = value
        else:
            self._max_consecutive_auto_reply_dict[sender] = value

    def max_consecutive_auto_reply(self, sender: Optional[Agent] = None) -> int:
        """The maximum number of consecutive auto replies."""
        return self._max_consecutive_auto_reply if sender is None else self._max_consecutive_auto_reply_dict[sender]

    @property
    def chat_messages(self) -> Dict[str, List[Dict]]:
        """A dictionary of conversations from name to list of ChatCompletion messages."""
        return self._oai_messages

    def last_message(self, agent: Optional[Agent] = None) -> Dict:
        """The last message exchanged with the agent.

        Args:
            agent (Agent): The agent in the conversation.
                If None and more than one agent's conversations are found, an error will be raised.
                If None and only one conversation is found, the last message of the only conversation will be returned.

        Returns:
            The last message exchanged with the agent.
        """
        if agent is None:
            n_conversations = len(self._oai_messages)
            if n_conversations == 0:
                return None
            if n_conversations == 1:
                for conversation in self._oai_messages.values():
                    return conversation[-1]
            raise ValueError("More than one conversation is found. Please specify the sender to get the last message.")
        return self._oai_messages[agent][-1]

    @property
    def use_docker(self) -> Union[bool, str, None]:
        """Bool value of whether to use docker to execute the code,
        or str value of the docker image name to use, or None when code execution is disabled.
        """
        return None if self._code_execution_config is False else self._code_execution_config.get("use_docker")

    @staticmethod
    def _message_to_dict(message: Union[Dict, str]):
        """Convert a message to a dictionary.

        The message can be a string or a dictionary. The string will be put in the "content" field of the new dictionary.
        """
        if isinstance(message, str):
            return {"content": message}
        else:
            return message

    def _append_oai_message(self, message: Union[Dict, str], role, conversation_id: Agent) -> bool:
        """Append a message to the ChatCompletion conversation.

        If the message received is a string, it will be put in the "content" field of the new dictionary.
        If the message received is a dictionary but does not have any of the two fields "content" or "function_call",
            this message is not a valid ChatCompletion message.

        Args:
            message (dict or str): message to be appended to the ChatCompletion conversation.
            role (str): role of the message, can be "assistant" or "function".
            conversation_id (Agent): id of the conversation, should be the recipient or sender.

        Returns:
            bool: whether the message is appended to the ChatCompletion conversation.
        """
        message = self._message_to_dict(message)
        # create oai message to be appended to the oai conversation that can be passed to oai directly.
        oai_message = {k: message[k] for k in ("content", "function_call", "name", "context") if k in message}
        if "content" not in oai_message and "function_call" not in oai_message:
            return False

        oai_message["role"] = "function" if message.get("role") == "function" else role
        self._oai_messages[conversation_id].append(oai_message)
        return True

    def send(
        self,
        message: Union[Dict, str],
        recipient: Agent,
        request_reply: Optional[bool] = None,
<<<<<<< HEAD
        silent: Optional[bool] = False,
=======
>>>>>>> 700ff058
    ) -> bool:
        """Send a message to another agent.

        Args:
            message (dict or str): message to be sent.
                The message could contain the following fields (either content or function_call must be provided):
                - content (str): the content of the message.
                - function_call (str): the name of the function to be called.
                - name (str): the name of the function to be called.
                - role (str): the role of the message, any role that is not "function"
                    will be modified to "assistant".
                - context (dict): the context of the message, which will be passed to
                    [autogen.Completion.create](../oai/Completion#create).
                    For example, one agent can send a message A as:
        ```python
        {
            "content": lambda context: context["use_tool_msg"],
            "context": {
                "use_tool_msg": "Use tool X if they are relevant."
            }
        }
        ```
                    Next time, one agent can send a message B with a different "use_tool_msg".
                    Then the content of message A will be refreshed to the new "use_tool_msg".
                    So effectively, this provides a way for an agent to send a "link" and modify
                    the content of the "link" later.
            recipient (Agent): the recipient of the message.
            request_reply (bool or None): whether to request a reply from the recipient.
            silent (bool or None): (Experimental) whether to print the message sent.

        Raises:
            ValueError: if the message can't be converted into a valid ChatCompletion message.
        """
        # When the agent composes and sends the message, the role of the message is "assistant"
        # unless it's "function".
        valid = self._append_oai_message(message, "assistant", recipient)
        if valid:
            recipient.receive(message, self, request_reply, silent)
        else:
            raise ValueError(
                "Message can't be converted into a valid ChatCompletion message. Either content or function_call must be provided."
            )

    async def a_send(
        self,
        message: Union[Dict, str],
        recipient: Agent,
        request_reply: Optional[bool] = None,
        silent: Optional[bool] = False,
    ) -> bool:
        """(async) Send a message to another agent.

        Args:
            message (dict or str): message to be sent.
                The message could contain the following fields (either content or function_call must be provided):
                - content (str): the content of the message.
                - function_call (str): the name of the function to be called.
                - name (str): the name of the function to be called.
                - role (str): the role of the message, any role that is not "function"
                    will be modified to "assistant".
                - context (dict): the context of the message, which will be passed to
                    [autogen.Completion.create](../oai/Completion#create).
                    For example, one agent can send a message A as:
        ```python
        {
            "content": lambda context: context["use_tool_msg"],
            "context": {
                "use_tool_msg": "Use tool X if they are relevant."
            }
        }
        ```
                    Next time, one agent can send a message B with a different "use_tool_msg".
                    Then the content of message A will be refreshed to the new "use_tool_msg".
                    So effectively, this provides a way for an agent to send a "link" and modify
                    the content of the "link" later.
            recipient (Agent): the recipient of the message.
            request_reply (bool or None): whether to request a reply from the recipient.
            silent (bool or None): (Experimental) whether to print the message sent.

        Raises:
            ValueError: if the message can't be converted into a valid ChatCompletion message.
        """
        # When the agent composes and sends the message, the role of the message is "assistant"
        # unless it's "function".
        valid = self._append_oai_message(message, "assistant", recipient)
        if valid:
            await recipient.a_receive(message, self, request_reply, silent)
        else:
            raise ValueError(
                "Message can't be converted into a valid ChatCompletion message. Either content or function_call must be provided."
            )

    def _print_received_message(self, message: Union[Dict, str], sender: Agent):
        # print the message received
        print(colored(sender.name, "yellow"), "(to", f"{self.name}):\n", flush=True)
        if message.get("role") == "function":
            func_print = f"***** Response from calling function \"{message['name']}\" *****"
            print(colored(func_print, "green"), flush=True)
            print(message["content"], flush=True)
            print(colored("*" * len(func_print), "green"), flush=True)
        else:
            content = message.get("content")
            if content is not None:
                if "context" in message:
                    content = oai.ChatCompletion.instantiate(
                        content,
                        message["context"],
                        self.llm_config and self.llm_config.get("allow_format_str_template", False),
                    )
                print(content, flush=True)
            if "function_call" in message:
                func_print = f"***** Suggested function Call: {message['function_call'].get('name', '(No function name found)')} *****"
                print(colored(func_print, "green"), flush=True)
                print(
                    "Arguments: \n",
                    message["function_call"].get("arguments", "(No arguments found)"),
                    flush=True,
                    sep="",
                )
                print(colored("*" * len(func_print), "green"), flush=True)
        print("\n", "-" * 80, flush=True, sep="")

    def _process_received_message(self, message, sender, silent):
        message = self._message_to_dict(message)
        # When the agent receives a message, the role of the message is "user". (If 'role' exists and is 'function', it will remain unchanged.)
        valid = self._append_oai_message(message, "user", sender)
        if not valid:
            raise ValueError(
                "Received message can't be converted into a valid ChatCompletion message. Either content or function_call must be provided."
            )
        if not silent:
            self._print_received_message(message, sender)

    def receive(
        self,
        message: Union[Dict, str],
        sender: Agent,
        request_reply: Optional[bool] = None,
        silent: Optional[bool] = False,
    ):
        """Receive a message from another agent.

        Once a message is received, this function sends a reply to the sender or stop.
        The reply can be generated automatically or entered manually by a human.

        Args:
            message (dict or str): message from the sender. If the type is dict, it may contain the following reserved fields (either content or function_call need to be provided).
                1. "content": content of the message, can be None.
                2. "function_call": a dictionary containing the function name and arguments.
                3. "role": role of the message, can be "assistant", "user", "function".
                    This field is only needed to distinguish between "function" or "assistant"/"user".
                4. "name": In most cases, this field is not needed. When the role is "function", this field is needed to indicate the function name.
                5. "context" (dict): the context of the message, which will be passed to
                    [autogen.Completion.create](../oai/Completion#create).
            sender: sender of an Agent instance.
            request_reply (bool or None): whether a reply is requested from the sender.
                If None, the value is determined by `self.reply_at_receive[sender]`.
            silent (bool or None): (Experimental) whether to print the message received.

        Raises:
            ValueError: if the message can't be converted into a valid ChatCompletion message.
        """
        self._process_received_message(message, sender, silent)
        if request_reply is False or request_reply is None and self.reply_at_receive[sender] is False:
            return
        reply = self.generate_reply(messages=self.chat_messages[sender], sender=sender)
        if reply is not None:
            self.send(reply, sender, silent=silent)

    async def a_receive(
        self,
        message: Union[Dict, str],
        sender: Agent,
        request_reply: Optional[bool] = None,
        silent: Optional[bool] = False,
    ):
        """(async) Receive a message from another agent.

        Once a message is received, this function sends a reply to the sender or stop.
        The reply can be generated automatically or entered manually by a human.

        Args:
            message (dict or str): message from the sender. If the type is dict, it may contain the following reserved fields (either content or function_call need to be provided).
                1. "content": content of the message, can be None.
                2. "function_call": a dictionary containing the function name and arguments.
                3. "role": role of the message, can be "assistant", "user", "function".
                    This field is only needed to distinguish between "function" or "assistant"/"user".
                4. "name": In most cases, this field is not needed. When the role is "function", this field is needed to indicate the function name.
                5. "context" (dict): the context of the message, which will be passed to
                    [autogen.Completion.create](../oai/Completion#create).
            sender: sender of an Agent instance.
            request_reply (bool or None): whether a reply is requested from the sender.
                If None, the value is determined by `self.reply_at_receive[sender]`.
            silent (bool or None): (Experimental) whether to print the message received.

        Raises:
            ValueError: if the message can't be converted into a valid ChatCompletion message.
        """
        self._process_received_message(message, sender, silent)
        if request_reply is False or request_reply is None and self.reply_at_receive[sender] is False:
            return
        reply = await self.a_generate_reply(sender=sender)
        if reply is not None:
            await self.a_send(reply, sender, silent=silent)

    def _prepare_chat(self, recipient, clear_history):
        self.reset_consecutive_auto_reply_counter(recipient)
        recipient.reset_consecutive_auto_reply_counter(self)
        self.reply_at_receive[recipient] = recipient.reply_at_receive[self] = True
        if clear_history:
            self.clear_history(recipient)
            recipient.clear_history(self)

    def initiate_chat(
        self,
        recipient: "ResponsiveAgent",
        clear_history: Optional[bool] = True,
        silent: Optional[bool] = False,
        **context,
    ):
        """Initiate a chat with the recipient agent.

        Reset the consecutive auto reply counter.
        If `clear_history` is True, the chat history with the recipient agent will be cleared.
        `generate_init_message` is called to generate the initial message for the agent.

        Args:
            recipient: the recipient agent.
            clear_history (bool): whether to clear the chat history with the agent.
            silent (bool or None): (Experimental) whether to print the messages for this conversation.
            **context: any context information.
                "message" needs to be provided if the `generate_init_message` method is not overridden.
        """
        self._prepare_chat(recipient, clear_history)
        self.send(self.generate_init_message(**context), recipient, silent=silent)

    async def a_initiate_chat(
        self,
        recipient: "ResponsiveAgent",
        clear_history: Optional[bool] = True,
        silent: Optional[bool] = False,
        **context,
    ):
        """(async) Initiate a chat with the recipient agent.

        Reset the consecutive auto reply counter.
        If `clear_history` is True, the chat history with the recipient agent will be cleared.
        `generate_init_message` is called to generate the initial message for the agent.

        Args:
            recipient: the recipient agent.
            clear_history (bool): whether to clear the chat history with the agent.
            silent (bool or None): (Experimental) whether to print the messages for this conversation.
            **context: any context information.
                "message" needs to be provided if the `generate_init_message` method is not overridden.
        """
        self._prepare_chat(recipient, clear_history)
        await self.a_send(self.generate_init_message(**context), recipient, silent=silent)

    def reset(self):
        """Reset the agent."""
        self.clear_history()
        self.reset_consecutive_auto_reply_counter()
        self.stop_reply_at_receive()
        for reply_func_tuple in self._reply_func_list:
            if reply_func_tuple["reset_config"] is not None:
                reply_func_tuple["reset_config"](reply_func_tuple["config"])
            else:
                reply_func_tuple["config"] = copy.copy(reply_func_tuple["init_config"])

    def stop_reply_at_receive(self, sender: Optional[Agent] = None):
        """Reset the reply_at_receive of the sender."""
        if sender is None:
            self.reply_at_receive.clear()
        else:
            self.reply_at_receive[sender] = False

    def reset_consecutive_auto_reply_counter(self, sender: Optional[Agent] = None):
        """Reset the consecutive_auto_reply_counter of the sender."""
        if sender is None:
            self._consecutive_auto_reply_counter.clear()
        else:
            self._consecutive_auto_reply_counter[sender] = 0

    def clear_history(self, agent: Optional[Agent] = None):
        """Clear the chat history of the agent.

        Args:
            agent: the agent with whom the chat history to clear. If None, clear the chat history with all agents.
        """
        if agent is None:
            self._oai_messages.clear()
        else:
            self._oai_messages[agent].clear()

    def generate_oai_reply(
        self,
        messages: Optional[List[Dict]] = None,
        sender: Optional[Agent] = None,
        config: Optional[Any] = None,
    ) -> Tuple[bool, Union[str, Dict, None]]:
        """Generate a reply using autogen.oai."""
        llm_config = self.llm_config if config is None else config
        if llm_config is False:
            return False, None
        if messages is None:
            messages = self._oai_messages[sender]

        # TODO: #1143 handle token limit exceeded error
        response = oai.ChatCompletion.create(
            context=messages[-1].pop("context", None), messages=self._oai_system_message + messages, **llm_config
        )
        return True, oai.ChatCompletion.extract_text_or_function_call(response)[0]

    def generate_code_execution_reply(
        self,
        messages: Optional[List[Dict]] = None,
        sender: Optional[Agent] = None,
        config: Optional[Any] = None,
    ):
        """Generate a reply using code execution."""
        code_execution_config = config if config is not None else self._code_execution_config
        if code_execution_config is False:
            return False, None
        if messages is None:
            messages = self._oai_messages[sender]
        last_n_messages = code_execution_config.pop("last_n_messages", 1)
        for i in range(last_n_messages):
            message = messages[-(i + 1)]
            code_blocks = extract_code(message["content"])
            if len(code_blocks) == 1 and code_blocks[0][0] == UNKNOWN:
                # no code block is found, lang should be `UNKNOWN`

                if i == last_n_messages - 1:
                    code_execution_config["last_n_messages"] = last_n_messages
                    return False, None
                continue
                # code_blocks, _ = find_code(messages, sys_msg=self._oai_system_message, **self.llm_config)
                # if len(code_blocks) == 1 and code_blocks[0][0] == UNKNOWN:
                #     return code_blocks[0][1]
            # try to execute the code
            exitcode, logs = self.execute_code_blocks(code_blocks)
            exitcode2str = "execution succeeded" if exitcode == 0 else "execution failed"
            break
        code_execution_config["last_n_messages"] = last_n_messages
        return True, f"exitcode: {exitcode} ({exitcode2str})\nCode output: {logs}"

    def generate_function_call_reply(
        self,
        messages: Optional[List[Dict]] = None,
        sender: Optional[Agent] = None,
        config: Optional[Any] = None,
    ):
        """Generate a reply using function call."""
        if config is None:
            config = self
        if messages is None:
            messages = self._oai_messages[sender]
        message = messages[-1]
        if "function_call" in message:
            _, func_return = self.execute_function(message["function_call"])
            return True, func_return
        return False, None

    def check_termination_and_human_reply(
        self,
        messages: Optional[List[Dict]] = None,
        sender: Optional[Agent] = None,
        config: Optional[Any] = None,
    ) -> Tuple[bool, Union[str, Dict, None]]:
        """Check if the conversation should be terminated, and if human reply is provided."""
        if config is None:
            config = self
        if messages is None:
            messages = self._oai_messages[sender]
        message = messages[-1]
        reply = ""
        no_human_input_msg = ""
        if self.human_input_mode == "ALWAYS":
            reply = self.get_human_input(
                f"Provide feedback to {sender.name}. Press enter to skip and use auto-reply, or type 'exit' to end the conversation: "
            )
            no_human_input_msg = "NO HUMAN INPUT RECEIVED." if not reply else ""
            # if the human input is empty, and the message is a termination message, then we will terminate the conversation
            reply = reply if reply or not self._is_termination_msg(message) else "exit"
        else:
            if self._consecutive_auto_reply_counter[sender] >= self._max_consecutive_auto_reply_dict[sender]:
                if self.human_input_mode == "NEVER":
                    reply = "exit"
                else:
                    # self.human_input_mode == "TERMINATE":
                    terminate = self._is_termination_msg(message)
                    reply = self.get_human_input(
                        f"Please give feedback to {sender.name}. Press enter or type 'exit' to stop the conversation: "
                        if terminate
                        else f"Please give feedback to {sender.name}. Press enter to skip and use auto-reply, or type 'exit' to stop the conversation: "
                    )
                    no_human_input_msg = "NO HUMAN INPUT RECEIVED." if not reply else ""
                    # if the human input is empty, and the message is a termination message, then we will terminate the conversation
                    reply = reply if reply or not terminate else "exit"
            elif self._is_termination_msg(message):
                if self.human_input_mode == "NEVER":
                    reply = "exit"
                else:
                    # self.human_input_mode == "TERMINATE":
                    reply = self.get_human_input(
                        f"Please give feedback to {sender.name}. Press enter or type 'exit' to stop the conversation: "
                    )
                    no_human_input_msg = "NO HUMAN INPUT RECEIVED." if not reply else ""
                    # if the human input is empty, and the message is a termination message, then we will terminate the conversation
                    reply = reply or "exit"

        # print the no_human_input_msg
        if no_human_input_msg:
            print(colored(f"\n>>>>>>>> {no_human_input_msg}", "red"), flush=True)

        # stop the conversation
        if reply == "exit":
            # reset the consecutive_auto_reply_counter
            self._consecutive_auto_reply_counter[sender] = 0
            return True, None

        # send the human reply
        if reply or self._max_consecutive_auto_reply_dict[sender] == 0:
            # reset the consecutive_auto_reply_counter
            self._consecutive_auto_reply_counter[sender] = 0
            return True, reply

        # increment the consecutive_auto_reply_counter
        self._consecutive_auto_reply_counter[sender] += 1
        if self.human_input_mode != "NEVER":
            print(colored("\n>>>>>>>> USING AUTO REPLY...", "red"), flush=True)

        return False, None

    def generate_reply(
        self,
        messages: Optional[List[Dict]] = None,
        sender: Optional[Agent] = None,
        exclude: Optional[List[Callable]] = None,
    ) -> Union[str, Dict, None]:
        """Reply based on the conversation history and the sender.

        Either messages or sender must be provided.
        Use registered auto reply functions to generate replies.
        By default, the following functions are checked in order:
        1. check_termination_and_human_reply
        2. generate_function_call_reply
        3. generate_code_execution_reply
        4. generate_oai_reply
        Every function returns a tuple (final, reply).
        When a function returns final=False, the next function will be checked.
        So by default, termination and human reply will be checked first.
        If not terminating and human reply is skipped, execute function or code and return the result.
        AI replies are generated only when no code execution is performed.

        Args:
            messages: a list of messages in the conversation history.
            default_reply (str or dict): default reply.
            sender: sender of an Agent instance.
            exclude: a list of functions to exclude.

        Returns:
            str or dict or None: reply. None if no reply is generated.
        """
        assert messages is not None or sender is not None, "Either messages or sender must be provided."
        if sender is not None:
            for reply_func_tuple in self._reply_func_list:
                reply_func = reply_func_tuple["reply_func"]
                if exclude and reply_func in exclude:
                    continue
                if asyncio.coroutines.iscoroutinefunction(reply_func):
                    continue
                if self._match_trigger(reply_func_tuple["trigger"], sender):
                    final, reply = reply_func(self, messages=messages, sender=sender, config=reply_func_tuple["config"])
                    if final:
                        return reply
        return self._default_auto_reply

    async def a_generate_reply(
        self,
        messages: Optional[List[Dict]] = None,
        sender: Optional[Agent] = None,
        exclude: Optional[List[Callable]] = None,
    ) -> Union[str, Dict, None]:
        """(async) Reply based on the conversation history and the sender.

        Either messages or sender must be provided.
        Use registered auto reply functions to generate replies.
        By default, the following functions are checked in order:
        1. check_termination_and_human_reply
        2. generate_function_call_reply
        3. generate_code_execution_reply
        4. generate_oai_reply
        Every function returns a tuple (final, reply).
        When a function returns final=False, the next function will be checked.
        So by default, termination and human reply will be checked first.
        If not terminating and human reply is skipped, execute function or code and return the result.
        AI replies are generated only when no code execution is performed.

        Args:
            messages: a list of messages in the conversation history.
            default_reply (str or dict): default reply.
            sender: sender of an Agent instance.
            exclude: a list of functions to exclude.

        Returns:
            str or dict or None: reply. None if no reply is generated.
        """
        assert messages is not None or sender is not None, "Either messages or sender must be provided."
        if sender is not None:
            for reply_func_tuple in self._reply_func_list:
                reply_func = reply_func_tuple["reply_func"]
                if exclude and reply_func in exclude:
                    continue
                if self._match_trigger(reply_func_tuple["trigger"], sender):
                    if asyncio.coroutines.iscoroutinefunction(reply_func):
                        final, reply = await reply_func(
                            self, messages=messages, sender=sender, config=reply_func_tuple["config"]
                        )
                    else:
                        final, reply = reply_func(
                            self, messages=messages, sender=sender, config=reply_func_tuple["config"]
                        )
                    if final:
                        return reply
        return self._default_auto_reply

    def _match_trigger(self, trigger, sender):
        """Check if the sender matches the trigger."""
        if isinstance(trigger, str):
            return trigger == sender.name
        elif isinstance(trigger, type):
            return isinstance(sender, trigger)
        elif isinstance(trigger, Agent):
            return trigger == sender
        elif isinstance(trigger, Callable):
            return trigger(sender)
        elif isinstance(trigger, list):
            return any(self._match_trigger(t, sender) for t in trigger)
        else:
            raise ValueError(f"Unsupported trigger type: {type(trigger)}")

    def get_human_input(self, prompt: str) -> str:
        """Get human input.

        Override this method to customize the way to get human input.

        Args:
            prompt (str): prompt for the human input.

        Returns:
            str: human input.
        """
        reply = input(prompt)
        return reply

    def run_code(self, code, **kwargs):
        """Run the code and return the result.

        Override this function to modify the way to run the code.
        Args:
            code (str): the code to be executed.
            **kwargs: other keyword arguments.

        Returns:
            A tuple of (exitcode, logs, image).
            exitcode (int): the exit code of the code execution.
            logs (str): the logs of the code execution.
            image (str or None): the docker image used for the code execution.
        """
        return execute_code(code, **kwargs)

    def execute_code_blocks(self, code_blocks):
        """Execute the code blocks and return the result."""
        logs_all = ""
        for i, code_block in enumerate(code_blocks):
            lang, code = code_block
            if not lang:
                lang = infer_lang(code)
            print(
                colored(
                    f"\n>>>>>>>> EXECUTING CODE BLOCK {i} (inferred language is {lang})...",
                    "red",
                ),
                flush=True,
            )
            if lang in ["bash", "shell", "sh"]:
                exitcode, logs, image = self.run_code(code, lang=lang, **self._code_execution_config)
            elif lang in ["python", "Python"]:
                if code.startswith("# filename: "):
                    filename = code[11 : code.find("\n")].strip()
                else:
                    filename = None
                exitcode, logs, image = self.run_code(
                    code,
                    lang="python",
                    filename=filename,
                    **self._code_execution_config,
                )
            else:
                # In case the language is not supported, we return an error message.
                exitcode, logs, image = (
                    1,
                    f"unknown language {lang}",
                    self._code_execution_config["use_docker"],
                )
                # raise NotImplementedError
            self._code_execution_config["use_docker"] = image
            logs_all += "\n" + logs
            if exitcode != 0:
                return exitcode, logs_all
        return exitcode, logs_all

    @staticmethod
    def _format_json_str(jstr):
        """Remove newlines outside of quotes, and handle JSON escape sequences.

        1. this function removes the newline in the query outside of quotes otherwise json.loads(s) will fail.
            Ex 1:
            "{\n"tool": "python",\n"query": "print('hello')\nprint('world')"\n}" -> "{"tool": "python","query": "print('hello')\nprint('world')"}"
            Ex 2:
            "{\n  \"location\": \"Boston, MA\"\n}" -> "{"location": "Boston, MA"}"

        2. this function also handles JSON escape sequences inside quotes,
            Ex 1:
            '{"args": "a\na\na\ta"}' -> '{"args": "a\\na\\na\\ta"}'
        """
        result = []
        inside_quotes = False
        last_char = " "
        for char in jstr:
            if last_char != "\\" and char == '"':
                inside_quotes = not inside_quotes
            last_char = char
            if not inside_quotes and char == "\n":
                continue
            if inside_quotes and char == "\n":
                char = "\\n"
            if inside_quotes and char == "\t":
                char = "\\t"
            result.append(char)
        return "".join(result)

    def execute_function(self, func_call):
        """Execute a function call and return the result.

        Override this function to modify the way to execute a function call.

        Args:
            func_call: a dictionary extracted from openai message at key "function_call" with keys "name" and "arguments".

        Returns:
            A tuple of (is_exec_success, result_dict).
            is_exec_success (boolean): whether the execution is successful.
            result_dict: a dictionary with keys "name", "role", and "content". Value of "role" is "function".
        """
        func_name = func_call.get("name", "")
        func = self._function_map.get(func_name, None)

        is_exec_success = False
        if func is not None:
            # Extract arguments from a json-like string and put it into a dict.
            input_string = self._format_json_str(func_call.get("arguments", "{}"))
            try:
                arguments = json.loads(input_string)
            except json.JSONDecodeError as e:
                arguments = None
                content = f"Error: {e}\n You argument should follow json format."

            # Try to execute the function
            if arguments:
                print(
                    colored(f"\n>>>>>>>> EXECUTING FUNCTION {func_name}...", "magenta"),
                    flush=True,
                )
                try:
                    content = func(**arguments)
                    is_exec_success = True
                except Exception as e:
                    content = f"Error: {e}"
        else:
            content = f"Error: Function {func_name} not found."

        return is_exec_success, {
            "name": func_name,
            "role": "function",
            "content": str(content),
        }

    def generate_init_message(self, **context) -> Union[str, Dict]:
        """Generate the initial message for the agent.

        Override this function to customize the initial message based on user's request.
        If not overriden, "message" needs to be provided in the context.
        """
        return context["message"]

    def register_function(self, function_map: Dict[str, Callable]):
        """Register functions to the agent.

        Args:
            function_map: a dictionary mapping function names to functions.
        """
        self._function_map.update(function_map)<|MERGE_RESOLUTION|>--- conflicted
+++ resolved
@@ -281,10 +281,7 @@
         message: Union[Dict, str],
         recipient: Agent,
         request_reply: Optional[bool] = None,
-<<<<<<< HEAD
         silent: Optional[bool] = False,
-=======
->>>>>>> 700ff058
     ) -> bool:
         """Send a message to another agent.
 

import asyncio
from collections import defaultdict
import copy
import json
from typing import Any, Callable, Dict, List, Optional, Tuple, Type, Union
from flaml.autogen import oai
from flaml.autogen.token_count_utils import count_token
from .agent import Agent
from flaml.autogen.code_utils import (
    DEFAULT_MODEL,
    UNKNOWN,
    execute_code,
    extract_code,
    infer_lang,
)

try:
    from termcolor import colored
except ImportError:

    def colored(x, *args, **kwargs):
        return x


class ResponsiveAgent(Agent):
    """(Experimental) A class for generic responsive agents which can be configured as assistant or user proxy.

    After receiving each message, the agent will send a reply to the sender unless the msg is a termination msg.
    For example, AssistantAgent and UserProxyAgent are subclasses of ResponsiveAgent,
    configured with different default settings.

    To modify auto reply, override `generate_reply` method.
    To disable/enable human response in every turn, set `human_input_mode` to "NEVER" or "ALWAYS".
    To modify the way to get human input, override `get_human_input` method.
    To modify the way to execute code blocks, single code block, or function call, override `execute_code_blocks`,
    `run_code`, and `execute_function` methods respectively.
    To customize the initial message when a conversation starts, override `generate_init_message` method.
    """

    DEFAULT_CONFIG = {
        "model": DEFAULT_MODEL,
    }
    MAX_CONSECUTIVE_AUTO_REPLY = 100  # maximum number of consecutive auto replies (subject to future change)

    def __init__(
        self,
        name: str,
        system_message: Optional[str] = "You are a helpful AI Assistant.",
        is_termination_msg: Optional[Callable[[Dict], bool]] = None,
        max_consecutive_auto_reply: Optional[int] = None,
        human_input_mode: Optional[str] = "TERMINATE",
        function_map: Optional[Dict[str, Callable]] = None,
        function_call_config: Optional[Union[Dict, bool]] = None,
        code_execution_config: Optional[Union[Dict, bool]] = None,
        llm_config: Optional[Union[Dict, bool]] = None,
        default_auto_reply: Optional[Union[str, Dict, None]] = "",
    ):
        """
        Args:
            name (str): name of the agent.
            system_message (str): system message for the ChatCompletion inference.
            is_termination_msg (function): a function that takes a message in the form of a dictionary
                and returns a boolean value indicating if this received message is a termination message.
                The dict can contain the following keys: "content", "role", "name", "function_call".
            max_consecutive_auto_reply (int): the maximum number of consecutive auto replies.
                default to None (no limit provided, class attribute MAX_CONSECUTIVE_AUTO_REPLY will be used as the limit in this case).
                When set to 0, no auto reply will be generated.
            human_input_mode (str): whether to ask for human inputs every time a message is received.
                Possible values are "ALWAYS", "TERMINATE", "NEVER".
                (1) When "ALWAYS", the agent prompts for human input every time a message is received.
                    Under this mode, the conversation stops when the human input is "exit",
                    or when is_termination_msg is True and there is no human input.
                (2) When "TERMINATE", the agent only prompts for human input only when a termination message is received or
                    the number of auto reply reaches the max_consecutive_auto_reply.
                (3) When "NEVER", the agent will never prompt for human input. Under this mode, the conversation stops
                    when the number of auto reply reaches the max_consecutive_auto_reply or when is_termination_msg is True.
            function_map (dict[str, callable]): Mapping function names (passed to openai) to callable functions.
            function_call_config (dict or False): config for the function call.
                - token_limit (Optional, int): Max token limit, default to -1 (no limit). If the limit is reached, the "on_token_limit" will be triggered.
                - on_token_limit (Optional, callable): The function to call when the 'token_limit' is exceeded.
                    Required for the "on_token_limit" function: 1st Arg: (str, required) the output of the function call. Return: str, the new output/message.
                    If None / not passed, by default it will replace the long output with an error message. The error message has 12 tokens, so the total number of tokens could be at most 12 tokens above the limit.
            code_execution_config (dict or False): config for the code execution.
                To disable code execution, set to False. Otherwise, set to a dictionary with the following keys:
                - work_dir (Optional, str): The working directory for the code execution.
                    If None, a default working directory will be used.
                    The default working directory is the "extensions" directory under
                    "path_to_flaml/autogen".
                - use_docker (Optional, list, str or bool): The docker image to use for code execution.
                    If a list or a str of image name(s) is provided, the code will be executed in a docker container
                    with the first image successfully pulled.
                    If None, False or empty, the code will be executed in the current environment.
                    Default is True, which will be converted into a list.
                    If the code is executed in the current environment,
                    the code must be trusted.
                - timeout (Optional, int): The maximum execution time in seconds.
                - token_limit (Optional, int): Max token limit, default to -1 (no limit).  if the limit is reached, the "on_token_limit" will be triggered.
                - on_token_limit (Optional, callable): The function to call when the 'token_limit' is exceeded.
                    Note: if several code snippets are given in one reply, they will be executed one by one. The logs will be accumulated.
                    If None / not passed, by default it will replace the output from current code block with an error message, and append it to previous logs. This could result in at most 13 tokens above the limit.
                    Required for the "on_token_limit" function:
                        1st Arg: (str, required) outputs from previous code snippets (will input an empty string if there is only one code snippet from the reply).
                        2nd Arg: (str, required), output from current code snippet.
                        Return: (str, required), the new output/message, it will replace the whole logs. You might want to include the previous outputs in the new output if they are still needed.
                - last_n_messages (Experimental, Optional, int): The number of messages to look back for code execution. Default to 1.
            llm_config (dict or False): llm inference configuration.
                Please refer to [autogen.Completion.create](/docs/reference/autogen/oai/completion#create)
                for available options.
                To disable llm-based auto reply, set to False.
            default_auto_reply (str or dict or None): default auto reply when no code execution or llm-based reply is generated.
        """
        super().__init__(name)
        # a dictionary of conversations, default value is list
        self._oai_messages = defaultdict(list)
        self._oai_system_message = [{"content": system_message, "role": "system"}]
        self._is_termination_msg = (
            is_termination_msg if is_termination_msg is not None else (lambda x: x.get("content") == "TERMINATE")
        )
        if llm_config is False:
            self.llm_config = False
        else:
            self.llm_config = self.DEFAULT_CONFIG.copy()
            if isinstance(llm_config, dict):
                self.llm_config.update(llm_config)

        self._function_call_config = {} if function_call_config is None else function_call_config
        self._code_execution_config = {} if code_execution_config is None else code_execution_config
        self.human_input_mode = human_input_mode
        self._max_consecutive_auto_reply = (
            max_consecutive_auto_reply if max_consecutive_auto_reply is not None else self.MAX_CONSECUTIVE_AUTO_REPLY
        )
        self._consecutive_auto_reply_counter = defaultdict(int)
        self._max_consecutive_auto_reply_dict = defaultdict(self.max_consecutive_auto_reply)
        self._function_map = {} if function_map is None else function_map
        self._default_auto_reply = default_auto_reply
        self._reply_func_list = []
        self.reply_at_receive = defaultdict(bool)
        self.register_auto_reply([Agent, None], ResponsiveAgent.generate_oai_reply)
        self.register_auto_reply([Agent, None], ResponsiveAgent.generate_code_execution_reply)
        self.register_auto_reply([Agent, None], ResponsiveAgent.generate_function_call_reply)
        self.register_auto_reply([Agent, None], ResponsiveAgent.check_termination_and_human_reply)

    def register_auto_reply(
        self,
        trigger: Union[Type[Agent], str, Agent, Callable[[Agent], bool], List],
        reply_func: Callable,
        position: Optional[int] = 0,
        config: Optional[Any] = None,
        reset_config: Optional[Callable] = None,
    ):
        """Register a reply function.

        The reply function will be called when the trigger matches the sender.
        The function registered later will be checked earlier by default.
        To change the order, set the position to a positive integer.

        Args:
            trigger (Agent class, str, Agent instance, callable, or list): the trigger.
                - If a class is provided, the reply function will be called when the sender is an instance of the class.
                - If a string is provided, the reply function will be called when the sender's name matches the string.
                - If an agent instance is provided, the reply function will be called when the sender is the agent instance.
                - If a callable is provided, the reply function will be called when the callable returns True.
                - If a list is provided, the reply function will be called when any of the triggers in the list is activated.
                - If None is provided, the reply function will be called only when the sender is None.
                Note: Be sure to register `None` as a trigger if you would like to trigger an auto-reply function with non-empty messages and `sender=None`.
            reply_func (Callable): the reply function.
                The function takes a recipient agent, a list of messages, a sender agent and a config as input and returns a reply message.
        ```python
        def reply_func(
            recipient: ResponsiveAgent,
            messages: Optional[List[Dict]] = None,
            sender: Optional[Agent] = None,
            config: Optional[Any] = None,
        ) -> Union[str, Dict, None]:
        ```
            position (int): the position of the reply function in the reply function list.
                The function registered later will be checked earlier by default.
                To change the order, set the position to a positive integer.
            config (Any): the config to be passed to the reply function.
                When an agent is reset, the config will be reset to the original value.
            reset_config (Callable): the function to reset the config.
                The function returns None. Signature: ```def reset_config(config: Any)```
        """
        if not isinstance(trigger, (type, str, Agent, Callable, list)):
            raise ValueError("trigger must be a class, a string, an agent, a callable or a list.")
        self._reply_func_list.insert(
            position,
            {
                "trigger": trigger,
                "reply_func": reply_func,
                "config": copy.copy(config),
                "init_config": config,
                "reset_config": reset_config,
            },
        )

    @property
    def system_message(self):
        """Return the system message."""
        return self._oai_system_message[0]["content"]

    def update_system_message(self, system_message: str):
        """Update the system message.

        Args:
            system_message (str): system message for the ChatCompletion inference.
        """
        self._oai_system_message[0]["content"] = system_message

    def update_max_consecutive_auto_reply(self, value: int, sender: Optional[Agent] = None):
        """Update the maximum number of consecutive auto replies.

        Args:
            value (int): the maximum number of consecutive auto replies.
            sender (Agent): when the sender is provided, only update the max_consecutive_auto_reply for that sender.
        """
        if sender is None:
            self._max_consecutive_auto_reply = value
            for k in self._max_consecutive_auto_reply_dict:
                self._max_consecutive_auto_reply_dict[k] = value
        else:
            self._max_consecutive_auto_reply_dict[sender] = value

    def max_consecutive_auto_reply(self, sender: Optional[Agent] = None) -> int:
        """The maximum number of consecutive auto replies."""
        return self._max_consecutive_auto_reply if sender is None else self._max_consecutive_auto_reply_dict[sender]

    @property
    def chat_messages(self) -> Dict[str, List[Dict]]:
        """A dictionary of conversations from name to list of ChatCompletion messages."""
        return self._oai_messages

    def last_message(self, agent: Optional[Agent] = None) -> Dict:
        """The last message exchanged with the agent.

        Args:
            agent (Agent): The agent in the conversation.
                If None and more than one agent's conversations are found, an error will be raised.
                If None and only one conversation is found, the last message of the only conversation will be returned.

        Returns:
            The last message exchanged with the agent.
        """
        if agent is None:
            n_conversations = len(self._oai_messages)
            if n_conversations == 0:
                return None
            if n_conversations == 1:
                for conversation in self._oai_messages.values():
                    return conversation[-1]
            raise ValueError("More than one conversation is found. Please specify the sender to get the last message.")
        return self._oai_messages[agent][-1]

    @property
    def use_docker(self) -> Union[bool, str, None]:
        """Bool value of whether to use docker to execute the code,
        or str value of the docker image name to use, or None when code execution is disabled.
        """
        return None if self._code_execution_config is False else self._code_execution_config.get("use_docker")

    @staticmethod
    def _message_to_dict(message: Union[Dict, str]):
        """Convert a message to a dictionary.

        The message can be a string or a dictionary. The string will be put in the "content" field of the new dictionary.
        """
        if isinstance(message, str):
            return {"content": message}
        else:
            return message

    def _append_oai_message(self, message: Union[Dict, str], role, conversation_id: Agent) -> bool:
        """Append a message to the ChatCompletion conversation.

        If the message received is a string, it will be put in the "content" field of the new dictionary.
        If the message received is a dictionary but does not have any of the two fields "content" or "function_call",
            this message is not a valid ChatCompletion message.

        Args:
            message (dict or str): message to be appended to the ChatCompletion conversation.
            role (str): role of the message, can be "assistant" or "function".
            conversation_id (Agent): id of the conversation, should be the recipient or sender.

        Returns:
            bool: whether the message is appended to the ChatCompletion conversation.
        """
        message = self._message_to_dict(message)
        # create oai message to be appended to the oai conversation that can be passed to oai directly.
        oai_message = {k: message[k] for k in ("content", "function_call", "name", "context") if k in message}
        if "content" not in oai_message and "function_call" not in oai_message:
            return False

        oai_message["role"] = "function" if message.get("role") == "function" else role
        self._oai_messages[conversation_id].append(oai_message)
        return True

    def send(
        self,
        message: Union[Dict, str],
        recipient: Agent,
        request_reply: Optional[bool] = None,
        silent: Optional[bool] = False,
    ) -> bool:
        """Send a message to another agent.

        Args:
            message (dict or str): message to be sent.
                The message could contain the following fields (either content or function_call must be provided):
                - content (str): the content of the message.
                - function_call (str): the name of the function to be called.
                - name (str): the name of the function to be called.
                - role (str): the role of the message, any role that is not "function"
                    will be modified to "assistant".
                - context (dict): the context of the message, which will be passed to
                    [autogen.Completion.create](../oai/Completion#create).
                    For example, one agent can send a message A as:
        ```python
        {
            "content": lambda context: context["use_tool_msg"],
            "context": {
                "use_tool_msg": "Use tool X if they are relevant."
            }
        }
        ```
                    Next time, one agent can send a message B with a different "use_tool_msg".
                    Then the content of message A will be refreshed to the new "use_tool_msg".
                    So effectively, this provides a way for an agent to send a "link" and modify
                    the content of the "link" later.
            recipient (Agent): the recipient of the message.
            request_reply (bool or None): whether to request a reply from the recipient.
            silent (bool or None): (Experimental) whether to print the message sent.

        Raises:
            ValueError: if the message can't be converted into a valid ChatCompletion message.
        """
        # When the agent composes and sends the message, the role of the message is "assistant"
        # unless it's "function".
        valid = self._append_oai_message(message, "assistant", recipient)
        if valid:
            recipient.receive(message, self, request_reply, silent)
        else:
            raise ValueError(
                "Message can't be converted into a valid ChatCompletion message. Either content or function_call must be provided."
            )

    async def a_send(
        self,
        message: Union[Dict, str],
        recipient: Agent,
        request_reply: Optional[bool] = None,
        silent: Optional[bool] = False,
    ) -> bool:
        """(async) Send a message to another agent.

        Args:
            message (dict or str): message to be sent.
                The message could contain the following fields (either content or function_call must be provided):
                - content (str): the content of the message.
                - function_call (str): the name of the function to be called.
                - name (str): the name of the function to be called.
                - role (str): the role of the message, any role that is not "function"
                    will be modified to "assistant".
                - context (dict): the context of the message, which will be passed to
                    [autogen.Completion.create](../oai/Completion#create).
                    For example, one agent can send a message A as:
        ```python
        {
            "content": lambda context: context["use_tool_msg"],
            "context": {
                "use_tool_msg": "Use tool X if they are relevant."
            }
        }
        ```
                    Next time, one agent can send a message B with a different "use_tool_msg".
                    Then the content of message A will be refreshed to the new "use_tool_msg".
                    So effectively, this provides a way for an agent to send a "link" and modify
                    the content of the "link" later.
            recipient (Agent): the recipient of the message.
            request_reply (bool or None): whether to request a reply from the recipient.
            silent (bool or None): (Experimental) whether to print the message sent.

        Raises:
            ValueError: if the message can't be converted into a valid ChatCompletion message.
        """
        # When the agent composes and sends the message, the role of the message is "assistant"
        # unless it's "function".
        valid = self._append_oai_message(message, "assistant", recipient)
        if valid:
            await recipient.a_receive(message, self, request_reply, silent)
        else:
            raise ValueError(
                "Message can't be converted into a valid ChatCompletion message. Either content or function_call must be provided."
            )

    def _print_received_message(self, message: Union[Dict, str], sender: Agent):
        # print the message received
        print(colored(sender.name, "yellow"), "(to", f"{self.name}):\n", flush=True)
        if message.get("role") == "function":
            func_print = f"***** Response from calling function \"{message['name']}\" *****"
            print(colored(func_print, "green"), flush=True)
            print(message["content"], flush=True)
            print(colored("*" * len(func_print), "green"), flush=True)
        else:
            content = message.get("content")
            if content is not None:
                if "context" in message:
                    content = oai.ChatCompletion.instantiate(
                        content,
                        message["context"],
                        self.llm_config and self.llm_config.get("allow_format_str_template", False),
                    )
                print(content, flush=True)
            if "function_call" in message:
                func_print = f"***** Suggested function Call: {message['function_call'].get('name', '(No function name found)')} *****"
                print(colored(func_print, "green"), flush=True)
                print(
                    "Arguments: \n",
                    message["function_call"].get("arguments", "(No arguments found)"),
                    flush=True,
                    sep="",
                )
                print(colored("*" * len(func_print), "green"), flush=True)
        print("\n", "-" * 80, flush=True, sep="")

    def _process_received_message(self, message, sender, silent):
        message = self._message_to_dict(message)
        # When the agent receives a message, the role of the message is "user". (If 'role' exists and is 'function', it will remain unchanged.)
        valid = self._append_oai_message(message, "user", sender)
        if not valid:
            raise ValueError(
                "Received message can't be converted into a valid ChatCompletion message. Either content or function_call must be provided."
            )
        if not silent:
            self._print_received_message(message, sender)

    def receive(
        self,
        message: Union[Dict, str],
        sender: Agent,
        request_reply: Optional[bool] = None,
        silent: Optional[bool] = False,
    ):
        """Receive a message from another agent.

        Once a message is received, this function sends a reply to the sender or stop.
        The reply can be generated automatically or entered manually by a human.

        Args:
            message (dict or str): message from the sender. If the type is dict, it may contain the following reserved fields (either content or function_call need to be provided).
                1. "content": content of the message, can be None.
                2. "function_call": a dictionary containing the function name and arguments.
                3. "role": role of the message, can be "assistant", "user", "function".
                    This field is only needed to distinguish between "function" or "assistant"/"user".
                4. "name": In most cases, this field is not needed. When the role is "function", this field is needed to indicate the function name.
                5. "context" (dict): the context of the message, which will be passed to
                    [autogen.Completion.create](../oai/Completion#create).
            sender: sender of an Agent instance.
            request_reply (bool or None): whether a reply is requested from the sender.
                If None, the value is determined by `self.reply_at_receive[sender]`.
            silent (bool or None): (Experimental) whether to print the message received.

        Raises:
            ValueError: if the message can't be converted into a valid ChatCompletion message.
        """
        self._process_received_message(message, sender, silent)
        if request_reply is False or request_reply is None and self.reply_at_receive[sender] is False:
            return
        reply = self.generate_reply(messages=self.chat_messages[sender], sender=sender)
        if reply is not None:
            self.send(reply, sender, silent=silent)

    async def a_receive(
        self,
        message: Union[Dict, str],
        sender: Agent,
        request_reply: Optional[bool] = None,
        silent: Optional[bool] = False,
    ):
        """(async) Receive a message from another agent.

        Once a message is received, this function sends a reply to the sender or stop.
        The reply can be generated automatically or entered manually by a human.

        Args:
            message (dict or str): message from the sender. If the type is dict, it may contain the following reserved fields (either content or function_call need to be provided).
                1. "content": content of the message, can be None.
                2. "function_call": a dictionary containing the function name and arguments.
                3. "role": role of the message, can be "assistant", "user", "function".
                    This field is only needed to distinguish between "function" or "assistant"/"user".
                4. "name": In most cases, this field is not needed. When the role is "function", this field is needed to indicate the function name.
                5. "context" (dict): the context of the message, which will be passed to
                    [autogen.Completion.create](../oai/Completion#create).
            sender: sender of an Agent instance.
            request_reply (bool or None): whether a reply is requested from the sender.
                If None, the value is determined by `self.reply_at_receive[sender]`.
            silent (bool or None): (Experimental) whether to print the message received.

        Raises:
            ValueError: if the message can't be converted into a valid ChatCompletion message.
        """
        self._process_received_message(message, sender, silent)
        if request_reply is False or request_reply is None and self.reply_at_receive[sender] is False:
            return
        reply = await self.a_generate_reply(sender=sender)
        if reply is not None:
            await self.a_send(reply, sender, silent=silent)

    def _prepare_chat(self, recipient, clear_history):
        self.reset_consecutive_auto_reply_counter(recipient)
        recipient.reset_consecutive_auto_reply_counter(self)
        self.reply_at_receive[recipient] = recipient.reply_at_receive[self] = True
        if clear_history:
            self.clear_history(recipient)
            recipient.clear_history(self)

    def initiate_chat(
        self,
        recipient: "ResponsiveAgent",
        clear_history: Optional[bool] = True,
        silent: Optional[bool] = False,
        **context,
    ):
        """Initiate a chat with the recipient agent.

        Reset the consecutive auto reply counter.
        If `clear_history` is True, the chat history with the recipient agent will be cleared.
        `generate_init_message` is called to generate the initial message for the agent.

        Args:
            recipient: the recipient agent.
            clear_history (bool): whether to clear the chat history with the agent.
            silent (bool or None): (Experimental) whether to print the messages for this conversation.
            **context: any context information.
                "message" needs to be provided if the `generate_init_message` method is not overridden.
        """
        self._prepare_chat(recipient, clear_history)
        self.send(self.generate_init_message(**context), recipient, silent=silent)

    async def a_initiate_chat(
        self,
        recipient: "ResponsiveAgent",
        clear_history: Optional[bool] = True,
        silent: Optional[bool] = False,
        **context,
    ):
        """(async) Initiate a chat with the recipient agent.

        Reset the consecutive auto reply counter.
        If `clear_history` is True, the chat history with the recipient agent will be cleared.
        `generate_init_message` is called to generate the initial message for the agent.

        Args:
            recipient: the recipient agent.
            clear_history (bool): whether to clear the chat history with the agent.
            silent (bool or None): (Experimental) whether to print the messages for this conversation.
            **context: any context information.
                "message" needs to be provided if the `generate_init_message` method is not overridden.
        """
        self._prepare_chat(recipient, clear_history)
        await self.a_send(self.generate_init_message(**context), recipient, silent=silent)

    def reset(self):
        """Reset the agent."""
        self.clear_history()
        self.reset_consecutive_auto_reply_counter()
        self.stop_reply_at_receive()
        for reply_func_tuple in self._reply_func_list:
            if reply_func_tuple["reset_config"] is not None:
                reply_func_tuple["reset_config"](reply_func_tuple["config"])
            else:
                reply_func_tuple["config"] = copy.copy(reply_func_tuple["init_config"])

    def stop_reply_at_receive(self, sender: Optional[Agent] = None):
        """Reset the reply_at_receive of the sender."""
        if sender is None:
            self.reply_at_receive.clear()
        else:
            self.reply_at_receive[sender] = False

    def reset_consecutive_auto_reply_counter(self, sender: Optional[Agent] = None):
        """Reset the consecutive_auto_reply_counter of the sender."""
        if sender is None:
            self._consecutive_auto_reply_counter.clear()
        else:
            self._consecutive_auto_reply_counter[sender] = 0

    def clear_history(self, agent: Optional[Agent] = None):
        """Clear the chat history of the agent.

        Args:
            agent: the agent with whom the chat history to clear. If None, clear the chat history with all agents.
        """
        if agent is None:
            self._oai_messages.clear()
        else:
            self._oai_messages[agent].clear()

    def generate_oai_reply(
        self,
        messages: Optional[List[Dict]] = None,
        sender: Optional[Agent] = None,
        config: Optional[Any] = None,
    ) -> Tuple[bool, Union[str, Dict, None]]:
        """Generate a reply using autogen.oai."""
        llm_config = self.llm_config if config is None else config
        if llm_config is False:
            return False, None
        if messages is None:
            messages = self._oai_messages[sender]

        # TODO: #1143 handle token limit exceeded error
        response = oai.ChatCompletion.create(
            context=messages[-1].pop("context", None), messages=self._oai_system_message + messages, **llm_config
        )
        return True, oai.ChatCompletion.extract_text_or_function_call(response)[0]

    def generate_code_execution_reply(
        self,
        messages: Optional[List[Dict]] = None,
        sender: Optional[Agent] = None,
        config: Optional[Any] = None,
    ):
        """Generate a reply using code execution."""
        code_execution_config = config if config is not None else self._code_execution_config
        if code_execution_config is False:
            return False, None
        if messages is None:
            messages = self._oai_messages[sender]
        last_n_messages = code_execution_config.pop("last_n_messages", 1)
        for i in range(last_n_messages):
            message = messages[-(i + 1)]
            code_blocks = extract_code(message["content"])
            if len(code_blocks) == 1 and code_blocks[0][0] == UNKNOWN:
                # no code block is found, lang should be `UNKNOWN`

                if i == last_n_messages - 1:
                    code_execution_config["last_n_messages"] = last_n_messages
                    return False, None
                continue
                # code_blocks, _ = find_code(messages, sys_msg=self._oai_system_message, **self.llm_config)
                # if len(code_blocks) == 1 and code_blocks[0][0] == UNKNOWN:
                #     return code_blocks[0][1]
            # try to execute the code
            exitcode, logs = self.execute_code_blocks(code_blocks)
            exitcode2str = "execution succeeded" if exitcode == 0 else "execution failed"
            break
        code_execution_config["last_n_messages"] = last_n_messages
        return True, f"exitcode: {exitcode} ({exitcode2str})\nCode output: {logs}"

    def generate_function_call_reply(
        self,
        messages: Optional[List[Dict]] = None,
        sender: Optional[Agent] = None,
        config: Optional[Any] = None,
    ):
        """Generate a reply using function call."""
        if config is None:
            config = self
        if messages is None:
            messages = self._oai_messages[sender]
        message = messages[-1]
        if "function_call" in message:
            _, func_return = self.execute_function(message["function_call"])
            return True, func_return
        return False, None

    def check_termination_and_human_reply(
        self,
        messages: Optional[List[Dict]] = None,
        sender: Optional[Agent] = None,
        config: Optional[Any] = None,
    ) -> Tuple[bool, Union[str, Dict, None]]:
        """Check if the conversation should be terminated, and if human reply is provided."""
        if config is None:
            config = self
        if messages is None:
            messages = self._oai_messages[sender]
        message = messages[-1]
        reply = ""
        no_human_input_msg = ""
        if self.human_input_mode == "ALWAYS":
            reply = self.get_human_input(
                f"Provide feedback to {sender.name}. Press enter to skip and use auto-reply, or type 'exit' to end the conversation: "
            )
            no_human_input_msg = "NO HUMAN INPUT RECEIVED." if not reply else ""
            # if the human input is empty, and the message is a termination message, then we will terminate the conversation
            reply = reply if reply or not self._is_termination_msg(message) else "exit"
        else:
            if self._consecutive_auto_reply_counter[sender] >= self._max_consecutive_auto_reply_dict[sender]:
                if self.human_input_mode == "NEVER":
                    reply = "exit"
                else:
                    # self.human_input_mode == "TERMINATE":
                    terminate = self._is_termination_msg(message)
                    reply = self.get_human_input(
                        f"Please give feedback to {sender.name}. Press enter or type 'exit' to stop the conversation: "
                        if terminate
                        else f"Please give feedback to {sender.name}. Press enter to skip and use auto-reply, or type 'exit' to stop the conversation: "
                    )
                    no_human_input_msg = "NO HUMAN INPUT RECEIVED." if not reply else ""
                    # if the human input is empty, and the message is a termination message, then we will terminate the conversation
                    reply = reply if reply or not terminate else "exit"
            elif self._is_termination_msg(message):
                if self.human_input_mode == "NEVER":
                    reply = "exit"
                else:
                    # self.human_input_mode == "TERMINATE":
                    reply = self.get_human_input(
                        f"Please give feedback to {sender.name}. Press enter or type 'exit' to stop the conversation: "
                    )
                    no_human_input_msg = "NO HUMAN INPUT RECEIVED." if not reply else ""
                    # if the human input is empty, and the message is a termination message, then we will terminate the conversation
                    reply = reply or "exit"

        # print the no_human_input_msg
        if no_human_input_msg:
            print(colored(f"\n>>>>>>>> {no_human_input_msg}", "red"), flush=True)

        # stop the conversation
        if reply == "exit":
            # reset the consecutive_auto_reply_counter
            self._consecutive_auto_reply_counter[sender] = 0
            return True, None

        # send the human reply
        if reply or self._max_consecutive_auto_reply_dict[sender] == 0:
            # reset the consecutive_auto_reply_counter
            self._consecutive_auto_reply_counter[sender] = 0
            return True, reply

        # increment the consecutive_auto_reply_counter
        self._consecutive_auto_reply_counter[sender] += 1
        if self.human_input_mode != "NEVER":
            print(colored("\n>>>>>>>> USING AUTO REPLY...", "red"), flush=True)

        return False, None

    def generate_reply(
        self,
        messages: Optional[List[Dict]] = None,
        sender: Optional[Agent] = None,
        exclude: Optional[List[Callable]] = None,
    ) -> Union[str, Dict, None]:
        """Reply based on the conversation history and the sender.

        Either messages or sender must be provided.
        Register a reply_func with `None` as one trigger for it to be activated when `messages` is non-empty and `sender` is `None`.
        Use registered auto reply functions to generate replies.
        By default, the following functions are checked in order:
        1. check_termination_and_human_reply
        2. generate_function_call_reply
        3. generate_code_execution_reply
        4. generate_oai_reply
        Every function returns a tuple (final, reply).
        When a function returns final=False, the next function will be checked.
        So by default, termination and human reply will be checked first.
        If not terminating and human reply is skipped, execute function or code and return the result.
        AI replies are generated only when no code execution is performed.

        Args:
            messages: a list of messages in the conversation history.
            default_reply (str or dict): default reply.
            sender: sender of an Agent instance.
            exclude: a list of functions to exclude.

        Returns:
            str or dict or None: reply. None if no reply is generated.
        """
        assert messages is not None or sender is not None, "Either messages or sender must be provided."
        if messages is None:
            messages = self._oai_messages[sender]

        for reply_func_tuple in self._reply_func_list:
            reply_func = reply_func_tuple["reply_func"]
            if exclude and reply_func in exclude:
                continue
            if asyncio.coroutines.iscoroutinefunction(reply_func):
                continue
            if self._match_trigger(reply_func_tuple["trigger"], sender):
                final, reply = reply_func(self, messages=messages, sender=sender, config=reply_func_tuple["config"])
                if final:
                    return reply
        return self._default_auto_reply

    async def a_generate_reply(
        self,
        messages: Optional[List[Dict]] = None,
        sender: Optional[Agent] = None,
        exclude: Optional[List[Callable]] = None,
    ) -> Union[str, Dict, None]:
        """(async) Reply based on the conversation history and the sender.

        Either messages or sender must be provided.
        Register a reply_func with `None` as one trigger for it to be activated when `messages` is non-empty and `sender` is `None`.
        Use registered auto reply functions to generate replies.
        By default, the following functions are checked in order:
        1. check_termination_and_human_reply
        2. generate_function_call_reply
        3. generate_code_execution_reply
        4. generate_oai_reply
        Every function returns a tuple (final, reply).
        When a function returns final=False, the next function will be checked.
        So by default, termination and human reply will be checked first.
        If not terminating and human reply is skipped, execute function or code and return the result.
        AI replies are generated only when no code execution is performed.

        Args:
            messages: a list of messages in the conversation history.
            default_reply (str or dict): default reply.
            sender: sender of an Agent instance.
            exclude: a list of functions to exclude.

        Returns:
            str or dict or None: reply. None if no reply is generated.
        """
        assert messages is not None or sender is not None, "Either messages or sender must be provided."
        if messages is None:
            messages = self._oai_messages[sender]

        for reply_func_tuple in self._reply_func_list:
            reply_func = reply_func_tuple["reply_func"]
            if exclude and reply_func in exclude:
                continue
            if self._match_trigger(reply_func_tuple["trigger"], sender):
                if asyncio.coroutines.iscoroutinefunction(reply_func):
                    final, reply = await reply_func(
                        self, messages=messages, sender=sender, config=reply_func_tuple["config"]
                    )
                else:
                    final, reply = reply_func(self, messages=messages, sender=sender, config=reply_func_tuple["config"])
                if final:
                    return reply
        return self._default_auto_reply

    def _match_trigger(self, trigger, sender):
        """Check if the sender matches the trigger."""
        if trigger is None:
            return sender is None
        elif isinstance(trigger, str):
            return trigger == sender.name
        elif isinstance(trigger, type):
            return isinstance(sender, trigger)
        elif isinstance(trigger, Agent):
            return trigger == sender
        elif isinstance(trigger, Callable):
            return trigger(sender)
        elif isinstance(trigger, list):
            return any(self._match_trigger(t, sender) for t in trigger)
        else:
            raise ValueError(f"Unsupported trigger type: {type(trigger)}")

    def get_human_input(self, prompt: str) -> str:
        """Get human input.

        Override this method to customize the way to get human input.

        Args:
            prompt (str): prompt for the human input.

        Returns:
            str: human input.
        """
        reply = input(prompt)
        return reply

    def run_code(self, code, **kwargs):
        """Run the code and return the result.

        Override this function to modify the way to run the code.
        Args:
            code (str): the code to be executed.
            **kwargs: other keyword arguments.

        Returns:
            A tuple of (exitcode, logs, image).
            exitcode (int): the exit code of the code execution.
            logs (str): the logs of the code execution.
            image (str or None): the docker image used for the code execution.
        """
        return execute_code(code, **kwargs)

    def execute_code_blocks(self, code_blocks):
        """Execute the code blocks and return the result."""
        logs_all = ""
        for i, code_block in enumerate(code_blocks):
            lang, code = code_block
            if not lang:
                lang = infer_lang(code)
            print(
                colored(
                    f"\n>>>>>>>> EXECUTING CODE BLOCK {i} (inferred language is {lang})...",
                    "red",
                ),
                flush=True,
            )
            if lang in ["bash", "shell", "sh"]:
                exitcode, logs, image = self.run_code(code, lang=lang, **self._code_execution_config)
            elif lang in ["python", "Python"]:
                if code.startswith("# filename: "):
                    filename = code[11 : code.find("\n")].strip()
                else:
                    filename = None
                exitcode, logs, image = self.run_code(
                    code,
                    lang="python",
                    filename=filename,
                    **self._code_execution_config,
                )
            else:
                # In case the language is not supported, we return an error message.
                exitcode, logs, image = (
                    1,
                    f"unknown language {lang}",
                    None,
                )
                # raise NotImplementedError
<<<<<<< HEAD
            self._code_execution_config["use_docker"] = image

            if (
                self._code_execution_config.get("token_limit", -1) > 0
                and count_token(logs_all + "\n" + logs) > self._code_execution_config["token_limit"]
            ):
                if self._code_execution_config.get("on_token_limit", None) is not None:
                    logs_all = self._code_execution_config["on_token_limit"](logs_all, logs)  # replace the whole log
                else:
                    logs_all += "\n" + "Error: The output exceeds the length limit and is truncated."
                return 1, logs_all

=======
            if image is not None:
                self._code_execution_config["use_docker"] = image
>>>>>>> 44932712
            logs_all += "\n" + logs
            if exitcode != 0:
                return exitcode, logs_all
        return exitcode, logs_all

    @staticmethod
    def _format_json_str(jstr):
        """Remove newlines outside of quotes, and handle JSON escape sequences.

        1. this function removes the newline in the query outside of quotes otherwise json.loads(s) will fail.
            Ex 1:
            "{\n"tool": "python",\n"query": "print('hello')\nprint('world')"\n}" -> "{"tool": "python","query": "print('hello')\nprint('world')"}"
            Ex 2:
            "{\n  \"location\": \"Boston, MA\"\n}" -> "{"location": "Boston, MA"}"

        2. this function also handles JSON escape sequences inside quotes,
            Ex 1:
            '{"args": "a\na\na\ta"}' -> '{"args": "a\\na\\na\\ta"}'
        """
        result = []
        inside_quotes = False
        last_char = " "
        for char in jstr:
            if last_char != "\\" and char == '"':
                inside_quotes = not inside_quotes
            last_char = char
            if not inside_quotes and char == "\n":
                continue
            if inside_quotes and char == "\n":
                char = "\\n"
            if inside_quotes and char == "\t":
                char = "\\t"
            result.append(char)
        return "".join(result)

    def execute_function(self, func_call):
        """Execute a function call and return the result.

        Override this function to modify the way to execute a function call.

        Args:
            func_call: a dictionary extracted from openai message at key "function_call" with keys "name" and "arguments".

        Returns:
            A tuple of (is_exec_success, result_dict).
            is_exec_success (boolean): whether the execution is successful.
            result_dict: a dictionary with keys "name", "role", and "content". Value of "role" is "function".
        """
        func_name = func_call.get("name", "")
        func = self._function_map.get(func_name, None)

        is_exec_success = False
        if func is not None:
            # Extract arguments from a json-like string and put it into a dict.
            input_string = self._format_json_str(func_call.get("arguments", "{}"))
            try:
                arguments = json.loads(input_string)
            except json.JSONDecodeError as e:
                arguments = None
                content = f"Error: {e}\n You argument should follow json format."

            # Try to execute the function
            if arguments is not None:
                print(
                    colored(f"\n>>>>>>>> EXECUTING FUNCTION {func_name}...", "magenta"),
                    flush=True,
                )
                try:
                    content = func(**arguments)
                    is_exec_success = True
                except Exception as e:
                    content = f"Error: {e}"
        else:
            content = f"Error: Function {func_name} not found."

        if (
            self._function_call_config.get("token_limit", -1) > 0
            and count_token(content) > self._function_call_config["token_limit"]
        ):
            if self._function_call_config.get("on_token_limit", None) is not None:
                content = self._function_call_config["on_token_limit"](content)
            else:
                content = "Error: The return from this call exceeds the token limit."
            is_exec_success = False

        return is_exec_success, {
            "name": func_name,
            "role": "function",
            "content": str(content),
        }

    def generate_init_message(self, **context) -> Union[str, Dict]:
        """Generate the initial message for the agent.

        Override this function to customize the initial message based on user's request.
        If not overriden, "message" needs to be provided in the context.
        """
        return context["message"]

    def register_function(self, function_map: Dict[str, Callable]):
        """Register functions to the agent.

        Args:
            function_map: a dictionary mapping function names to functions.
        """
        self._function_map.update(function_map)<|MERGE_RESOLUTION|>--- conflicted
+++ resolved
@@ -914,8 +914,8 @@
                     None,
                 )
                 # raise NotImplementedError
-<<<<<<< HEAD
-            self._code_execution_config["use_docker"] = image
+            if image is not None:
+                self._code_execution_config["use_docker"] = image
 
             if (
                 self._code_execution_config.get("token_limit", -1) > 0
@@ -927,10 +927,6 @@
                     logs_all += "\n" + "Error: The output exceeds the length limit and is truncated."
                 return 1, logs_all
 
-=======
-            if image is not None:
-                self._code_execution_config["use_docker"] = image
->>>>>>> 44932712
             logs_all += "\n" + logs
             if exitcode != 0:
                 return exitcode, logs_all

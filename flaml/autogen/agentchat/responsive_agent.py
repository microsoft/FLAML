import asyncio
from collections import defaultdict
import copy
import json
from typing import Any, Callable, Dict, List, Optional, Tuple, Type, Union
from flaml.autogen import oai
from .agent import Agent
from flaml.autogen.code_utils import (
    DEFAULT_MODEL,
    UNKNOWN,
    execute_code,
    extract_code,
    infer_lang,
)

try:
    from termcolor import colored
except ImportError:

    def colored(x, *args, **kwargs):
        return x


class ResponsiveAgent(Agent):
    """(Experimental) A class for generic responsive agents which can be configured as assistant or user proxy.

    After receiving each message, the agent will send a reply to the sender unless the msg is a termination msg.
    For example, AssistantAgent and UserProxyAgent are subclasses of ResponsiveAgent,
    configured with different default settings.

    To modify auto reply, override `generate_reply` method.
    To disable/enable human response in every turn, set `human_input_mode` to "NEVER" or "ALWAYS".
    To modify the way to get human input, override `get_human_input` method.
    To modify the way to execute code blocks, single code block, or function call, override `execute_code_blocks`,
    `run_code`, and `execute_function` methods respectively.
    To customize the initial message when a conversation starts, override `generate_init_message` method.
    """

    DEFAULT_CONFIG = {
        "model": DEFAULT_MODEL,
    }
    MAX_CONSECUTIVE_AUTO_REPLY = 100  # maximum number of consecutive auto replies (subject to future change)

    def __init__(
        self,
        name: str,
        system_message: Optional[str] = "You are a helpful AI Assistant.",
        is_termination_msg: Optional[Callable[[Dict], bool]] = None,
        max_consecutive_auto_reply: Optional[int] = None,
        human_input_mode: Optional[str] = "TERMINATE",
        function_map: Optional[Dict[str, Callable]] = None,
        code_execution_config: Optional[Union[Dict, bool]] = None,
        llm_config: Optional[Union[Dict, bool]] = None,
        default_auto_reply: Optional[Union[str, Dict, None]] = "",
    ):
        """
        Args:
            name (str): name of the agent.
            system_message (str): system message for the ChatCompletion inference.
            is_termination_msg (function): a function that takes a message in the form of a dictionary
                and returns a boolean value indicating if this received message is a termination message.
                The dict can contain the following keys: "content", "role", "name", "function_call".
            max_consecutive_auto_reply (int): the maximum number of consecutive auto replies.
                default to None (no limit provided, class attribute MAX_CONSECUTIVE_AUTO_REPLY will be used as the limit in this case).
                When set to 0, no auto reply will be generated.
            human_input_mode (str): whether to ask for human inputs every time a message is received.
                Possible values are "ALWAYS", "TERMINATE", "NEVER".
                (1) When "ALWAYS", the agent prompts for human input every time a message is received.
                    Under this mode, the conversation stops when the human input is "exit",
                    or when is_termination_msg is True and there is no human input.
                (2) When "TERMINATE", the agent only prompts for human input only when a termination message is received or
                    the number of auto reply reaches the max_consecutive_auto_reply.
                (3) When "NEVER", the agent will never prompt for human input. Under this mode, the conversation stops
                    when the number of auto reply reaches the max_consecutive_auto_reply or when is_termination_msg is True.
            function_map (dict[str, callable]): Mapping function names (passed to openai) to callable functions.
            code_execution_config (dict or False): config for the code execution.
                To disable code execution, set to False. Otherwise, set to a dictionary with the following keys:
                - work_dir (Optional, str): The working directory for the code execution.
                    If None, a default working directory will be used.
                    The default working directory is the "extensions" directory under
                    "path_to_flaml/autogen".
                - use_docker (Optional, list, str or bool): The docker image to use for code execution.
                    If a list or a str of image name(s) is provided, the code will be executed in a docker container
                    with the first image successfully pulled.
                    If None, False or empty, the code will be executed in the current environment.
                    Default is True, which will be converted into a list.
                    If the code is executed in the current environment,
                    the code must be trusted.
                - timeout (Optional, int): The maximum execution time in seconds.
            llm_config (dict or False): llm inference configuration.
                Please refer to [autogen.Completion.create](/docs/reference/autogen/oai/completion#create)
                for available options.
                To disable llm-based auto reply, set to False.
            default_auto_reply (str or dict or None): default auto reply when no code execution or llm-based reply is generated.
        """
        super().__init__(name)
        # a dictionary of conversations, default value is list
        self._oai_messages = defaultdict(list)
        self._oai_system_message = [{"content": system_message, "role": "system"}]
        self._is_termination_msg = (
            is_termination_msg if is_termination_msg is not None else (lambda x: x.get("content") == "TERMINATE")
        )
        if llm_config is False:
            self.llm_config = False
        else:
            self.llm_config = self.DEFAULT_CONFIG.copy()
            if isinstance(llm_config, dict):
                self.llm_config.update(llm_config)

        self._code_execution_config = {} if code_execution_config is None else code_execution_config
        self.human_input_mode = human_input_mode
        self._max_consecutive_auto_reply = (
            max_consecutive_auto_reply if max_consecutive_auto_reply is not None else self.MAX_CONSECUTIVE_AUTO_REPLY
        )
        self._consecutive_auto_reply_counter = defaultdict(int)
        self._max_consecutive_auto_reply_dict = defaultdict(self.max_consecutive_auto_reply)
        self._function_map = {} if function_map is None else function_map
        self._default_auto_reply = default_auto_reply
        self._reply_func_list = []
        self.reply_at_receive = defaultdict(bool)
        self.register_auto_reply(Agent, ResponsiveAgent.generate_oai_reply)
        self.register_auto_reply(Agent, ResponsiveAgent.generate_code_execution_reply)
        self.register_auto_reply(Agent, ResponsiveAgent.generate_function_call_reply)
        self.register_auto_reply(Agent, ResponsiveAgent.check_termination_and_human_reply)

    def register_auto_reply(
        self,
        trigger: Union[Type[Agent], str, Agent, Callable[[Agent], bool], List],
        reply_func: Callable,
        position: Optional[int] = 0,
        context: Optional[Any] = None,
        reset_context: Optional[Callable] = None,
    ):
        """Register a reply function.

        The reply function will be called when the trigger matches the sender.
        The function registered later will be checked earlier by default.
        To change the order, set the position to a positive integer.

        Args:
            trigger (Agent class, str, Agent instance, callable, or list): the trigger.
                - If a class is provided, the reply function will be called when the sender is an instance of the class.
                - If a string is provided, the reply function will be called when the sender's name matches the string.
                - If an agent instance is provided, the reply function will be called when the sender is the agent instance.
                - If a callable is provided, the reply function will be called when the callable returns True.
                - If a list is provided, the reply function will be called when any of the triggers in the list is activated.
            reply_func (Callable): the reply function.
                The function takes a recipient agent, a list of messages, a sender agent and a context as input and returns a reply message.
        ```python
        def reply_func(
            recipient: ResponsiveAgent,
            messages: Optional[List[Dict]] = None,
            sender: Optional[Agent] = None,
            context: Optional[Any] = None,
        ) -> Union[str, Dict, None]:
        ```
            position (int): the position of the reply function in the reply function list.
                The function registered later will be checked earlier by default.
                To change the order, set the position to a positive integer.
            context (Any): the context to be passed to the reply function.
                When an agent is reset, the context will be reset to the original value.
            reset_context (Callable): the function to reset the context.
                The function returns None. Signature: ```def reset_context(context: Any)```
        """
        if not isinstance(trigger, (type, str, Agent, Callable, list)):
            raise ValueError("trigger must be a class, a string, an agent, a callable or a list.")
        self._reply_func_list.insert(
            position,
            {
                "trigger": trigger,
                "reply_func": reply_func,
                "context": copy.copy(context),
                "init_context": context,
                "reset_context": reset_context,
            },
        )

    @property
    def system_message(self):
        """Return the system message."""
        return self._oai_system_message[0]["content"]

    def update_system_message(self, system_message: str):
        """Update the system message.

        Args:
            system_message (str): system message for the ChatCompletion inference.
        """
        self._oai_system_message[0]["content"] = system_message

    def update_max_consecutive_auto_reply(self, value: int, sender: Optional[Agent] = None):
        """Update the maximum number of consecutive auto replies.

        Args:
            value (int): the maximum number of consecutive auto replies.
            sender (Agent): when the sender is provided, only update the max_consecutive_auto_reply for that sender.
        """
        if sender is None:
            self._max_consecutive_auto_reply = value
            for k in self._max_consecutive_auto_reply_dict:
                self._max_consecutive_auto_reply_dict[k] = value
        else:
            self._max_consecutive_auto_reply_dict[sender] = value

    def max_consecutive_auto_reply(self, sender: Optional[Agent] = None) -> int:
        """The maximum number of consecutive auto replies."""
        return self._max_consecutive_auto_reply if sender is None else self._max_consecutive_auto_reply_dict[sender]

    @property
    def chat_messages(self) -> Dict[str, List[Dict]]:
        """A dictionary of conversations from name to list of ChatCompletion messages."""
        return self._oai_messages

    def last_message(self, agent: Optional[Agent] = None) -> Dict:
        """The last message exchanged with the agent.

        Args:
            agent (Agent): The agent in the conversation.
                If None and more than one agent's conversations are found, an error will be raised.
                If None and only one conversation is found, the last message of the only conversation will be returned.

        Returns:
            The last message exchanged with the agent.
        """
        if agent is None:
            n_conversations = len(self._oai_messages)
            if n_conversations == 0:
                return None
            if n_conversations == 1:
                for conversation in self._oai_messages.values():
                    return conversation[-1]
            raise ValueError("More than one conversation is found. Please specify the sender to get the last message.")
        return self._oai_messages[agent][-1]

    @property
    def use_docker(self) -> Union[bool, str, None]:
        """Bool value of whether to use docker to execute the code,
        or str value of the docker image name to use, or None when code execution is disabled.
        """
        return None if self._code_execution_config is False else self._code_execution_config.get("use_docker")

    @staticmethod
    def _message_to_dict(message: Union[Dict, str]):
        """Convert a message to a dictionary.

        The message can be a string or a dictionary. The string will be put in the "content" field of the new dictionary.
        """
        if isinstance(message, str):
            return {"content": message}
        else:
            return message

    def _append_oai_message(self, message: Union[Dict, str], role, conversation_id: Agent) -> bool:
        """Append a message to the ChatCompletion conversation.

        If the message received is a string, it will be put in the "content" field of the new dictionary.
        If the message received is a dictionary but does not have any of the two fields "content" or "function_call",
            this message is not a valid ChatCompletion message.

        Args:
            message (dict or str): message to be appended to the ChatCompletion conversation.
            role (str): role of the message, can be "assistant" or "function".
            conversation_id (Agent): id of the conversation, should be the recipient or sender.

        Returns:
            bool: whether the message is appended to the ChatCompletion conversation.
        """
        message = self._message_to_dict(message)
        # create oai message to be appended to the oai conversation that can be passed to oai directly.
        oai_message = {k: message[k] for k in ("content", "function_call", "name", "context") if k in message}
        if "content" not in oai_message and "function_call" not in oai_message:
            return False

        oai_message["role"] = "function" if message.get("role") == "function" else role
        self._oai_messages[conversation_id].append(oai_message)
        return True

    def send(
        self,
        message: Union[Dict, str],
        recipient: Agent,
        request_reply: Optional[bool] = None,
    ) -> bool:
        """Send a message to another agent.

        Args:
            message (dict or str): message to be sent.
                The message could contain the following fields (either content or function_call must be provided):
                - content (str): the content of the message.
                - function_call (str): the name of the function to be called.
                - name (str): the name of the function to be called.
                - role (str): the role of the message, any role that is not "function"
                    will be modified to "assistant".
                - context (dict): the context of the message, which will be passed to
                    [autogen.Completion.create](../oai/Completion#create).
                    For example, one agent can send a message A as:
        ```python
        {
            "content": lambda context: context["use_tool_msg"],
            "context": {
                "use_tool_msg": "Use tool X if they are relevant."
            }
        }
        ```
                    Next time, one agent can send a message B with a different "use_tool_msg".
                    Then the content of message A will be refreshed to the new "use_tool_msg".
                    So effectively, this provides a way for an agent to send a "link" and modify
                    the content of the "link" later.
            recipient (Agent): the recipient of the message.
            request_reply (bool or None): whether to request a reply from the recipient.

        Raises:
            ValueError: if the message can't be converted into a valid ChatCompletion message.
        """
        # When the agent composes and sends the message, the role of the message is "assistant"
        # unless it's "function".
        valid = self._append_oai_message(message, "assistant", recipient)
        if valid:
            recipient.receive(message, self, request_reply)
        else:
            raise ValueError(
                "Message can't be converted into a valid ChatCompletion message. Either content or function_call must be provided."
            )

    async def a_send(self, message: Union[Dict, str], recipient: Agent, request_reply: Optional[bool] = None) -> bool:
        """(async) Send a message to another agent.

        Args:
            message (dict or str): message to be sent.
                The message could contain the following fields (either content or function_call must be provided):
                - content (str): the content of the message.
                - function_call (str): the name of the function to be called.
                - name (str): the name of the function to be called.
                - role (str): the role of the message, any role that is not "function"
                    will be modified to "assistant".
                - context (dict): the context of the message, which will be passed to
                    [autogen.Completion.create](../oai/Completion#create).
                    For example, one agent can send a message A as:
        ```python
        {
            "content": lambda context: context["use_tool_msg"],
            "context": {
                "use_tool_msg": "Use tool X if they are relevant."
            }
        }
        ```
                    Next time, one agent can send a message B with a different "use_tool_msg".
                    Then the content of message A will be refreshed to the new "use_tool_msg".
                    So effectively, this provides a way for an agent to send a "link" and modify
                    the content of the "link" later.
            recipient (Agent): the recipient of the message.
            request_reply (bool or None): whether to request a reply from the recipient.

        Raises:
            ValueError: if the message can't be converted into a valid ChatCompletion message.
        """
        # When the agent composes and sends the message, the role of the message is "assistant"
        # unless it's "function".
        valid = self._append_oai_message(message, "assistant", recipient)
        if valid:
            await recipient.a_receive(message, self, request_reply)
        else:
            raise ValueError(
                "Message can't be converted into a valid ChatCompletion message. Either content or function_call must be provided."
            )

    def _print_received_message(self, message: Union[Dict, str], sender: Agent):
        # print the message received
        print(colored(sender.name, "yellow"), "(to", f"{self.name}):\n", flush=True)
        if message.get("role") == "function":
            func_print = f"***** Response from calling function \"{message['name']}\" *****"
            print(colored(func_print, "green"), flush=True)
            print(message["content"], flush=True)
            print(colored("*" * len(func_print), "green"), flush=True)
        else:
            content = message.get("content")
            if content is not None:
                if "context" in message:
                    content = oai.ChatCompletion.instantiate(
                        content,
                        message["context"],
                        self.llm_config and self.llm_config.get("allow_format_str_template", False),
                    )
                print(content, flush=True)
            if "function_call" in message:
                func_print = f"***** Suggested function Call: {message['function_call'].get('name', '(No function name found)')} *****"
                print(colored(func_print, "green"), flush=True)
                print(
                    "Arguments: \n",
                    message["function_call"].get("arguments", "(No arguments found)"),
                    flush=True,
                    sep="",
                )
                print(colored("*" * len(func_print), "green"), flush=True)
        print("\n", "-" * 80, flush=True, sep="")

<<<<<<< HEAD
    def receive(
        self,
        message: Union[Dict, str],
        sender: Agent,
        request_reply: Optional[bool] = None,
    ):
=======
    def _process_received_message(self, message, sender):
        message = self._message_to_dict(message)
        # When the agent receives a message, the role of the message is "user". (If 'role' exists and is 'function', it will remain unchanged.)
        valid = self._append_oai_message(message, "user", sender)
        if not valid:
            raise ValueError(
                "Received message can't be converted into a valid ChatCompletion message. Either content or function_call must be provided."
            )
        self._print_received_message(message, sender)

    def receive(self, message: Union[Dict, str], sender: Agent, request_reply: Optional[bool] = None):
>>>>>>> c44d2f4a
        """Receive a message from another agent.

        Once a message is received, this function sends a reply to the sender or stop.
        The reply can be generated automatically or entered manually by a human.

        Args:
            message (dict or str): message from the sender. If the type is dict, it may contain the following reserved fields (either content or function_call need to be provided).
                1. "content": content of the message, can be None.
                2. "function_call": a dictionary containing the function name and arguments.
                3. "role": role of the message, can be "assistant", "user", "function".
                    This field is only needed to distinguish between "function" or "assistant"/"user".
                4. "name": In most cases, this field is not needed. When the role is "function", this field is needed to indicate the function name.
                5. "context" (dict): the context of the message, which will be passed to
                    [autogen.Completion.create](../oai/Completion#create).
            sender: sender of an Agent instance.
            request_reply (bool or None): whether a reply is requested from the sender.
                If None, the value is determined by `self.reply_at_receive[sender]`.

        Raises:
            ValueError: if the message can't be converted into a valid ChatCompletion message.
        """
        self._process_received_message(message, sender)
        if request_reply is False or request_reply is None and self.reply_at_receive[sender] is False:
            return
        reply = self.generate_reply(sender=sender)
        if reply is not None:
            self.send(reply, sender)

<<<<<<< HEAD
    def initiate_chat(
        self,
        recipient: "ResponsiveAgent",
        clear_history: Optional[bool] = True,
        **context,
    ):
=======
    async def a_receive(self, message: Union[Dict, str], sender: Agent, request_reply: Optional[bool] = None):
        """(async) Receive a message from another agent.

        Once a message is received, this function sends a reply to the sender or stop.
        The reply can be generated automatically or entered manually by a human.

        Args:
            message (dict or str): message from the sender. If the type is dict, it may contain the following reserved fields (either content or function_call need to be provided).
                1. "content": content of the message, can be None.
                2. "function_call": a dictionary containing the function name and arguments.
                3. "role": role of the message, can be "assistant", "user", "function".
                    This field is only needed to distinguish between "function" or "assistant"/"user".
                4. "name": In most cases, this field is not needed. When the role is "function", this field is needed to indicate the function name.
                5. "context" (dict): the context of the message, which will be passed to
                    [autogen.Completion.create](../oai/Completion#create).
            sender: sender of an Agent instance.
            request_reply (bool or None): whether a reply is requested from the sender.
                If None, the value is determined by `self.reply_at_receive[sender]`.

        Raises:
            ValueError: if the message can't be converted into a valid ChatCompletion message.
        """
        self._process_received_message(message, sender)
        if request_reply is False or request_reply is None and self.reply_at_receive[sender] is False:
            return
        reply = await self.a_generate_reply(sender=sender)
        if reply is not None:
            await self.a_send(reply, sender)

    def _prepare_chat(self, recipient, clear_history):
        self.reset_consecutive_auto_reply_counter(recipient)
        recipient.reset_consecutive_auto_reply_counter(self)
        self.reply_at_receive[recipient] = recipient.reply_at_receive[self] = True
        if clear_history:
            self.clear_history(recipient)
            recipient.clear_history(self)

    def initiate_chat(self, recipient: "ResponsiveAgent", clear_history: Optional[bool] = True, **context):
>>>>>>> c44d2f4a
        """Initiate a chat with the recipient agent.

        Reset the consecutive auto reply counter.
        If `clear_history` is True, the chat history with the recipient agent will be cleared.
        `generate_init_message` is called to generate the initial message for the agent.

        Args:
            recipient: the recipient agent.
            clear_history (bool): whether to clear the chat history with the agent.
            **context: any context information.
                "message" needs to be provided if the `generate_init_message` method is not overridden.
        """
        self._prepare_chat(recipient, clear_history)
        self.send(self.generate_init_message(**context), recipient)

<<<<<<< HEAD
    def reset(self, stop_reply_at_receive: bool = True):
        """Reset the agent."""
        self.clear_history()
        self.reset_consecutive_auto_reply_counter()
        if stop_reply_at_receive:
            self.stop_reply_at_receive()
=======
    async def a_initiate_chat(self, recipient: "ResponsiveAgent", clear_history: Optional[bool] = True, **context):
        """(async) Initiate a chat with the recipient agent.

        Reset the consecutive auto reply counter.
        If `clear_history` is True, the chat history with the recipient agent will be cleared.
        `generate_init_message` is called to generate the initial message for the agent.

        Args:
            recipient: the recipient agent.
            clear_history (bool): whether to clear the chat history with the agent.
            **context: any context information.
                "message" needs to be provided if the `generate_init_message` method is not overridden.
        """
        self._prepare_chat(recipient, clear_history)
        await self.a_send(self.generate_init_message(**context), recipient)

    def reset(self):
        """Reset the agent."""
        self.clear_history()
        self.reset_consecutive_auto_reply_counter()
        self.stop_reply_at_receive()
        for reply_func_tuple in self._reply_func_list:
            if reply_func_tuple["reset_context"] is not None:
                reply_func_tuple["reset_context"](reply_func_tuple["context"])
            else:
                reply_func_tuple["context"] = copy.copy(reply_func_tuple["init_context"])
>>>>>>> c44d2f4a

    def stop_reply_at_receive(self, sender: Optional[Agent] = None):
        """Reset the reply_at_receive of the sender."""
        if sender is None:
            self.reply_at_receive.clear()
        else:
            self.reply_at_receive[sender] = False

    def reset_consecutive_auto_reply_counter(self, sender: Optional[Agent] = None):
        """Reset the consecutive_auto_reply_counter of the sender."""
        if sender is None:
            self._consecutive_auto_reply_counter.clear()
        else:
            self._consecutive_auto_reply_counter[sender] = 0

    def clear_history(self, agent: Optional[Agent] = None):
        """Clear the chat history of the agent.

        Args:
            agent: the agent with whom the chat history to clear. If None, clear the chat history with all agents.
        """
        if agent is None:
            self._oai_messages.clear()
        else:
            self._oai_messages[agent].clear()

    def generate_oai_reply(
        self,
        messages: Optional[List[Dict]] = None,
        sender: Optional[Agent] = None,
        context: Optional[Any] = None,
    ) -> Tuple[bool, Union[str, Dict, None]]:
        """Generate a reply using autogen.oai."""
        llm_config = self.llm_config if context is None else context
        if llm_config is False:
            return False, None
        if messages is None:
            messages = self._oai_messages[sender]

        # TODO: #1143 handle token limit exceeded error
        response = oai.ChatCompletion.create(
<<<<<<< HEAD
            context=messages[-1].pop("context", None),
            messages=self._oai_system_message + messages,
            **self.llm_config,
=======
            context=messages[-1].pop("context", None), messages=self._oai_system_message + messages, **llm_config
>>>>>>> c44d2f4a
        )
        return True, oai.ChatCompletion.extract_text_or_function_call(response)[0]

    def generate_code_execution_reply(
        self,
        messages: Optional[List[Dict]] = None,
        sender: Optional[Agent] = None,
        context: Optional[Any] = None,
    ):
        """Generate a reply using code execution."""
        code_execution_config = context if context is not None else self._code_execution_config
        if code_execution_config is False:
            return False, None
        if messages is None:
            messages = self._oai_messages[sender]
        message = messages[-1]
        code_blocks = extract_code(message["content"])
        if len(code_blocks) == 1 and code_blocks[0][0] == UNKNOWN:
            # no code block is found, lang should be `UNKNOWN`
            return False, None
            # code_blocks, _ = find_code(messages, sys_msg=self._oai_system_message, **self.llm_config)
            # if len(code_blocks) == 1 and code_blocks[0][0] == UNKNOWN:
            #     return code_blocks[0][1]
        # try to execute the code
        exitcode, logs = self.execute_code_blocks(code_blocks)
        exitcode2str = "execution succeeded" if exitcode == 0 else "execution failed"
        return True, f"exitcode: {exitcode} ({exitcode2str})\nCode output: {logs}"

    def generate_function_call_reply(
        self,
        messages: Optional[List[Dict]] = None,
        sender: Optional[Agent] = None,
        context: Optional[Any] = None,
    ):
        """Generate a reply using function call."""
        if context is None:
            context = self
        if messages is None:
            messages = self._oai_messages[sender]
        message = messages[-1]
        if "function_call" in message:
            _, func_return = self.execute_function(message["function_call"])
            return True, func_return
        return False, None

    def check_termination_and_human_reply(
        self,
        messages: Optional[List[Dict]] = None,
        sender: Optional[Agent] = None,
        context: Optional[Any] = None,
    ) -> Tuple[bool, Union[str, Dict, None]]:
        """Check if the conversation should be terminated, and if human reply is provided."""
        if context is None:
            context = self
        if messages is None:
            messages = self._oai_messages[sender]
        message = messages[-1]
        reply = ""
        no_human_input_msg = ""
        if self.human_input_mode == "ALWAYS":
            reply = self.get_human_input(
                f"Provide feedback to {sender.name}. Press enter to skip and use auto-reply, or type 'exit' to end the conversation: "
            )
            no_human_input_msg = "NO HUMAN INPUT RECEIVED." if not reply else ""
            # if the human input is empty, and the message is a termination message, then we will terminate the conversation
            reply = reply if reply or not self._is_termination_msg(message) else "exit"
        else:
            if self._consecutive_auto_reply_counter[sender] >= self._max_consecutive_auto_reply_dict[sender]:
                if self.human_input_mode == "NEVER":
                    reply = "exit"
                else:
                    # self.human_input_mode == "TERMINATE":
                    terminate = self._is_termination_msg(message)
                    reply = self.get_human_input(
                        f"Please give feedback to {sender.name}. Press enter or type 'exit' to stop the conversation: "
                        if terminate
                        else f"Please give feedback to {sender.name}. Press enter to skip and use auto-reply, or type 'exit' to stop the conversation: "
                    )
                    no_human_input_msg = "NO HUMAN INPUT RECEIVED." if not reply else ""
                    # if the human input is empty, and the message is a termination message, then we will terminate the conversation
                    reply = reply if reply or not terminate else "exit"
            elif self._is_termination_msg(message):
                if self.human_input_mode == "NEVER":
                    reply = "exit"
                else:
                    # self.human_input_mode == "TERMINATE":
                    reply = self.get_human_input(
                        f"Please give feedback to {sender.name}. Press enter or type 'exit' to stop the conversation: "
                    )
                    no_human_input_msg = "NO HUMAN INPUT RECEIVED." if not reply else ""
                    # if the human input is empty, and the message is a termination message, then we will terminate the conversation
                    reply = reply or "exit"

        # print the no_human_input_msg
        if no_human_input_msg:
            print(colored(f"\n>>>>>>>> {no_human_input_msg}", "red"), flush=True)

        # stop the conversation
        if reply == "exit":
            # reset the consecutive_auto_reply_counter
            self._consecutive_auto_reply_counter[sender] = 0
            return True, None

        # send the human reply
        if reply or self._max_consecutive_auto_reply_dict[sender] == 0:
            # reset the consecutive_auto_reply_counter
            self._consecutive_auto_reply_counter[sender] = 0
            return True, reply

        # increment the consecutive_auto_reply_counter
        self._consecutive_auto_reply_counter[sender] += 1
        if self.human_input_mode != "NEVER":
            print(colored("\n>>>>>>>> USING AUTO REPLY...", "red"), flush=True)

        return False, None

    def generate_reply(
        self,
        messages: Optional[List[Dict]] = None,
        sender: Optional[Agent] = None,
        exclude: Optional[List[Callable]] = None,
    ) -> Union[str, Dict, None]:
        """Reply based on the conversation history and the sender.

        Either messages or sender must be provided.
        Use registered auto reply functions to generate replies.
        By default, the following functions are checked in order:
        1. check_termination_and_human_reply
        2. generate_function_call_reply
        3. generate_code_execution_reply
        4. generate_oai_reply
        Every function returns a tuple (final, reply).
        When a function returns final=False, the next function will be checked.
        So by default, termination and human reply will be checked first.
        If not terminating and human reply is skipped, execute function or code and return the result.
        AI replies are generated only when no code execution is performed.

        Args:
            messages: a list of messages in the conversation history.
            default_reply (str or dict): default reply.
            sender: sender of an Agent instance.
            exclude: a list of functions to exclude.

        Returns:
            str or dict or None: reply. None if no reply is generated.
        """
        assert messages is not None or sender is not None, "Either messages or sender must be provided."
        if sender is not None:
            for reply_func_tuple in self._reply_func_list:
                reply_func = reply_func_tuple["reply_func"]
                if exclude and reply_func in exclude:
                    continue
                if asyncio.coroutines.iscoroutinefunction(reply_func):
                    continue
                if self._match_trigger(reply_func_tuple["trigger"], sender):
                    final, reply = reply_func(
                        self, messages=messages, sender=sender, context=reply_func_tuple["context"]
                    )
                    if final:
                        return reply
        return self._default_auto_reply

    async def a_generate_reply(
        self,
        messages: Optional[List[Dict]] = None,
        sender: Optional[Agent] = None,
        exclude: Optional[List[Callable]] = None,
    ) -> Union[str, Dict, None]:
        """(async) Reply based on the conversation history and the sender.

        Either messages or sender must be provided.
        Use registered auto reply functions to generate replies.
        By default, the following functions are checked in order:
        1. check_termination_and_human_reply
        2. generate_function_call_reply
        3. generate_code_execution_reply
        4. generate_oai_reply
        Every function returns a tuple (final, reply).
        When a function returns final=False, the next function will be checked.
        So by default, termination and human reply will be checked first.
        If not terminating and human reply is skipped, execute function or code and return the result.
        AI replies are generated only when no code execution is performed.

        Args:
            messages: a list of messages in the conversation history.
            default_reply (str or dict): default reply.
            sender: sender of an Agent instance.
            exclude: a list of functions to exclude.

        Returns:
            str or dict or None: reply. None if no reply is generated.
        """
        assert messages is not None or sender is not None, "Either messages or sender must be provided."
        if sender is not None:
            for reply_func_tuple in self._reply_func_list:
                reply_func = reply_func_tuple["reply_func"]
                if exclude and reply_func in exclude:
                    continue
                if self._match_trigger(reply_func_tuple["trigger"], sender):
                    if asyncio.coroutines.iscoroutinefunction(reply_func):
                        final, reply = await reply_func(
                            self, messages=messages, sender=sender, context=reply_func_tuple["context"]
                        )
                    else:
                        final, reply = reply_func(
                            self, messages=messages, sender=sender, context=reply_func_tuple["context"]
                        )
                    if final:
                        return reply
        return self._default_auto_reply

    def _match_trigger(self, trigger, sender):
        """Check if the sender matches the trigger."""
        if isinstance(trigger, str):
            return trigger == sender.name
        elif isinstance(trigger, type):
            return isinstance(sender, trigger)
        elif isinstance(trigger, Agent):
            return trigger == sender
        elif isinstance(trigger, Callable):
            return trigger(sender)
        elif isinstance(trigger, list):
            return any(self._match_trigger(t, sender) for t in trigger)
        else:
            raise ValueError(f"Unsupported trigger type: {type(trigger)}")

    def get_human_input(self, prompt: str) -> str:
        """Get human input.

        Override this method to customize the way to get human input.

        Args:
            prompt (str): prompt for the human input.

        Returns:
            str: human input.
        """
        reply = input(prompt)
        return reply

    def run_code(self, code, **kwargs):
        """Run the code and return the result.

        Override this function to modify the way to run the code.
        Args:
            code (str): the code to be executed.
            **kwargs: other keyword arguments.

        Returns:
            A tuple of (exitcode, logs, image).
            exitcode (int): the exit code of the code execution.
            logs (str): the logs of the code execution.
            image (str or None): the docker image used for the code execution.
        """
        return execute_code(code, **kwargs)

    def execute_code_blocks(self, code_blocks):
        """Execute the code blocks and return the result."""
        logs_all = ""
        for i, code_block in enumerate(code_blocks):
            lang, code = code_block
            if not lang:
                lang = infer_lang(code)
            print(
                colored(
                    f"\n>>>>>>>> EXECUTING CODE BLOCK {i} (inferred language is {lang})...",
                    "red",
                ),
                flush=True,
            )
            if lang in ["bash", "shell", "sh"]:
                exitcode, logs, image = self.run_code(code, lang=lang, **self._code_execution_config)
            elif lang in ["python", "Python"]:
                if code.startswith("# filename: "):
                    filename = code[11 : code.find("\n")].strip()
                else:
                    filename = None
                exitcode, logs, image = self.run_code(
                    code,
                    filename=filename,
                    **self._code_execution_config,
                )
            else:
                # In case the language is not supported, we return an error message.
                exitcode, logs, image = (
                    1,
                    f"unknown language {lang}",
                    self._code_execution_config["use_docker"],
                )
                # raise NotImplementedError
            self._code_execution_config["use_docker"] = image
            logs_all += "\n" + logs
            if exitcode != 0:
                return exitcode, logs_all
        return exitcode, logs_all

    @staticmethod
    def _format_json_str(jstr):
        """Remove newlines outside of quotes, and handle JSON escape sequences.

        1. this function removes the newline in the query outside of quotes otherwise json.loads(s) will fail.
            Ex 1:
            "{\n"tool": "python",\n"query": "print('hello')\nprint('world')"\n}" -> "{"tool": "python","query": "print('hello')\nprint('world')"}"
            Ex 2:
            "{\n  \"location\": \"Boston, MA\"\n}" -> "{"location": "Boston, MA"}"

        2. this function also handles JSON escape sequences inside quotes,
            Ex 1:
            '{"args": "a\na\na\ta"}' -> '{"args": "a\\na\\na\\ta"}'
        """
        result = []
        inside_quotes = False
        last_char = " "
        for char in jstr:
            if last_char != "\\" and char == '"':
                inside_quotes = not inside_quotes
            last_char = char
            if not inside_quotes and char == "\n":
                continue
            if inside_quotes and char == "\n":
                char = "\\n"
            if inside_quotes and char == "\t":
                char = "\\t"
            result.append(char)
        return "".join(result)

    def execute_function(self, func_call):
        """Execute a function call and return the result.

        Override this function to modify the way to execute a function call.

        Args:
            func_call: a dictionary extracted from openai message at key "function_call" with keys "name" and "arguments".

        Returns:
            A tuple of (is_exec_success, result_dict).
            is_exec_success (boolean): whether the execution is successful.
            result_dict: a dictionary with keys "name", "role", and "content". Value of "role" is "function".
        """
        func_name = func_call.get("name", "")
        func = self._function_map.get(func_name, None)

        is_exec_success = False
        if func is not None:
            # Extract arguments from a json-like string and put it into a dict.
            input_string = self._format_json_str(func_call.get("arguments", "{}"))
            try:
                arguments = json.loads(input_string)
            except json.JSONDecodeError as e:
                arguments = None
                content = f"Error: {e}\n You argument should follow json format."

            # Try to execute the function
            if arguments:
                print(
                    colored(f"\n>>>>>>>> EXECUTING FUNCTION {func_name}...", "magenta"),
                    flush=True,
                )
                try:
                    content = func(**arguments)
                    is_exec_success = True
                except Exception as e:
                    content = f"Error: {e}"
        else:
            content = f"Error: Function {func_name} not found."

        return is_exec_success, {
            "name": func_name,
            "role": "function",
            "content": str(content),
        }

    def generate_init_message(self, **context) -> Union[str, Dict]:
        """Generate the initial message for the agent.

        Override this function to customize the initial message based on user's request.
        If not overriden, "message" needs to be provided in the context.
        """
        return context["message"]

    def register_function(self, function_map: Dict[str, Callable]):
        """Register functions to the agent.

        Args:
            function_map: a dictionary mapping function names to functions.
        """
        self._function_map.update(function_map)<|MERGE_RESOLUTION|>--- conflicted
+++ resolved
@@ -394,14 +394,6 @@
                 print(colored("*" * len(func_print), "green"), flush=True)
         print("\n", "-" * 80, flush=True, sep="")
 
-<<<<<<< HEAD
-    def receive(
-        self,
-        message: Union[Dict, str],
-        sender: Agent,
-        request_reply: Optional[bool] = None,
-    ):
-=======
     def _process_received_message(self, message, sender):
         message = self._message_to_dict(message)
         # When the agent receives a message, the role of the message is "user". (If 'role' exists and is 'function', it will remain unchanged.)
@@ -413,7 +405,6 @@
         self._print_received_message(message, sender)
 
     def receive(self, message: Union[Dict, str], sender: Agent, request_reply: Optional[bool] = None):
->>>>>>> c44d2f4a
         """Receive a message from another agent.
 
         Once a message is received, this function sends a reply to the sender or stop.
@@ -442,14 +433,6 @@
         if reply is not None:
             self.send(reply, sender)
 
-<<<<<<< HEAD
-    def initiate_chat(
-        self,
-        recipient: "ResponsiveAgent",
-        clear_history: Optional[bool] = True,
-        **context,
-    ):
-=======
     async def a_receive(self, message: Union[Dict, str], sender: Agent, request_reply: Optional[bool] = None):
         """(async) Receive a message from another agent.
 
@@ -488,7 +471,6 @@
             recipient.clear_history(self)
 
     def initiate_chat(self, recipient: "ResponsiveAgent", clear_history: Optional[bool] = True, **context):
->>>>>>> c44d2f4a
         """Initiate a chat with the recipient agent.
 
         Reset the consecutive auto reply counter.
@@ -504,41 +486,33 @@
         self._prepare_chat(recipient, clear_history)
         self.send(self.generate_init_message(**context), recipient)
 
-<<<<<<< HEAD
-    def reset(self, stop_reply_at_receive: bool = True):
+    async def a_initiate_chat(self, recipient: "ResponsiveAgent", clear_history: Optional[bool] = True, **context):
+        """(async) Initiate a chat with the recipient agent.
+
+        Reset the consecutive auto reply counter.
+        If `clear_history` is True, the chat history with the recipient agent will be cleared.
+        `generate_init_message` is called to generate the initial message for the agent.
+
+        Args:
+            recipient: the recipient agent.
+            clear_history (bool): whether to clear the chat history with the agent.
+            **context: any context information.
+                "message" needs to be provided if the `generate_init_message` method is not overridden.
+        """
+        self._prepare_chat(recipient, clear_history)
+        await self.a_send(self.generate_init_message(**context), recipient)
+
+    def reset(self, stop_reply_at_receive: Optional[bool] = True):
         """Reset the agent."""
         self.clear_history()
         self.reset_consecutive_auto_reply_counter()
         if stop_reply_at_receive:
             self.stop_reply_at_receive()
-=======
-    async def a_initiate_chat(self, recipient: "ResponsiveAgent", clear_history: Optional[bool] = True, **context):
-        """(async) Initiate a chat with the recipient agent.
-
-        Reset the consecutive auto reply counter.
-        If `clear_history` is True, the chat history with the recipient agent will be cleared.
-        `generate_init_message` is called to generate the initial message for the agent.
-
-        Args:
-            recipient: the recipient agent.
-            clear_history (bool): whether to clear the chat history with the agent.
-            **context: any context information.
-                "message" needs to be provided if the `generate_init_message` method is not overridden.
-        """
-        self._prepare_chat(recipient, clear_history)
-        await self.a_send(self.generate_init_message(**context), recipient)
-
-    def reset(self):
-        """Reset the agent."""
-        self.clear_history()
-        self.reset_consecutive_auto_reply_counter()
-        self.stop_reply_at_receive()
         for reply_func_tuple in self._reply_func_list:
             if reply_func_tuple["reset_context"] is not None:
                 reply_func_tuple["reset_context"](reply_func_tuple["context"])
             else:
                 reply_func_tuple["context"] = copy.copy(reply_func_tuple["init_context"])
->>>>>>> c44d2f4a
 
     def stop_reply_at_receive(self, sender: Optional[Agent] = None):
         """Reset the reply_at_receive of the sender."""
@@ -580,13 +554,7 @@
 
         # TODO: #1143 handle token limit exceeded error
         response = oai.ChatCompletion.create(
-<<<<<<< HEAD
-            context=messages[-1].pop("context", None),
-            messages=self._oai_system_message + messages,
-            **self.llm_config,
-=======
             context=messages[-1].pop("context", None), messages=self._oai_system_message + messages, **llm_config
->>>>>>> c44d2f4a
         )
         return True, oai.ChatCompletion.extract_text_or_function_call(response)[0]
 

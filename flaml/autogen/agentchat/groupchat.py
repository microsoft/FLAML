--- conflicted
+++ resolved
@@ -40,13 +40,8 @@
 
     def select_speaker(self, last_speaker: Agent, selector: ResponsiveAgent):
         """Select the next speaker."""
-<<<<<<< HEAD
-        selctor.update_system_message(self.select_speaker_msg())
-        final, name = selctor.generate_oai_reply(
-=======
         selector.update_system_message(self.select_speaker_msg())
         final, name = selector.generate_oai_reply(
->>>>>>> cce202a8
             self.messages
             + [
                 {

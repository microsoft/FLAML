from time import sleep
import logging
import numpy as np
import time
from typing import List, Optional, Dict
import sys
from flaml import tune, BlendSearch
from flaml.automl.logger import logger_formatter

from urllib3.exceptions import ReadTimeoutError
try:
    import openai
    from openai.error import (
        ServiceUnavailableError,
        RateLimitError,
        APIError,
        InvalidRequestError,
        APIConnectionError,
        Timeout,
    )
    import diskcache

    ERROR = None
except ImportError:
    ERROR = ImportError("please install flaml[openai] option to use the flaml.oai subpackage.")
logger = logging.getLogger(__name__)
if not logger.handlers:
    # Add the console handler.
    _ch = logging.StreamHandler(stream=sys.stdout)
    _ch.setFormatter(logger_formatter)
    logger.addHandler(_ch)


def get_key(config):
    """Get a unique identifier of a configuration.

    Args:
        config (dict or list): A configuration.

    Returns:
        tuple: A unique identifier which can be used as a key for a dict.
    """
    if isinstance(config, dict):
        return tuple(get_key(x) for x in sorted(config.items()))
    if isinstance(config, list):
        return tuple(get_key(x) for x in config)
    return config


class Completion:
    """A class for OpenAI completion API.

    It also supports: ChatCompletion, Azure OpenAI API.
    """

    # set of models that support chat completion
    chat_models = {
        "gpt-3.5-turbo",
        "gpt-3.5-turbo-0301",
        "gpt-35-turbo",
        "gpt-4",
        "gpt-4-32k",
        "gpt-4-32k-0314",
        "gpt-4-0314",
    }

    # price per 1k tokens
    price1K = {
        "text-ada-001": 0.0004,
        "text-babbage-001": 0.0005,
        "text-curie-001": 0.002,
        "code-cushman-001": 0.024,
        "code-davinci-002": 0.1,
        "text-davinci-002": 0.02,
        "text-davinci-003": 0.02,
        "gpt-3.5-turbo": 0.002,
        "gpt-3.5-turbo-0301": 0.002,
        "gpt-35-turbo": 0.002,
        "gpt-4": (0.03, 0.06),
        "gpt-4-0314": (0.03, 0.06),
        "gpt-4-32k": (0.06, 0.12),
        "gpt-4-32k-0314": (0.06, 0.12),
    }

    default_search_space = {
        "model": tune.choice(
            [
                "text-ada-001",
                "text-babbage-001",
                "text-davinci-003",
                "gpt-3.5-turbo",
                "gpt-4",
            ]
        ),
        "temperature_or_top_p": tune.choice(
            [
                {"temperature": tune.uniform(0, 1)},
                {"top_p": tune.uniform(0, 1)},
            ]
        ),
        "max_tokens": tune.lograndint(50, 1000),
        "n": tune.randint(1, 100),
        "prompt": "{prompt}",
    }

    seed = 41
    cache_path = f".cache/{seed}"
    # retry after this many seconds
    retry_time = 10
    # fail a request after hitting RateLimitError for this many seconds
    retry_timeout = 120
    # time out for request to openai server
    request_timeout = 60

    openai_completion_class = not ERROR and openai.Completion
    _total_cost = 0
    optimization_budget = None

    @classmethod
    def set_cache(cls, seed=41, cache_path=".cache"):
        """Set cache path.

        Args:
            seed (int, Optional): The integer identifier for the pseudo seed.
                Results corresponding to different seeds will be cached in different places.
            cache_path (str, Optional): The root path for the cache.
                The complete cache path will be {cache_path}/{seed}.
        """
        cls.seed = seed
        cls.cache_path = f"{cache_path}/{seed}"

    @classmethod
    def _get_response(cls, config: dict, eval_only=False, use_cache=True):
        """Get the response from the openai api call.

        Try cache first. If not found, call the openai api. If the api call fails, retry after retry_time.
        """
        key = get_key(config)
        if use_cache:
            response = cls._cache.get(key, None)
            if response is not None and (response != -1 or not eval_only):
                # print("using cached response")
                return response
        openai_completion = openai.ChatCompletion if config["model"] in cls.chat_models else openai.Completion
        start_time = time.time()
        request_timeout = cls.request_timeout
        while True:
            try:
                if "request_timeout" in config:
                    response = openai_completion.create(**config)
                else:
                    response = openai_completion.create(request_timeout=request_timeout, **config)
            except (
                ServiceUnavailableError,
                APIError,
                APIConnectionError,
                ReadTimeoutError,
            ):
                # transient error
                logger.warning(f"retrying in {cls.retry_time} seconds...", exc_info=1)
                sleep(cls.retry_time)
            except (RateLimitError, Timeout) as e:
                time_left = cls.retry_timeout - (time.time() - start_time + cls.retry_time)
                if (
                    time_left > 0
                    and isinstance(e, RateLimitError)
                    or time_left > request_timeout
                    and isinstance(e, Timeout)
                ):
                    logger.info(f"retrying in {cls.retry_time} seconds...", exc_info=1)
                elif eval_only:
                    raise
                else:
                    break
                if isinstance(e, Timeout):
                    if "request_timeout" in config:
                        raise
                    request_timeout <<= 1
                request_timeout = min(request_timeout, time_left)
                sleep(cls.retry_time)
            except InvalidRequestError:
                if "azure" == openai.api_type and "model" in config:
                    # azure api uses "engine" instead of "model"
                    config = config.copy()
                    config["engine"] = config.pop("model").replace("gpt-3.5-turbo", "gpt-35-turbo")
                else:
                    raise
            else:
                if use_cache:
                    cls._cache.set(key, response)
                return response
        logger.warning(
            f"Failed to get response from openai api due to getting RateLimitError or Timeout for {cls.retry_timeout} seconds."
        )
        response = -1
        if use_cache:
            cls._cache.set(key, response)
        return response

    @classmethod
    def _get_max_valid_n(cls, key, max_tokens):
        # find the max value in max_valid_n_per_max_tokens
        # whose key is equal or larger than max_tokens
        return max(
            (value for k, value in cls._max_valid_n_per_max_tokens.get(key, {}).items() if k >= max_tokens),
            default=1,
        )

    @classmethod
    def _get_min_invalid_n(cls, key, max_tokens):
        # find the min value in min_invalid_n_per_max_tokens
        # whose key is equal or smaller than max_tokens
        return min(
            (value for k, value in cls._min_invalid_n_per_max_tokens.get(key, {}).items() if k <= max_tokens),
            default=None,
        )

    @classmethod
    def _get_region_key(cls, config):
        # get a key for the valid/invalid region corresponding to the given config
        return (
            config["model"],
            config.get("prompt", config.get("messages")),
            config.get("stop"),
        )

    @classmethod
    def _update_invalid_n(cls, prune, region_key, max_tokens, num_completions):
        if prune:
            # update invalid n and prune this config
            cls._min_invalid_n_per_max_tokens[region_key] = invalid_n = cls._min_invalid_n_per_max_tokens.get(
                region_key, {}
            )
            invalid_n[max_tokens] = min(num_completions, invalid_n.get(max_tokens, np.inf))

    @classmethod
    def _pop_subspace(cls, config):
        if "subspace" in config:
            config = config.copy()
            config.update(config.pop("subspace"))
        return config

    @classmethod
    def _get_prompt_messages_from_config(cls, model, config):
        prompt, messages = None, None
        if model in cls.chat_models:
            # either "prompt" should be in config (for being compatible with non-chat models)
            # or "messages" should be in config (for tuning chat models only)
            prompt = config.get("prompt")
            messages = config.get("messages")
            # either prompt or messages should be in config, but not both
            assert (prompt is None) != (
                messages is None
            ), "Either prompt or messages should be in config for chat models."
            if prompt is None:
                messages = cls._messages[messages]
            else:
                prompt = cls._prompts[prompt]
        else:
            prompt = cls._prompts[config["prompt"]]
        return prompt, messages

    @classmethod
    def _eval(cls, config: dict, prune=True, eval_only=False):
        """Evaluate the given config as the hyperparameter setting for the openai api call.

        Args:
            config (dict): Hyperparameter setting for the openai api call.
            prune (bool, optional): Whether to enable pruning. Defaults to True.
            eval_only (bool, optional): Whether to evaluate only (ignore the inference budget and no timeout).
              Defaults to False.

        Returns:
            dict: Evaluation results.
        """
        cost = 0
        data = cls.data
        config = cls._pop_subspace(config)
        model = config["model"]
        data_length = len(data)
        price = cls.price1K.get(model)
        price_input, price_output = price if isinstance(price, tuple) else (price, price)
        inference_budget = getattr(cls, "inference_budget", None)
        prune_hp = getattr(cls, "_prune_hp", "n")
        metric = cls._metric
        config_n = config.get(prune_hp, 1)  # default value in OpenAI is 1
        max_tokens = config.get("max_tokens", np.inf if model in cls.chat_models else 16)
        prompt, messages = cls._get_prompt_messages_from_config(model, config)
        stop = cls._stops and cls._stops[config["stop"]]
        target_output_tokens = None
        if not cls.avg_input_tokens:
            input_tokens = [None] * data_length
        prune = prune and inference_budget and not eval_only
        if prune:
            region_key = cls._get_region_key(config)
            max_valid_n = cls._get_max_valid_n(region_key, max_tokens)
            if cls.avg_input_tokens:
                target_output_tokens = (inference_budget * 1000 - cls.avg_input_tokens * price_input) / price_output
                # max_tokens bounds the maximum tokens
                # so using it we can calculate a valid n according to the avg # input tokens
                max_valid_n = max(
                    max_valid_n,
                    int(target_output_tokens // max_tokens),
                )
            if config_n <= max_valid_n:
                start_n = config_n
            else:
                min_invalid_n = cls._get_min_invalid_n(region_key, max_tokens)
                if min_invalid_n is not None and config_n >= min_invalid_n:
                    # prune this config
                    return {
                        "inference_cost": np.inf,
                        metric: np.inf if cls._mode == "min" else -np.inf,
                        "cost": cost,
                    }
                start_n = max_valid_n + 1
        else:
            start_n = config_n
            region_key = None
        params = config.copy()
        if "stop" in config:
            params["stop"] = stop
        temperature_or_top_p = params.pop("temperature_or_top_p", None)
        if temperature_or_top_p:
            params.update(temperature_or_top_p)
        num_completions, previous_num_completions = start_n, 0
        n_tokens_list, result, responses_list = [], {}, []
        while True:  # n <= config_n
            params[prune_hp] = num_completions - previous_num_completions
            data_limit = 1 if prune else data_length
            prev_data_limit = 0
            data_early_stop = False  # whether data early stop happens for this n
            while True:  # data_limit <= data_length
                # limit the number of data points to avoid rate limit
                for i in range(prev_data_limit, data_limit):
                    logger.debug(f"num_completions={num_completions}, data instance={i}")
                    data_i = data[i]
                    params = cls._construct_params(data_i, params, prompt, messages)
                    response = cls._get_response(params, eval_only)
                    if response == -1:  # rate limit error, treat as invalid
                        cls._update_invalid_n(prune, region_key, max_tokens, num_completions)
                        result[metric] = 0
                        result["cost"] = cost
                        return result
                    # evaluate the quality of the responses
                    responses = cls.extract_text(response)
                    usage = response["usage"]
                    n_input_tokens = usage["prompt_tokens"]
                    n_output_tokens = usage.get("completion_tokens", 0)
                    if not cls.avg_input_tokens and not input_tokens[i]:
                        # store the # input tokens
                        input_tokens[i] = n_input_tokens
                    query_cost = (price_input * n_input_tokens + price_output * n_output_tokens) / 1000
                    cls._total_cost += query_cost
                    cost += query_cost
                    if cls.optimization_budget and cls._total_cost >= cls.optimization_budget and not eval_only:
                        # limit the total tuning cost
                        return {
                            metric: 0,
                            "total_cost": cls._total_cost,
                            "cost": cost,
                        }
                    if previous_num_completions:
                        n_tokens_list[i] += n_output_tokens
                        responses_list[i].extend(responses)
                        # Assumption 1: assuming requesting n1, n2 responses separatively then combining them
                        # is the same as requesting (n1+n2) responses together
                    else:
                        n_tokens_list.append(n_output_tokens)
                        responses_list.append(responses)
                avg_n_tokens = np.mean(n_tokens_list[:data_limit])
                rho = (
                    (1 - data_limit / data_length) * (1 + 1 / data_limit)
                    if data_limit << 1 > data_length
                    else (1 - (data_limit - 1) / data_length)
                )
                # Hoeffding-Serfling bound
                ratio = 0.1 * np.sqrt(rho / data_limit)
                if target_output_tokens and avg_n_tokens > target_output_tokens * (1 + ratio) and not eval_only:
                    cls._update_invalid_n(prune, region_key, max_tokens, num_completions)
                    result[metric] = 0
                    result["total_cost"] = cls._total_cost
                    result["cost"] = cost
                    return result
                if (
                    prune
                    and target_output_tokens
                    and avg_n_tokens <= target_output_tokens * (1 - ratio)
                    and (num_completions < config_n or num_completions == config_n and data_limit == data_length)
                ):
                    # update valid n
                    cls._max_valid_n_per_max_tokens[region_key] = valid_n = cls._max_valid_n_per_max_tokens.get(
                        region_key, {}
                    )
                    valid_n[max_tokens] = max(num_completions, valid_n.get(max_tokens, 0))
                    if num_completions < config_n:
                        # valid already, skip the rest of the data
                        data_limit = data_length
                        data_early_stop = True
                        break
                prev_data_limit = data_limit
                if data_limit < data_length:
                    data_limit = min(data_limit << 1, data_length)
                else:
                    break
            # use exponential search to increase n
            if num_completions == config_n:
                for i in range(data_limit):
                    data_i = data[i]
                    responses = responses_list[i]
                    metrics = cls._eval_func(responses, **data_i)
                    if result:
                        for key, value in metrics.items():
                            if isinstance(value, (float, int)):
                                result[key] += value
                    else:
                        result = metrics
                for key in result.keys():
                    if isinstance(result[key], (float, int)):
                        result[key] /= data_limit
                result["total_cost"] = cls._total_cost
                result["cost"] = cost
                if not cls.avg_input_tokens:
                    cls.avg_input_tokens = np.mean(input_tokens)
                    if prune:
                        target_output_tokens = (
                            inference_budget * 1000 - cls.avg_input_tokens * price_input
                        ) / price_output
                result["inference_cost"] = (avg_n_tokens * price_output + cls.avg_input_tokens * price_input) / 1000
                break
            else:
                if data_early_stop:
                    previous_num_completions = 0
                    n_tokens_list.clear()
                    responses_list.clear()
                else:
                    previous_num_completions = num_completions
                num_completions = min(num_completions << 1, config_n)
        return result

    @classmethod
    def tune(
        cls,
        data,
        metric,
        mode,
        eval_func,
        log_file_name=None,
        inference_budget=None,
        optimization_budget=None,
        num_samples=1,
        logging_level=logging.WARNING,
        **config,
    ):
        """Tune the parameters for the OpenAI API call.

        TODO: support parallel tuning with ray or spark.
        TODO: support agg_method as in test

        Args:
            data (list): The list of data points.
            metric (str): The metric to optimize.
            mode (str): The optimization mode, "min" or "max.
            eval_func (Callable): The evaluation function for responses.
                The function should take a list of responses and a data point as input,
                and return a dict of metrics. For example,

        ```python
        def eval_func(responses, **data):
            solution = data["solution"]
            success_list = []
            n = len(responses)
            for i in range(n):
                response = responses[i]
                succeed = is_equiv_chain_of_thought(response, solution)
                success_list.append(succeed)
            return {
                "expected_success": 1 - pow(1 - sum(success_list) / n, n),
                "success": any(s for s in success_list),
            }
        ```

            log_file_name (str, optional): The log file.
            inference_budget (float, optional): The inference budget, dollar per instance.
            optimization_budget (float, optional): The optimization budget, dollar in total.
            num_samples (int, optional): The number of samples to evaluate.
                -1 means no hard restriction in the number of trials
                and the actual number is decided by optimization_budget. Defaults to 1.
            logging_level (optional): logging level. Defaults to logging.WARNING.
            **config (dict): The search space to update over the default search.
                For prompt, please provide a string/Callable or a list of strings/Callables.
                    - If prompt is provided for chat models, it will be converted to messages under role "user".
                    - Do not provide both prompt and messages for chat models, but provide either of them.
                    - A string template will be used to generate a prompt for each data instance
                      using `prompt.format(**data)`.
                    - A callable template will be used to generate a prompt for each data instance
                      using `prompt(data)`.
                For stop, please provide a string, a list of strings, or a list of lists of strings.
                For messages (chat models only), please provide a list of messages (for a single chat prefix)
                or a list of lists of messages (for multiple choices of chat prefix to choose from).
                Each message should be a dict with keys "role" and "content". The value of "content" can be a string/Callable template.

        Returns:
            dict: The optimized hyperparameter setting.
            tune.ExperimentAnalysis: The tuning results.
        """
        if ERROR:
            raise ERROR
        space = cls.default_search_space.copy()
        if config is not None:
            space.update(config)
            if "messages" in space:
                space.pop("prompt", None)
            temperature = space.pop("temperature", None)
            top_p = space.pop("top_p", None)
            if temperature is not None and top_p is None:
                space["temperature_or_top_p"] = {"temperature": temperature}
            elif temperature is None and top_p is not None:
                space["temperature_or_top_p"] = {"top_p": top_p}
            elif temperature is not None and top_p is not None:
                space.pop("temperature_or_top_p")
                space["temperature"] = temperature
                space["top_p"] = top_p
                logger.warning("temperature and top_p are not recommended to vary together.")
        cls._max_valid_n_per_max_tokens, cls._min_invalid_n_per_max_tokens = {}, {}
        cls.optimization_budget = optimization_budget
        cls.inference_budget = inference_budget
        cls._prune_hp = "best_of" if space.get("best_of", 1) != 1 else "n"
        cls._prompts = space.get("prompt")
        if cls._prompts is None:
            cls._messages = space.get("messages")
            assert isinstance(cls._messages, list) and isinstance(
                cls._messages[0], (dict, list)
            ), "messages must be a list of dicts or a list of lists."
            if isinstance(cls._messages[0], dict):
                cls._messages = [cls._messages]
            space["messages"] = tune.choice(list(range(len(cls._messages))))
        else:
            assert space.get("messages") is None, "messages and prompt cannot be provided at the same time."
            assert isinstance(cls._prompts, (str, list)), "prompt must be a string or a list of strings."
            if isinstance(cls._prompts, str):
                cls._prompts = [cls._prompts]
            space["prompt"] = tune.choice(list(range(len(cls._prompts))))
        cls._stops = space.get("stop")
        if cls._stops:
            assert isinstance(
                cls._stops, (str, list)
            ), "stop must be a string, a list of strings, or a list of lists of strings."
            if not (isinstance(cls._stops, list) and isinstance(cls._stops[0], list)):
                cls._stops = [cls._stops]
            space["stop"] = tune.choice(list(range(len(cls._stops))))
        cls._metric, cls._mode = metric, mode
        cls._total_cost = 0  # total optimization cost
        cls._eval_func = eval_func
        cls.data = data
        cls.avg_input_tokens = None

        space_model = space["model"]
        if not isinstance(space_model, str) and len(space_model) > 1:
            # make a hierarchical search space
            subspace = {}
            if "max_tokens" in space:
                subspace["max_tokens"] = space.pop("max_tokens")
            if "temperature_or_top_p" in space:
                subspace["temperature_or_top_p"] = space.pop("temperature_or_top_p")
            if "best_of" in space:
                subspace["best_of"] = space.pop("best_of")
            if "n" in space:
                subspace["n"] = space.pop("n")
            choices = []
            for model in space["model"]:
                choices.append({"model": model, **subspace})
            space["subspace"] = tune.choice(choices)
            space.pop("model")
            # start all the models with the same hp config
            search_alg = BlendSearch(
                cost_attr="cost",
                cost_budget=optimization_budget,
                metric=metric,
                mode=mode,
                space=space,
            )
            config0 = search_alg.suggest("t0")
            points_to_evaluate = [config0]
            for model in space_model:
                if model != config0["subspace"]["model"]:
                    point = config0.copy()
                    point["subspace"] = point["subspace"].copy()
                    point["subspace"]["model"] = model
                    points_to_evaluate.append(point)
            search_alg = BlendSearch(
                cost_attr="cost",
                cost_budget=optimization_budget,
                metric=metric,
                mode=mode,
                space=space,
                points_to_evaluate=points_to_evaluate,
            )
        else:
            search_alg = BlendSearch(
                cost_attr="cost",
                cost_budget=optimization_budget,
                metric=metric,
                mode=mode,
                space=space,
            )
        old_level = logger.getEffectiveLevel()
        logger.setLevel(logging_level)
        with diskcache.Cache(cls.cache_path) as cls._cache:
            analysis = tune.run(
                cls._eval,
                search_alg=search_alg,
                num_samples=num_samples,
                log_file_name=log_file_name,
                verbose=3,
            )
        config = analysis.best_config
        params = cls._pop_subspace(config)
        if cls._prompts:
            params["prompt"] = cls._prompts[config["prompt"]]
        else:
            params["messages"] = cls._messages[config["messages"]]
        stop = cls._stops and cls._stops[config["stop"]]
        params["stop"] = stop
        temperature_or_top_p = params.pop("temperature_or_top_p", None)
        if temperature_or_top_p:
            params.update(temperature_or_top_p)
        logger.setLevel(old_level)
        return params, analysis

    @classmethod
    def create(cls, context: Optional[Dict] = None, use_cache: Optional[bool] = True, **config):
        """Make a completion for a given context.

        Args:
            context (dict, Optional): The context to instantiate the prompt.
                It needs to contain keys that are used by the prompt template.
                E.g., `prompt="Complete the following sentence: {prefix}"`.
                `context={"prefix": "Today I feel"}`.
                The actual prompt sent to OpenAI will be:
                "Complete the following sentence: Today I feel".
            use_cache (bool, Optional): Whether to use cached responses.
            **config: Configuration for the completion.
                Besides the parameters for the openai API call, it can also contain a seed (int) for the cache.
                This is useful when implementing "controlled randomness" for the completion.
                Also, the "prompt" or "messages" parameter can contain a template (str or Callable) which will be instantiated with the context.

        Returns:
            Responses from OpenAI API.
        """
        if ERROR:
            raise ERROR
        params = cls._construct_params(context, config)
        if not use_cache:
            return cls._get_response(params, eval_only=True, use_cache=False)
        seed = cls.seed
        if "seed" in params:
            cls.set_cache(params.pop("seed"))
        with diskcache.Cache(cls.cache_path) as cls._cache:
            cls.set_cache(seed)
            return cls._get_response(params, eval_only=True)

    @classmethod
    def _instantiate(cls, template: str, context: Optional[Dict] = None):
        if not context:
            return template
        if isinstance(template, str):
            return template.format(**context)
        return template(context)

    @classmethod
    def _construct_params(cls, data_instance, config, prompt=None, messages=None):
        params = config.copy()
        model = config["model"]
        prompt = config.get("prompt") if prompt is None else prompt
        messages = config.get("messages") if messages is None else messages
        # either "prompt" should be in config (for being compatible with non-chat models)
        # or "messages" should be in config (for tuning chat models only)
        if prompt is None and model in cls.chat_models:
            if messages is None:
                raise ValueError("Either prompt or messages should be in config for chat models.")
        if prompt is None:
<<<<<<< HEAD
            params["messages"] = []
            for m in messages:
                if isinstance(m["content"], str):
                    try:
                        # try to format the message with the data instance
                        content = m["content"].format(**data_instance)
                    except Exception:
                        # if it fails, use the raw message
                        content = m["content"]
                else:
                    content = m["content"](data_instance)
                params["messages"].append(
                    {
                        "role": m["role"],
                        "content": content,
                    })

=======
            params["messages"] = (
                [
                    {
                        "role": m["role"],
                        "content": cls._instantiate(m["content"], data_instance),
                    }
                    for m in messages
                ]
                if data_instance
                else messages
            )
>>>>>>> fa5ccea8
        elif model in cls.chat_models:
            # convert prompt to messages
            params["messages"] = [
                {
                    "role": "user",
                    "content": cls._instantiate(prompt, data_instance),
                },
            ]
            params.pop("prompt", None)
        else:
            params["prompt"] = cls._instantiate(prompt, data_instance)
        return params

    @classmethod
    def test(
        cls,
        data,
        config,
        eval_func=None,
        use_cache=True,
        agg_method="avg",
        return_responses_and_per_instance_result=False,
        logging_level=logging.WARNING,
    ):
        """Evaluate the responses created with the config for the OpenAI API call.

        Args:
            data (list): The list of test data points.
            config (dict): Hyperparameter setting for the openai api call.
            eval_func (Callable): The evaluation function for responses per data instance.
                The function should take a list of responses and a data point as input,
                and return a dict of metrics. You need to either provide a valid callable
                eval_func; or do not provide one (set None) but call the test function after
                calling the tune function in which a eval_func is provided.
                In the latter case we will use the eval_func provided via tune function.
                Defaults to None.

        ```python
        def eval_func(responses, **data):
            solution = data["solution"]
            success_list = []
            n = len(responses)
            for i in range(n):
                response = responses[i]
                succeed = is_equiv_chain_of_thought(response, solution)
                success_list.append(succeed)
            return {
                "expected_success": 1 - pow(1 - sum(success_list) / n, n),
                "success": any(s for s in success_list),
            }
        ```
            use_cache (bool, Optional): Whether to use cached responses. Defaults to True.
            agg_method (str, Callable or a dict of Callable): Result aggregation method (across
                multiple instances) for each of the metrics. Defaults to 'avg'.
                An example agg_method in str:

        ```python
        agg_method = 'median'
        ```
                An example agg_method in a Callable:

        ```python
        agg_method = np.median
        ```

                An example agg_method in a dict of Callable:

        ```python
        agg_method={'median_success': np.median, 'avg_success': np.mean}
        ```

            return_responses_and_per_instance_result (bool): Whether to also return responses
                and per instance results in addition to the aggregated results.
            logging_level (optional): logging level. Defaults to logging.WARNING.

        Returns:
            None when no valid eval_func is provided in either test or tune;
            Otherwise, a dict of aggregated results, responses and per instance results if `return_responses_and_per_instance_result` is True;
            Otherwise, a dict of aggregated results (responses and per instance results are not returned).
        """
        result_agg, responses_list, result_list = {}, [], []
        metric_keys = None
        cost = 0
        model = config["model"]
        old_level = logger.getEffectiveLevel()
        logger.setLevel(logging_level)
        for i, data_i in enumerate(data):
            logger.info(f"evaluating data instance {i}")
            response = cls.create(data_i, use_cache, **config)
            cost += cls.cost(model, response)
            # evaluate the quality of the responses
            responses = cls.extract_text(response)
            if eval_func is not None:
                metrics = eval_func(responses, **data_i)
            elif hasattr(cls, "_eval_func"):
                metrics = cls._eval_func(responses, **data_i)
            else:
                logger.warning(
                    "Please either provide a valid eval_func or do the test after the tune function is called."
                )
                return
            if not metric_keys:
                metric_keys = []
                for k in metrics.keys():
                    try:
                        _ = float(metrics[k])
                        metric_keys.append(k)
                    except ValueError:
                        pass
            result_list.append(metrics)
            if return_responses_and_per_instance_result:
                responses_list.append(responses)
        if isinstance(agg_method, str):
            if agg_method in ["avg", "average"]:
                for key in metric_keys:
                    result_agg[key] = np.mean([r[key] for r in result_list])
            elif agg_method == "median":
                for key in metric_keys:
                    result_agg[key] = np.median([r[key] for r in result_list])
            else:
                logger.warning(
                    f"Aggregation method {agg_method} not supported. Please write your own aggregation method as a callable(s)."
                )
        elif callable(agg_method):
            for key in metric_keys:
                result_agg[key] = agg_method([r[key] for r in result_list])
        elif isinstance(agg_method, dict):
            for key in metric_keys:
                metric_agg_method = agg_method[key]
                assert callable(metric_agg_method), "please provide a callable for each metric"
                result_agg[key] = metric_agg_method([r[key] for r in result_list])
        else:
            raise ValueError(
                "agg_method needs to be a string ('avg' or 'median'),\
                or a callable, or a dictionary of callable."
            )
        logger.setLevel(old_level)
        # should we also return the result_list and responses_list or not?
        if "cost" not in result_agg:
            result_agg["cost"] = cost
        if "inference_cost" not in result_agg:
            result_agg["inference_cost"] = cost / len(data)
        if return_responses_and_per_instance_result:
            return result_agg, result_list, responses_list
        else:
            return result_agg

    @classmethod
    def cost(cls, model: str, response: dict):
        """Compute the cost of an API call.

        Args:
            model (str): The model name.
            response (dict): The response from OpenAI API.

        Returns:
            The cost in USD.
        """
        if model not in cls.price1K:
            raise ValueError(f"Unknown model: {model}")
        usage = response["usage"]
        n_input_tokens = usage["prompt_tokens"]
        n_output_tokens = usage.get("completion_tokens", 0)
        price1K = cls.price1K[model]
        if isinstance(price1K, tuple):
            return (price1K[0] * n_input_tokens + price1K[1] * n_output_tokens) / 1000
        return price1K * (n_input_tokens + n_output_tokens) / 1000

    @classmethod
    def extract_text(cls, response: dict) -> List[str]:
        """Extract the text from a completion or chat response.

        Args:
            response (dict): The response from OpenAI API.

        Returns:
            A list of text in the responses.
        """
        choices = response["choices"]
        if "text" in choices[0]:
            return [choice["text"] for choice in choices]
        return [choice["message"].get("content", "") for choice in choices]


class ChatCompletion(Completion):
    """A class for OpenAI API ChatCompletion."""

    default_search_space = Completion.default_search_space.copy()
    default_search_space["model"] = tune.choice(["gpt-3.5-turbo", "gpt-4"])
    openai_completion_class = not ERROR and openai.ChatCompletion<|MERGE_RESOLUTION|>--- conflicted
+++ resolved
@@ -680,25 +680,6 @@
             if messages is None:
                 raise ValueError("Either prompt or messages should be in config for chat models.")
         if prompt is None:
-<<<<<<< HEAD
-            params["messages"] = []
-            for m in messages:
-                if isinstance(m["content"], str):
-                    try:
-                        # try to format the message with the data instance
-                        content = m["content"].format(**data_instance)
-                    except Exception:
-                        # if it fails, use the raw message
-                        content = m["content"]
-                else:
-                    content = m["content"](data_instance)
-                params["messages"].append(
-                    {
-                        "role": m["role"],
-                        "content": content,
-                    })
-
-=======
             params["messages"] = (
                 [
                     {
@@ -710,7 +691,6 @@
                 if data_instance
                 else messages
             )
->>>>>>> fa5ccea8
         elif model in cls.chat_models:
             # convert prompt to messages
             params["messages"] = [

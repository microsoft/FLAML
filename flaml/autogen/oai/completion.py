from time import sleep
import logging
import numpy as np
import time
from typing import List, Optional, Dict, Callable, Any
import sys
import shutil
from flaml import tune, BlendSearch
from flaml.tune.space import is_constant
from flaml.automl.logger import logger_formatter
<<<<<<< HEAD
import regex as re
=======
from .openai_utils import get_key
>>>>>>> 9e2eb200

try:
    import openai
    from openai.error import (
        ServiceUnavailableError,
        RateLimitError,
        APIError,
        InvalidRequestError,
        APIConnectionError,
        Timeout,
        AuthenticationError,
    )
    from openai import Completion as openai_Completion
    import diskcache

    ERROR = None
except ImportError:
    ERROR = ImportError("please install flaml[openai] option to use the flaml.oai subpackage.")
    openai_Completion = object
logger = logging.getLogger(__name__)
if not logger.handlers:
    # Add the console handler.
    _ch = logging.StreamHandler(stream=sys.stdout)
    _ch.setFormatter(logger_formatter)
    logger.addHandler(_ch)


class Completion(openai_Completion):
    """A class for OpenAI completion API.

    It also supports: ChatCompletion, Azure OpenAI API.
    """

    # set of models that support chat completion
    chat_models = {
        "gpt-3.5-turbo",
        "gpt-3.5-turbo-0301",
        "gpt-35-turbo",
        "gpt-4",
        "gpt-4-32k",
        "gpt-4-32k-0314",
        "gpt-4-0314",
    }

    # price per 1k tokens
    price1K = {
        "text-ada-001": 0.0004,
        "text-babbage-001": 0.0005,
        "text-curie-001": 0.002,
        "code-cushman-001": 0.024,
        "code-davinci-002": 0.1,
        "text-davinci-002": 0.02,
        "text-davinci-003": 0.02,
        "gpt-3.5-turbo": 0.002,
        "gpt-3.5-turbo-0301": 0.002,
        "gpt-35-turbo": 0.002,
        "gpt-4": (0.03, 0.06),
        "gpt-4-0314": (0.03, 0.06),
        "gpt-4-32k": (0.06, 0.12),
        "gpt-4-32k-0314": (0.06, 0.12),
    }

    default_search_space = {
        "model": tune.choice(
            [
                "text-ada-001",
                "text-babbage-001",
                "text-davinci-003",
                "gpt-3.5-turbo",
                "gpt-4",
            ]
        ),
        "temperature_or_top_p": tune.choice(
            [
                {"temperature": tune.uniform(0, 2)},
                {"top_p": tune.uniform(0, 1)},
            ]
        ),
        "max_tokens": tune.lograndint(50, 1000),
        "n": tune.randint(1, 100),
        "prompt": "{prompt}",
    }

    seed = 41
    cache_path = f".cache/{seed}"
    # retry after this many seconds
    retry_time = 10
    # fail a request after hitting RateLimitError for this many seconds
    retry_timeout = 120
    # time out for request to openai server
    request_timeout = 60

    openai_completion_class = not ERROR and openai.Completion
    _total_cost = 0
    optimization_budget = None

    _history_dict = _count_create = None

    @classmethod
    def set_cache(cls, seed: Optional[int] = 41, cache_path_root: Optional[str] = ".cache"):
        """Set cache path.

        Args:
            seed (int, Optional): The integer identifier for the pseudo seed.
                Results corresponding to different seeds will be cached in different places.
            cache_path (str, Optional): The root path for the cache.
                The complete cache path will be {cache_path}/{seed}.
        """
        cls.seed = seed
        cls.cache_path = f"{cache_path_root}/{seed}"

    @classmethod
    def clear_cache(cls, seed: Optional[int] = None, cache_path_root: Optional[str] = ".cache"):
        """Clear cache.

        Args:
            seed (int, Optional): The integer identifier for the pseudo seed.
                If omitted, all caches under cache_path_root will be cleared.
            cache_path (str, Optional): The root path for the cache.
                The complete cache path will be {cache_path}/{seed}.
        """
        if seed is None:
            shutil.rmtree(cache_path_root, ignore_errors=True)
            return
        with diskcache.Cache(f"{cache_path_root}/{seed}") as cache:
            cache.clear()

    @classmethod
    def _book_keeping(cls, config: Dict, response):
        """Book keeping for the created completions."""
        if response != -1 and "cost" not in response:
            response["cost"] = cls.cost(response)
        if cls._history_dict is None:
            return
        if cls._history_compact:
            value = {
                "created_at": [],
                "cost": [],
            }
            if "messages" in config:
                messages = config["messages"]
                if len(messages) > 1 and messages[-1]["role"] != "assistant":
                    existing_key = get_key(messages[:-1])
                    value = cls._history_dict.pop(existing_key, value)
                key = get_key(messages + [choice["message"] for choice in response["choices"]])
            else:
                key = get_key([config["prompt"]] + [choice.get("text") for choice in response["choices"]])
            value["created_at"].append(cls._count_create)
            value["cost"].append(response["cost"])
            cls._history_dict[key] = value
            cls._count_create += 1
            return
        cls._history_dict[cls._count_create] = {
            "request": config,
            "response": response.to_dict_recursive(),
        }
        cls._count_create += 1

    @classmethod
    def _get_response(cls, config: Dict, raise_error=False, use_cache=True):
        """Get the response from the openai api call.

        Try cache first. If not found, call the openai api. If the api call fails, retry after retry_time.
        """
        config = config.copy()
        openai.api_key_path = config.pop("api_key_path", openai.api_key_path)
        key = get_key(config)
        if use_cache:
            response = cls._cache.get(key, None)
            if response is not None and (response != -1 or not raise_error):
                # print("using cached response")
                cls._book_keeping(config, response)
                return response
        openai_completion = (
            openai.ChatCompletion
            if config["model"] in cls.chat_models or issubclass(cls, ChatCompletion)
            else openai.Completion
        )
        start_time = time.time()
        request_timeout = cls.request_timeout
        while True:
            try:
                if "request_timeout" in config:
                    response = openai_completion.create(**config)
                else:
                    response = openai_completion.create(request_timeout=request_timeout, **config)
            except (
                ServiceUnavailableError,
                APIConnectionError,
            ):
                # transient error
                logger.info(f"retrying in {cls.retry_time} seconds...", exc_info=1)
                sleep(cls.retry_time)
            except APIError as err:
                error_code = err and err.json_body and err.json_body.get("error")
                error_code = error_code and error_code.get("code")
                if error_code == "content_filter":
                    raise
                # transient error
                logger.info(f"retrying in {cls.retry_time} seconds...", exc_info=1)
                sleep(cls.retry_time)
            except (RateLimitError, Timeout) as err:
                time_left = cls.retry_timeout - (time.time() - start_time + cls.retry_time)
                if (
                    time_left > 0
                    and isinstance(err, RateLimitError)
                    or time_left > request_timeout
                    and isinstance(err, Timeout)
                ):
                    logger.info(f"retrying in {cls.retry_time} seconds...", exc_info=1)
                elif raise_error:
                    raise
                else:
                    response = -1
                    if use_cache and isinstance(err, Timeout):
                        cls._cache.set(key, response)
                    logger.warning(
                        f"Failed to get response from openai api due to getting RateLimitError or Timeout for {cls.retry_timeout} seconds."
                    )
                    return response
                if isinstance(err, Timeout):
                    if "request_timeout" in config:
                        raise
                    request_timeout <<= 1
                request_timeout = min(request_timeout, time_left)
                sleep(cls.retry_time)
            except InvalidRequestError:
                if "azure" == config.get("api_type", openai.api_type) and "model" in config:
                    # azure api uses "engine" instead of "model"
                    config["engine"] = config.pop("model").replace("gpt-3.5-turbo", "gpt-35-turbo")
                else:
                    raise
            else:
                if use_cache:
                    cls._cache.set(key, response)
                cls._book_keeping(config, response)
                return response

    @classmethod
    def _get_max_valid_n(cls, key, max_tokens):
        # find the max value in max_valid_n_per_max_tokens
        # whose key is equal or larger than max_tokens
        return max(
            (value for k, value in cls._max_valid_n_per_max_tokens.get(key, {}).items() if k >= max_tokens),
            default=1,
        )

    @classmethod
    def _get_min_invalid_n(cls, key, max_tokens):
        # find the min value in min_invalid_n_per_max_tokens
        # whose key is equal or smaller than max_tokens
        return min(
            (value for k, value in cls._min_invalid_n_per_max_tokens.get(key, {}).items() if k <= max_tokens),
            default=None,
        )

    @classmethod
    def _get_region_key(cls, config):
        # get a key for the valid/invalid region corresponding to the given config
        config = cls._pop_subspace(config, always_copy=False)
        return (
            config["model"],
            config.get("prompt", config.get("messages")),
            config.get("stop"),
        )

    @classmethod
    def _update_invalid_n(cls, prune, region_key, max_tokens, num_completions):
        if prune:
            # update invalid n and prune this config
            cls._min_invalid_n_per_max_tokens[region_key] = invalid_n = cls._min_invalid_n_per_max_tokens.get(
                region_key, {}
            )
            invalid_n[max_tokens] = min(num_completions, invalid_n.get(max_tokens, np.inf))

    @classmethod
    def _pop_subspace(cls, config, always_copy=True):
        if "subspace" in config:
            config = config.copy()
            config.update(config.pop("subspace"))
        return config.copy() if always_copy else config

    @classmethod
    def _get_params_for_create(cls, config: Dict) -> Dict:
        """Get the params for the openai api call from a config in the search space."""
        params = cls._pop_subspace(config)
        if cls._prompts:
            params["prompt"] = cls._prompts[config["prompt"]]
        else:
            params["messages"] = cls._messages[config["messages"]]
        if "stop" in params:
            params["stop"] = cls._stops and cls._stops[params["stop"]]
        temperature_or_top_p = params.pop("temperature_or_top_p", None)
        if temperature_or_top_p:
            params.update(temperature_or_top_p)
        if cls._config_list and "config_list" not in params:
            params["config_list"] = cls._config_list
        return params

    @classmethod
    def _eval(cls, config: dict, prune=True, eval_only=False):
        """Evaluate the given config as the hyperparameter setting for the openai api call.

        Args:
            config (dict): Hyperparameter setting for the openai api call.
            prune (bool, optional): Whether to enable pruning. Defaults to True.
            eval_only (bool, optional): Whether to evaluate only
              (ignore the inference budget and do not rasie error when a request fails).
              Defaults to False.

        Returns:
            dict: Evaluation results.
        """
        cost = 0
        data = cls.data
        params = cls._get_params_for_create(config)
        model = params["model"]
        data_length = len(data)
        price = cls.price1K.get(model)
        price_input, price_output = price if isinstance(price, tuple) else (price, price)
        inference_budget = getattr(cls, "inference_budget", None)
        prune_hp = getattr(cls, "_prune_hp", "n")
        metric = cls._metric
        config_n = params.get(prune_hp, 1)  # default value in OpenAI is 1
        max_tokens = params.get(
            "max_tokens", np.inf if model in cls.chat_models or issubclass(cls, ChatCompletion) else 16
        )
        target_output_tokens = None
        if not cls.avg_input_tokens:
            input_tokens = [None] * data_length
        prune = prune and inference_budget and not eval_only
        if prune:
            region_key = cls._get_region_key(config)
            max_valid_n = cls._get_max_valid_n(region_key, max_tokens)
            if cls.avg_input_tokens:
                target_output_tokens = (inference_budget * 1000 - cls.avg_input_tokens * price_input) / price_output
                # max_tokens bounds the maximum tokens
                # so using it we can calculate a valid n according to the avg # input tokens
                max_valid_n = max(
                    max_valid_n,
                    int(target_output_tokens // max_tokens),
                )
            if config_n <= max_valid_n:
                start_n = config_n
            else:
                min_invalid_n = cls._get_min_invalid_n(region_key, max_tokens)
                if min_invalid_n is not None and config_n >= min_invalid_n:
                    # prune this config
                    return {
                        "inference_cost": np.inf,
                        metric: np.inf if cls._mode == "min" else -np.inf,
                        "cost": cost,
                    }
                start_n = max_valid_n + 1
        else:
            start_n = config_n
            region_key = None
        num_completions, previous_num_completions = start_n, 0
        n_tokens_list, result, responses_list = [], {}, []
        while True:  # n <= config_n
            params[prune_hp] = num_completions - previous_num_completions
            data_limit = 1 if prune else data_length
            prev_data_limit = 0
            data_early_stop = False  # whether data early stop happens for this n
            while True:  # data_limit <= data_length
                # limit the number of data points to avoid rate limit
                for i in range(prev_data_limit, data_limit):
                    logger.debug(f"num_completions={num_completions}, data instance={i}")
                    data_i = data[i]
                    # params = cls._construct_params(data_i, params, prompt, messages)
                    response = cls.create(data_i, raise_error=eval_only, **params)
                    if response == -1:  # rate limit/timeout error, treat as invalid
                        cls._update_invalid_n(prune, region_key, max_tokens, num_completions)
                        result[metric] = 0
                        result["cost"] = cost
                        return result
                    # evaluate the quality of the responses
                    responses = cls.extract_text(response)
                    usage = response["usage"]
                    n_input_tokens = usage["prompt_tokens"]
                    n_output_tokens = usage.get("completion_tokens", 0)
                    if not cls.avg_input_tokens and not input_tokens[i]:
                        # store the # input tokens
                        input_tokens[i] = n_input_tokens
                    query_cost = response["cost"]
                    cls._total_cost += query_cost
                    cost += query_cost
                    if cls.optimization_budget and cls._total_cost >= cls.optimization_budget and not eval_only:
                        # limit the total tuning cost
                        return {
                            metric: 0,
                            "total_cost": cls._total_cost,
                            "cost": cost,
                        }
                    if previous_num_completions:
                        n_tokens_list[i] += n_output_tokens
                        responses_list[i].extend(responses)
                        # Assumption 1: assuming requesting n1, n2 responses separatively then combining them
                        # is the same as requesting (n1+n2) responses together
                    else:
                        n_tokens_list.append(n_output_tokens)
                        responses_list.append(responses)
                avg_n_tokens = np.mean(n_tokens_list[:data_limit])
                rho = (
                    (1 - data_limit / data_length) * (1 + 1 / data_limit)
                    if data_limit << 1 > data_length
                    else (1 - (data_limit - 1) / data_length)
                )
                # Hoeffding-Serfling bound
                ratio = 0.1 * np.sqrt(rho / data_limit)
                if target_output_tokens and avg_n_tokens > target_output_tokens * (1 + ratio) and not eval_only:
                    cls._update_invalid_n(prune, region_key, max_tokens, num_completions)
                    result[metric] = 0
                    result["total_cost"] = cls._total_cost
                    result["cost"] = cost
                    return result
                if (
                    prune
                    and target_output_tokens
                    and avg_n_tokens <= target_output_tokens * (1 - ratio)
                    and (num_completions < config_n or num_completions == config_n and data_limit == data_length)
                ):
                    # update valid n
                    cls._max_valid_n_per_max_tokens[region_key] = valid_n = cls._max_valid_n_per_max_tokens.get(
                        region_key, {}
                    )
                    valid_n[max_tokens] = max(num_completions, valid_n.get(max_tokens, 0))
                    if num_completions < config_n:
                        # valid already, skip the rest of the data
                        data_limit = data_length
                        data_early_stop = True
                        break
                prev_data_limit = data_limit
                if data_limit < data_length:
                    data_limit = min(data_limit << 1, data_length)
                else:
                    break
            # use exponential search to increase n
            if num_completions == config_n:
                for i in range(data_limit):
                    data_i = data[i]
                    responses = responses_list[i]
                    metrics = cls._eval_func(responses, **data_i)
                    if result:
                        for key, value in metrics.items():
                            if isinstance(value, (float, int)):
                                result[key] += value
                    else:
                        result = metrics
                for key in result.keys():
                    if isinstance(result[key], (float, int)):
                        result[key] /= data_limit
                result["total_cost"] = cls._total_cost
                result["cost"] = cost
                if not cls.avg_input_tokens:
                    cls.avg_input_tokens = np.mean(input_tokens)
                    if prune:
                        target_output_tokens = (
                            inference_budget * 1000 - cls.avg_input_tokens * price_input
                        ) / price_output
                result["inference_cost"] = (avg_n_tokens * price_output + cls.avg_input_tokens * price_input) / 1000
                break
            else:
                if data_early_stop:
                    previous_num_completions = 0
                    n_tokens_list.clear()
                    responses_list.clear()
                else:
                    previous_num_completions = num_completions
                num_completions = min(num_completions << 1, config_n)
        return result

    @classmethod
    def tune(
        cls,
        data: List[Dict],
        metric: str,
        mode: str,
        eval_func: Callable,
        log_file_name: Optional[str] = None,
        inference_budget: Optional[float] = None,
        optimization_budget: Optional[float] = None,
        num_samples: Optional[int] = 1,
        logging_level: Optional[int] = logging.WARNING,
        **config,
    ):
        """Tune the parameters for the OpenAI API call.

        TODO: support parallel tuning with ray or spark.
        TODO: support agg_method as in test

        Args:
            data (list): The list of data points.
            metric (str): The metric to optimize.
            mode (str): The optimization mode, "min" or "max.
            eval_func (Callable): The evaluation function for responses.
                The function should take a list of responses and a data point as input,
                and return a dict of metrics. For example,

        ```python
        def eval_func(responses, **data):
            solution = data["solution"]
            success_list = []
            n = len(responses)
            for i in range(n):
                response = responses[i]
                succeed = is_equiv_chain_of_thought(response, solution)
                success_list.append(succeed)
            return {
                "expected_success": 1 - pow(1 - sum(success_list) / n, n),
                "success": any(s for s in success_list),
            }
        ```

            log_file_name (str, optional): The log file.
            inference_budget (float, optional): The inference budget, dollar per instance.
            optimization_budget (float, optional): The optimization budget, dollar in total.
            num_samples (int, optional): The number of samples to evaluate.
                -1 means no hard restriction in the number of trials
                and the actual number is decided by optimization_budget. Defaults to 1.
            logging_level (optional): logging level. Defaults to logging.WARNING.
            **config (dict): The search space to update over the default search.
                For prompt, please provide a string/Callable or a list of strings/Callables.
                    - If prompt is provided for chat models, it will be converted to messages under role "user".
                    - Do not provide both prompt and messages for chat models, but provide either of them.
                    - A string template will be used to generate a prompt for each data instance
                      using `prompt.format(**data)`.
                    - A callable template will be used to generate a prompt for each data instance
                      using `prompt(data)`.
                For stop, please provide a string, a list of strings, or a list of lists of strings.
                For messages (chat models only), please provide a list of messages (for a single chat prefix)
                or a list of lists of messages (for multiple choices of chat prefix to choose from).
                Each message should be a dict with keys "role" and "content". The value of "content" can be a string/Callable template.

        Returns:
            dict: The optimized hyperparameter setting.
            tune.ExperimentAnalysis: The tuning results.
        """
        if ERROR:
            raise ERROR
        space = cls.default_search_space.copy()
        if config is not None:
            space.update(config)
            if "messages" in space:
                space.pop("prompt", None)
            temperature = space.pop("temperature", None)
            top_p = space.pop("top_p", None)
            if temperature is not None and top_p is None:
                space["temperature_or_top_p"] = {"temperature": temperature}
            elif temperature is None and top_p is not None:
                space["temperature_or_top_p"] = {"top_p": top_p}
            elif temperature is not None and top_p is not None:
                space.pop("temperature_or_top_p")
                space["temperature"] = temperature
                space["top_p"] = top_p
                logger.warning("temperature and top_p are not recommended to vary together.")
        cls._max_valid_n_per_max_tokens, cls._min_invalid_n_per_max_tokens = {}, {}
        cls.optimization_budget = optimization_budget
        cls.inference_budget = inference_budget
        cls._prune_hp = "best_of" if space.get("best_of", 1) != 1 else "n"
        cls._prompts = space.get("prompt")
        if cls._prompts is None:
            cls._messages = space.get("messages")
            assert isinstance(cls._messages, list) and isinstance(
                cls._messages[0], (dict, list)
            ), "messages must be a list of dicts or a list of lists."
            if isinstance(cls._messages[0], dict):
                cls._messages = [cls._messages]
            space["messages"] = tune.choice(list(range(len(cls._messages))))
        else:
            assert space.get("messages") is None, "messages and prompt cannot be provided at the same time."
            assert isinstance(cls._prompts, (str, list)), "prompt must be a string or a list of strings."
            if isinstance(cls._prompts, str):
                cls._prompts = [cls._prompts]
            space["prompt"] = tune.choice(list(range(len(cls._prompts))))
        cls._stops = space.get("stop")
        if cls._stops:
            assert isinstance(
                cls._stops, (str, list)
            ), "stop must be a string, a list of strings, or a list of lists of strings."
            if not (isinstance(cls._stops, list) and isinstance(cls._stops[0], list)):
                cls._stops = [cls._stops]
            space["stop"] = tune.choice(list(range(len(cls._stops))))
        cls._config_list = space.get("config_list")
        if cls._config_list is not None:
            is_const = is_constant(cls._config_list)
            if is_const:
                space.pop("config_list")
        cls._metric, cls._mode = metric, mode
        cls._total_cost = 0  # total optimization cost
        cls._eval_func = eval_func
        cls.data = data
        cls.avg_input_tokens = None

        space_model = space["model"]
        if not isinstance(space_model, str) and len(space_model) > 1:
            # make a hierarchical search space
            subspace = {}
            if "max_tokens" in space:
                subspace["max_tokens"] = space.pop("max_tokens")
            if "temperature_or_top_p" in space:
                subspace["temperature_or_top_p"] = space.pop("temperature_or_top_p")
            if "best_of" in space:
                subspace["best_of"] = space.pop("best_of")
            if "n" in space:
                subspace["n"] = space.pop("n")
            choices = []
            for model in space["model"]:
                choices.append({"model": model, **subspace})
            space["subspace"] = tune.choice(choices)
            space.pop("model")
            # start all the models with the same hp config
            search_alg = BlendSearch(
                cost_attr="cost",
                cost_budget=optimization_budget,
                metric=metric,
                mode=mode,
                space=space,
            )
            config0 = search_alg.suggest("t0")
            points_to_evaluate = [config0]
            for model in space_model:
                if model != config0["subspace"]["model"]:
                    point = config0.copy()
                    point["subspace"] = point["subspace"].copy()
                    point["subspace"]["model"] = model
                    points_to_evaluate.append(point)
            search_alg = BlendSearch(
                cost_attr="cost",
                cost_budget=optimization_budget,
                metric=metric,
                mode=mode,
                space=space,
                points_to_evaluate=points_to_evaluate,
            )
        else:
            search_alg = BlendSearch(
                cost_attr="cost",
                cost_budget=optimization_budget,
                metric=metric,
                mode=mode,
                space=space,
            )
        old_level = logger.getEffectiveLevel()
        logger.setLevel(logging_level)
        with diskcache.Cache(cls.cache_path) as cls._cache:
            analysis = tune.run(
                cls._eval,
                search_alg=search_alg,
                num_samples=num_samples,
                log_file_name=log_file_name,
                verbose=3,
            )
        config = analysis.best_config
        params = cls._get_params_for_create(config)
        if cls._config_list is not None and is_const:
            params.pop("config_list")
        logger.setLevel(old_level)
        return params, analysis

    @classmethod
    def create(
        cls,
        context: Optional[Dict] = None,
        use_cache: Optional[bool] = True,
        config_list: Optional[List[Dict]] = None,
        filter_func: Optional[Callable[[Dict, Dict, Dict], bool]] = None,
        raise_error: Optional[bool] = True,
        **config,
    ):
        """Make a completion for a given context.

        Args:
            context (Dict, Optional): The context to instantiate the prompt.
                It needs to contain keys that are used by the prompt template or the filter function.
                E.g., `prompt="Complete the following sentence: {prefix}, context={"prefix": "Today I feel"}`.
                The actual prompt will be:
                "Complete the following sentence: Today I feel".
                More examples can be found at [templating](/docs/Use-Cases/Auto-Generation#templating).
            use_cache (bool, Optional): Whether to use cached responses.
            config_list (List, Optional): List of configurations for the completion to try.
                The first one that does not raise an error will be used.
                Only the differences from the default config need to be provided.
                E.g.,

        ```python
        response = oai.Completion.create(
            config_list=[
                {
                    "model": "gpt-4",
                    "api_key": os.environ.get("AZURE_OPENAI_API_KEY"),
                    "api_type": "azure",
                    "api_base": os.environ.get("AZURE_OPENAI_API_BASE"),
                    "api_version": "2023-03-15-preview",
                },
                {
                    "model": "gpt-3.5-turbo",
                    "api_key": os.environ.get("OPENAI_API_KEY"),
                    "api_type": "open_ai",
                    "api_base": "https://api.openai.com/v1",
                },
                {
                    "model": "llama-7B",
                    "api_base": "http://127.0.0.1:8080",
                    "api_type": "open_ai",
                }
            ],
            prompt="Hi",
        )
        ```

            filter_func (Callable, Optional): A function that takes in the context, the config and the response and returns a boolean to indicate whether the response is valid. E.g.,

        ```python
        def yes_or_no_filter(context, config, response):
            return context.get("yes_or_no_choice", False) is False or any(
                text in ["Yes.", "No."] for text in oai.Completion.extract_text(response)
            )
        ```

            raise_error (bool, Optional): Whether to raise error when all configs fail.
                When set to False, -1 will be returned when all configs fail.
            **config: Configuration for the completion.
                Besides the parameters for the openai API call, it can also contain a seed (int) for the cache.
                This is useful when implementing "controlled randomness" for the completion.
                Also, the "prompt" or "messages" parameter can contain a template (str or Callable) which will be instantiated with the context.

        Returns:
            Responses from OpenAI API.
        """
        if ERROR:
            raise ERROR
        if config_list:
            retry_timeout = cls.retry_timeout
            last = len(config_list) - 1
            cost = 0
            for i, each_config in enumerate(config_list):
                base_config = config.copy()
                base_config.update(each_config)
                try:
                    cls.retry_timeout = 0 if i < last and filter_func is None else retry_timeout
                    # retry_timeout = 0 to avoid retrying when no filter is given
                    response = cls.create(context, use_cache, **base_config)
                    pass_filter = filter_func is None or filter_func(
                        context=context, base_config=config, response=response
                    )
                    if pass_filter or i == last:
                        response["cost"] = cost + response["cost"]
                        response["config_id"] = i
                        response["pass_filter"] = pass_filter
                        return response
                    cost += response["cost"]
                except (AuthenticationError, RateLimitError, Timeout):
                    logger.debug(f"failed with config {i}", exc_info=1)
                    if i == last:
                        raise
                finally:
                    cls.retry_timeout = retry_timeout
        params = cls._construct_params(context, config)
        if not use_cache:
            return cls._get_response(params, raise_error=raise_error, use_cache=False)
        seed = cls.seed
        if "seed" in params:
            cls.set_cache(params.pop("seed"))
        with diskcache.Cache(cls.cache_path) as cls._cache:
            cls.set_cache(seed)
            return cls._get_response(params, raise_error=raise_error)

    @classmethod
    def _instantiate(cls, template: str, context: Optional[Dict] = None):
        if not context:
            return template
        if isinstance(template, str):
            return template.format(**context)
        return template(context)

    @classmethod
    def _construct_params(cls, data_instance, config, prompt=None, messages=None):
        params = config.copy()
        model = config["model"]
        prompt = config.get("prompt") if prompt is None else prompt
        messages = config.get("messages") if messages is None else messages
        # either "prompt" should be in config (for being compatible with non-chat models)
        # or "messages" should be in config (for tuning chat models only)
        if prompt is None and (model in cls.chat_models or issubclass(cls, ChatCompletion)):
            if messages is None:
                raise ValueError("Either prompt or messages should be in config for chat models.")
        if prompt is None:
            params["messages"] = (
                [
                    {
                        "role": m["role"],
                        "content": cls._instantiate(m["content"], data_instance),
                    }
                    for m in messages
                ]
                if data_instance
                else messages
            )
        elif model in cls.chat_models or issubclass(cls, ChatCompletion):
            # convert prompt to messages
            params["messages"] = [
                {
                    "role": "user",
                    "content": cls._instantiate(prompt, data_instance),
                },
            ]
            params.pop("prompt", None)
        else:
            params["prompt"] = cls._instantiate(prompt, data_instance)
        return params

    @classmethod
    def test(
        cls,
        data,
        eval_func=None,
        use_cache=True,
        agg_method="avg",
        return_responses_and_per_instance_result=False,
        logging_level=logging.WARNING,
        **config,
    ):
        """Evaluate the responses created with the config for the OpenAI API call.

        Args:
            data (list): The list of test data points.
            eval_func (Callable): The evaluation function for responses per data instance.
                The function should take a list of responses and a data point as input,
                and return a dict of metrics. You need to either provide a valid callable
                eval_func; or do not provide one (set None) but call the test function after
                calling the tune function in which a eval_func is provided.
                In the latter case we will use the eval_func provided via tune function.
                Defaults to None.

        ```python
        def eval_func(responses, **data):
            solution = data["solution"]
            success_list = []
            n = len(responses)
            for i in range(n):
                response = responses[i]
                succeed = is_equiv_chain_of_thought(response, solution)
                success_list.append(succeed)
            return {
                "expected_success": 1 - pow(1 - sum(success_list) / n, n),
                "success": any(s for s in success_list),
            }
        ```
            use_cache (bool, Optional): Whether to use cached responses. Defaults to True.
            agg_method (str, Callable or a dict of Callable): Result aggregation method (across
                multiple instances) for each of the metrics. Defaults to 'avg'.
                An example agg_method in str:

        ```python
        agg_method = 'median'
        ```
                An example agg_method in a Callable:

        ```python
        agg_method = np.median
        ```

                An example agg_method in a dict of Callable:

        ```python
        agg_method={'median_success': np.median, 'avg_success': np.mean}
        ```

            return_responses_and_per_instance_result (bool): Whether to also return responses
                and per instance results in addition to the aggregated results.
            logging_level (optional): logging level. Defaults to logging.WARNING.
            **config (dict): parametes passed to the openai api call `create()`.

        Returns:
            None when no valid eval_func is provided in either test or tune;
            Otherwise, a dict of aggregated results, responses and per instance results if `return_responses_and_per_instance_result` is True;
            Otherwise, a dict of aggregated results (responses and per instance results are not returned).
        """
        result_agg, responses_list, result_list = {}, [], []
        metric_keys = None
        cost = 0
        old_level = logger.getEffectiveLevel()
        logger.setLevel(logging_level)
        for i, data_i in enumerate(data):
            logger.info(f"evaluating data instance {i}")
            response = cls.create(data_i, use_cache, **config)
            cost += response["cost"]
            # evaluate the quality of the responses
            responses = cls.extract_text(response)
            if eval_func is not None:
                metrics = eval_func(responses, **data_i)
            elif hasattr(cls, "_eval_func"):
                metrics = cls._eval_func(responses, **data_i)
            else:
                logger.warning(
                    "Please either provide a valid eval_func or do the test after the tune function is called."
                )
                return
            if not metric_keys:
                metric_keys = []
                for k in metrics.keys():
                    try:
                        _ = float(metrics[k])
                        metric_keys.append(k)
                    except ValueError:
                        pass
            result_list.append(metrics)
            if return_responses_and_per_instance_result:
                responses_list.append(responses)
        if isinstance(agg_method, str):
            if agg_method in ["avg", "average"]:
                for key in metric_keys:
                    result_agg[key] = np.mean([r[key] for r in result_list])
            elif agg_method == "median":
                for key in metric_keys:
                    result_agg[key] = np.median([r[key] for r in result_list])
            else:
                logger.warning(
                    f"Aggregation method {agg_method} not supported. Please write your own aggregation method as a callable(s)."
                )
        elif callable(agg_method):
            for key in metric_keys:
                result_agg[key] = agg_method([r[key] for r in result_list])
        elif isinstance(agg_method, dict):
            for key in metric_keys:
                metric_agg_method = agg_method[key]
                assert callable(metric_agg_method), "please provide a callable for each metric"
                result_agg[key] = metric_agg_method([r[key] for r in result_list])
        else:
            raise ValueError(
                "agg_method needs to be a string ('avg' or 'median'),\
                or a callable, or a dictionary of callable."
            )
        logger.setLevel(old_level)
        # should we also return the result_list and responses_list or not?
        if "cost" not in result_agg:
            result_agg["cost"] = cost
        if "inference_cost" not in result_agg:
            result_agg["inference_cost"] = cost / len(data)
        if return_responses_and_per_instance_result:
            return result_agg, result_list, responses_list
        else:
            return result_agg

    @classmethod
    def cost(cls, response: dict):
        """Compute the cost of an API call.

        Args:
            response (dict): The response from OpenAI API.

        Returns:
            The cost in USD. 0 if the model is not supported.
        """
        model = response["model"]
        if model not in cls.price1K:
            return 0
            # raise ValueError(f"Unknown model: {model}")
        usage = response["usage"]
        n_input_tokens = usage["prompt_tokens"]
        n_output_tokens = usage.get("completion_tokens", 0)
        price1K = cls.price1K[model]
        if isinstance(price1K, tuple):
            return (price1K[0] * n_input_tokens + price1K[1] * n_output_tokens) / 1000
        return price1K * (n_input_tokens + n_output_tokens) / 1000

    @classmethod
    def extract_text(cls, response: dict) -> List[str]:
        """Extract the text from a completion or chat response.

        Args:
            response (dict): The response from OpenAI API.

        Returns:
            A list of text in the responses.
        """
        choices = response["choices"]
        if "text" in choices[0]:
            return [choice["text"] for choice in choices]
        return [choice["message"].get("content", "") for choice in choices]

    @classmethod
    @property
    def logged_history(cls) -> Dict:
        """Return the book keeping dictionary."""
        return cls._history_dict

    @classmethod
    def start_logging(
        cls, history_dict: Optional[Dict] = None, compact: Optional[bool] = True, reset_counter: Optional[bool] = True
    ):
        """Start book keeping.

        Args:
            history_dict (Dict): A dictionary for book keeping.
                If no provided, a new one will be created.
            compact (bool): Whether to keep the history dictionary compact.
                Compact history contains one key per conversation, and the value is a dictionary
                like:
        ```python
        {
            "create_at": [0, 1],
            "cost": [0.1, 0.2],
        }
        ```
                where "created_at" is the index of API calls indicating the order of all the calls,
                and "cost" is the cost of each call. This example shows that the conversation is based
                on two API calls. The compact format is useful for condensing the history of a conversation.
                If compact is False, the history dictionary will contain all the API calls: the key
                is the index of the API call, and the value is a dictionary like:
        ```python
        {
            "request": request_dict,
            "response": response_dict,
        }
        ```
                where request_dict is the request sent to OpenAI API, and response_dict is the response.
                For a conversation containing two API calls, the non-compact history dictionary will be like:
        ```python
        {
            0: {
                "request": request_dict_0,
                "response": response_dict_0,
            },
            1: {
                "request": request_dict_1,
                "response": response_dict_1,
            },
        ```
                The first request's messages plus the response is equal to the second request's messages.
                For a conversation with many turns, the non-compact history dictionary has a quadratic size
                while the compact history dict has a linear size.
            reset_counter (bool): whether to reset the counter of the number of API calls.
        """
        cls._history_dict = {} if history_dict is None else history_dict
        cls._history_compact = compact
        cls._count_create = 0 if reset_counter or cls._count_create is None else cls._count_create

    @classmethod
    def stop_logging(cls):
        """End book keeping."""
        cls._history_dict = cls._count_create = None

    def generate_adversarial_examples(
        self, data, verif_func, eval_func, num_examples=5, reduction='mean'
    ):
        base_prompt = 'Generate more complex versions of the input following examples. Make sure that the testing the input would result in the same target as specified. Make sure that the inputs are of the same types that are specified in the examples. Do not replace integers with words.\nexamples:{examples}'

        base_settings = {"max_tokens": 64, "temperature": 1, "top_p": 1, "n": 5,
                                 "stream": False, "logprobs": None, 'engine': 'gpt-4'}
        max_iter = 10
        iter = 0 
        adv_examples = []
        while len(adv_examples) < num_examples and iter < max_iter:
            query = base_settings
            query['prompt'] = base_prompt.format(examples=str(data))
            resp = self.create(**query)['choices'][0]['text']
            adv_candidates = re.findall(r"(?={).*(?<=})", resp)
            for cand in adv_candidates:
                candidate = eval(cand)
                cand_verification = verif_func(candidate)
                cand_test = eval_func(candidate)
                if cand_verification and not cand_test:
                    adv_examples.append(candidate)

        input_data_metric = reduction(eval_func(data))
        adv_metric = reduction(eval_func(adv_examples))

        return adv_examples, (input_data_metric - adv_metric)
            



class ChatCompletion(Completion):
    """A class for OpenAI API ChatCompletion."""

    default_search_space = Completion.default_search_space.copy()
    default_search_space["model"] = tune.choice(["gpt-3.5-turbo", "gpt-4"])
    openai_completion_class = not ERROR and openai.ChatCompletion<|MERGE_RESOLUTION|>--- conflicted
+++ resolved
@@ -5,14 +5,11 @@
 from typing import List, Optional, Dict, Callable, Any
 import sys
 import shutil
+import regex as re
 from flaml import tune, BlendSearch
 from flaml.tune.space import is_constant
 from flaml.automl.logger import logger_formatter
-<<<<<<< HEAD
-import regex as re
-=======
 from .openai_utils import get_key
->>>>>>> 9e2eb200
 
 try:
     import openai
@@ -1057,20 +1054,25 @@
         """End book keeping."""
         cls._history_dict = cls._count_create = None
 
-    def generate_adversarial_examples(
-        self, data, verif_func, eval_func, num_examples=5, reduction='mean'
-    ):
-        base_prompt = 'Generate more complex versions of the input following examples. Make sure that the testing the input would result in the same target as specified. Make sure that the inputs are of the same types that are specified in the examples. Do not replace integers with words.\nexamples:{examples}'
-
-        base_settings = {"max_tokens": 64, "temperature": 1, "top_p": 1, "n": 5,
-                                 "stream": False, "logprobs": None, 'engine': 'gpt-4'}
+    def generate_adversarial_examples(self, data, verif_func, eval_func, num_examples=5, reduction="mean"):
+        base_prompt = "Generate more complex versions of the input following examples. Make sure that the testing the input would result in the same target as specified. Make sure that the inputs are of the same types that are specified in the examples. Do not replace integers with words.\nexamples:{examples}"
+
+        base_settings = {
+            "max_tokens": 64,
+            "temperature": 1,
+            "top_p": 1,
+            "n": 5,
+            "stream": False,
+            "logprobs": None,
+            "engine": "gpt-4",
+        }
         max_iter = 10
-        iter = 0 
+        iter = 0
         adv_examples = []
         while len(adv_examples) < num_examples and iter < max_iter:
             query = base_settings
-            query['prompt'] = base_prompt.format(examples=str(data))
-            resp = self.create(**query)['choices'][0]['text']
+            query["prompt"] = base_prompt.format(examples=str(data))
+            resp = self.create(**query)["choices"][0]["text"]
             adv_candidates = re.findall(r"(?={).*(?<=})", resp)
             for cand in adv_candidates:
                 candidate = eval(cand)
@@ -1083,8 +1085,6 @@
         adv_metric = reduction(eval_func(adv_examples))
 
         return adv_examples, (input_data_metric - adv_metric)
-            
-
 
 
 class ChatCompletion(Completion):

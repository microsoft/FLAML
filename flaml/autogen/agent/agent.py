from collections import defaultdict


class Agent:
    """(Experimental) An abstract class for AI agent.
    An agent can communicate with other agents and perform actions.
    Different agents can differ in what actions they perform in the `receive` method.

    """

    def __init__(self, name, system_message=""):
        """
        Args:
            name (str): name of the agent
            system_message (str): system message to be sent to the agent
        """
        # empty memory
        self._memory = []
        # a dictionary of conversations, default value is list
        self._conversations = defaultdict(list)
        self._name = name
        self._system_message = system_message

    @property
    def name(self):
        """Get the name of the agent."""
        return self._name

    def _remember(self, memory):
        """Remember something."""
        self._memory.append(memory)

    def _send(self, message, recipient):
        """Send a message to another agent."""
        self._conversations[recipient.name].append({"content": message, "role": "assistant"})
        recipient.receive(message, self)

    def _receive(self, message, sender):
        """Receive a message from another agent."""
<<<<<<< HEAD
        print("****", self.name, "received message from", sender.name, "****")
=======
        print("\n****", self.name, "received message from", sender.name, "****\n")
>>>>>>> e463146c
        print(message)
        self._conversations[sender.name].append({"content": message, "role": "user"})

    def receive(self, message, sender):
        """Receive a message from another agent.
        This method is called by the sender.
        It needs to be overriden by the subclass to perform followup actions.
        """
        self._receive(message, sender)
        # perform actions based on the message<|MERGE_RESOLUTION|>--- conflicted
+++ resolved
@@ -37,11 +37,7 @@
 
     def _receive(self, message, sender):
         """Receive a message from another agent."""
-<<<<<<< HEAD
-        print("****", self.name, "received message from", sender.name, "****")
-=======
         print("\n****", self.name, "received message from", sender.name, "****\n")
->>>>>>> e463146c
         print(message)
         self._conversations[sender.name].append({"content": message, "role": "user"})
 

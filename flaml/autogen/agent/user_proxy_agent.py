--- conflicted
+++ resolved
@@ -268,13 +268,7 @@
             else:
                 # this corresponds to the case when self._human_input_mode == "NEVER"
                 reply = "exit"
-<<<<<<< HEAD
-        if reply == "exit" or (
-            message.get("content", None) and self._is_termination_msg(message["content"]) and not reply
-        ):
-=======
         if reply == "exit" or (self._is_termination_msg(message) and not reply):
->>>>>>> 9a0dac65
             # reset the consecutive_auto_reply_counter
             self._consecutive_auto_reply_counter[sender.name] = 0
             return

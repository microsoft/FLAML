from .user_proxy_agent import UserProxyAgent
from flaml.autogen.code_utils import UNKNOWN, extract_code, execute_code, infer_lang
from flaml.autogen.math_utils import get_answer
from collections import defaultdict
import re
import os
from pydantic import BaseModel, Extra, root_validator
from typing import Any, Dict, Optional
from time import sleep


PROMPTS = {
    # default
    "default": """Let's use Python to solve a math problem.

Query requirements:
You should always use the 'print' function for the output and use fractions/radical forms instead of decimals.
You can use packages like sympy to help you.
You must follow the formats below to write your code:
```python
# your code
```

First state the key idea to solve the problem. You may choose from three ways to solve the problem:
Case 1: If the problem can be solved with Python code directly, please write a program to solve it. You can enumerate all possible arrangements if needed.
Case 2: If the problem is mostly reasoning, you can solve it by yourself directly.
Case 3: If the problem cannot be handled in the above two ways, please follow this process:
1. Solve the problem step by step (do not over-divide the steps).
2. Take out any queries that can be asked through Python (for example, any calculations or equations that can be calculated).
3. Wait for me to give the results.
4. Continue if you think the result is correct. If the result is invalid or unexpected, please correct your query or reasoning.

After all the queries are run and you get the answer, put the answer in \\boxed{}.

Problem:
""",
    # select python or wolfram
    "two_tools": """Let's use two tools (Python and Wolfram alpha) to solve a math problem.

Query requirements:
You must follow the formats below to write your query:
For Wolfram Alpha:
```wolfram
# one wolfram query
```
For Python:
```python
# your code
```
When using Python, you should always use the 'print' function for the output and use fractions/radical forms instead of decimals. You can use packages like sympy to help you.
When using wolfram, give one query in each code block.

Please follow this process:
1. Solve the problem step by step (do not over-divide the steps).
2. Take out any queries that can be asked through Python or Wolfram Alpha, select the most suitable tool to be used (for example, any calculations or equations that can be calculated).
3. Wait for me to give the results.
4. Continue if you think the result is correct. If the result is invalid or unexpected, please correct your query or reasoning.

After all the queries are run and you get the answer, put the final answer in \\boxed{}.

Problem: """,
    # use python step by step
    "python": """Let's use Python to solve a math problem.

Query requirements:
You should always use the 'print' function for the output and use fractions/radical forms instead of decimals.
You can use packages like sympy to help you.
You must follow the formats below to write your code:
```python
# your code
```

Please follow this process:
1. Solve the problem step by step (do not over-divide the steps).
2. Take out any queries that can be asked through Python (for example, any calculations or equations that can be calculated).
3. Wait for me to give the results.
4. Continue if you think the result is correct. If the result is invalid or unexpected, please correct your query or reasoning.

After all the queries are run and you get the answer, put the answer in \\boxed{}.

Problem: """,
}


def is_termination_msg(x):
    """Check if a message is a termination message."""
    if isinstance(x, dict):
        x = x.get("content")
        if x is None:
            return False
    cb = extract_code(x)
    contain_code = False
    for c in cb:
        if c[0] == "python" or c[0] == "wolfram":
            contain_code = True
            break
    return not contain_code and get_answer(x) is not None and get_answer(x) != ""


def add_print_to_last_line(s):
    """Add print() to the last line of a string."""
    # 1. check if there is already a print statement
    if "print(" in s:
        return s
    # 2. extract the last line, enclose it in print() and return the new string
    lines = s.splitlines()
    last_line = lines[-1]
    if "\t" in last_line or "=" in last_line:
        return s
    if "=" in last_line:
        last_line = "print(" + last_line.split(" = ")[0] + ")"
        lines.append(last_line)
    else:
        lines[-1] = "print(" + last_line + ")"
    # 3. join the lines back together
    return "\n".join(lines)


def remove_print(s):
    """remove all print statements from a string."""
    lines = s.splitlines()
    lines = [line for line in lines if not line.startswith("print(")]
    return "\n".join(lines)


class MathUserProxyAgent(UserProxyAgent):
    """(Experimental) A MathChat agent that can handle math problems."""

    MAX_CONSECUTIVE_AUTO_REPLY = 15  # maximum number of consecutive auto replies (subject to future change)

    def __init__(
        self,
        name="MathChatAgent",  # default set to MathChatAgent
        system_message="",
        work_dir=None,
        function_map=defaultdict(callable),
        human_input_mode="NEVER",  # Fully automated
        max_consecutive_auto_reply=None,
        is_termination_msg=is_termination_msg,
        use_docker=True,
        max_invalid_q_per_step=3,  # a parameter needed in MathChat
        **config,
    ):
        """
        Args:
            name (str): name of the agent
            system_message (str): system message to be sent to the agent
            work_dir (str): working directory for the agent
            human_input_mode (str): whether to ask for human inputs every time a message is received.
                Possible values are "ALWAYS", "TERMINATE", "NEVER".
                (1) When "ALWAYS", the agent prompts for human input every time a message is received.
                    Under this mode, the conversation stops when the human input is "exit",
                    or when is_termination_msg is True and there is no human input.
                (2) When "TERMINATE", the agent only prompts for human input only when a termination message is received or
                    the number of auto reply reaches the max_consecutive_auto_reply.
                (3) When "NEVER", the agent will never prompt for human input. Under this mode, the conversation stops
                    when the number of auto reply reaches the max_consecutive_auto_reply or when is_termination_msg is True.
            function_map (dict[str, callable]): Mapping function names (passed to openai) to callable functions.
            max_consecutive_auto_reply (int): the maximum number of consecutive auto replies.
                default to None (no limit provided, class attribute MAX_CONSECUTIVE_AUTO_REPLY will be used as the limit in this case).
                The limit only plays a role when human_input_mode is not "ALWAYS".
            is_termination_msg (function): a function that takes a message in the form of a dictionary and returns a boolean value indicating if this received message is a termination message.
                The dict can contain the following keys: "content", "role", "name", "function_call".
            use_docker (bool): whether to use docker to execute the code.
            max_invalid_q_per_step (int): (ADDED) the maximum number of invalid queries per step.
            **config (dict): other configurations.
        """
        super().__init__(
            name=name,
            system_message=system_message,
            work_dir=work_dir,
            function_map=function_map,
            human_input_mode=human_input_mode,
            max_consecutive_auto_reply=max_consecutive_auto_reply,
            is_termination_msg=is_termination_msg,
            use_docker=use_docker,
            **config,
        )

        # fixed var
        self._max_invalid_q_per_step = max_invalid_q_per_step

        # mutable
        self._valid_q_count = 0
        self._total_q_count = 0
        self._accum_invalid_q_per_step = 0
        self._previous_code = ""
        self.last_reply = None

    def generate_init_prompt(self, problem, prompt_type="default", customized_prompt=None):
        """Generate a prompt for the assitant agent with the given problem and prompt.

        Args:
            problem (str): the problem to be solved.
            prompt_type (str): the type of the prompt. Possible values are "default", "python", "wolfram".
                (1) "default": the prompt that allows the agent to choose between 3 ways to solve a problem:
                    1. write a python program to solve it directly.
                    2. solve it directly without python.
                    3. solve it step by step with python.
                (2) "python":
                    a simplified prompt from the third way of the "default" prompt, that asks the assistant
                    to solve the problem step by step with python.
                (3) "two_tools":
                    a simplified prompt similar to the "python" prompt, but allows the model to choose between
                    Python and Wolfram Alpha to solve the problem.
            customized_prompt (str): a customized prompt to be used. If it is not None, the prompt_type will be ignored.

        Returns:
            str: the generated prompt ready to be sent to the assistant agent.
        """
        self._reset()
        if customized_prompt is not None:
            return customized_prompt + problem
        else:
            return PROMPTS[prompt_type] + problem

    def _reset(self):
        self._oai_conversations.clear()
        self._valid_q_count = 0
        self._total_q_count = 0
        self._accum_invalid_q_per_step = 0
        self._previous_code = ""
        self.last_reply = None

    def _execute_one_python_code(self, pycode):
        """Execute python code blocks.

        Previous python code will be saved and executed together with the new code.
        the "print" function will also be added to the last line of the code if needed
        """
        # Need to replace all "; " with "\n" to avoid syntax error when adding `print` to the last line
        pycode = pycode.strip().replace("; ", "\n").replace(";", "\n")
        pycode = self._previous_code + add_print_to_last_line(pycode)

        return_code, output, _ = execute_code(pycode, use_docker=self._use_docker, timeout=5)
        is_success = return_code == 0

        # Decode the output
        if isinstance(output, bytes):
            try:
                output = output.decode("utf-8")
            except Exception:
                is_success = False
                output = "The return cannot be decoded."

        if not is_success:
            # Remove the file information from the error string
            pattern = r'File "/[^"]+\.py", line \d+, in .+\n'
            if type(output) == str:
                output = re.sub(pattern, "", output)
            output = "Error: " + output
        elif output == "":
            # Check if there is any print statement
            if "print" not in pycode:
                output = "No output found. Make sure you print the results."
                is_success = False
            else:
                output = "No output found."
                is_success = True

        if len(output) > 2000:
            output = "Your requested query response is too long. You might have made a mistake. Please revise your reasoning and query."
            is_success = False

        if is_success:
            # remove print and check if it still works
            tmp = self._previous_code + "\n" + remove_print(pycode) + "\n"
            rcode, _, _ = execute_code(tmp, use_docker=self._use_docker)
        else:
            # only add imports and check if it works
            tmp = self._previous_code + "\n"
            for line in pycode.split("\n"):
                if "import" in line:
                    tmp += line + "\n"
            rcode, _, _ = execute_code(tmp, use_docker=self._use_docker)

        if rcode == 0:
            self._previous_code = tmp
        return output, is_success

    def _execute_one_wolfram_query(self, query: str):
        """
        Run one wolfram query and return the output.
        return:
            output: string with the output of the query
            is_success: boolean indicating whether the query was successful
        """
        # wolfram query handler
        wolfram = WolframAlphaAPIWrapper()
        output, is_success = wolfram.run(query)
        if output == "":
            output = "Error: The wolfram query is invalid."
            is_success = False
        return output, is_success

    def auto_reply(self, message, sender, default_reply=""):
        """Generate an auto reply."""
        message = message.get("content", "")
        code_blocks = extract_code(message)

        if len(code_blocks) == 1 and code_blocks[0][0] == UNKNOWN:
            # no code block is found, lang should be `UNKNOWN``
            if default_reply == "":
                default_reply = "Continue. Please keep solving the problem until you need to query. (If you get to the answer, put it in \\boxed{}.)"
            self._send(default_reply, sender)
        else:
            is_success, all_success = True, True
            reply = ""
            for code_block in code_blocks:
                lang, code = code_block
                if not lang:
                    lang = infer_lang(code)
                if lang == "python":
                    output, is_success = self._execute_one_python_code(code)
                elif lang == "wolfram":
                    output, is_success = self._execute_one_wolfram_query(code)
<<<<<<< HEAD
                elif lang in ["bash", "shell", "sh"]:
                    exitcode, output, _ = execute_code(
                        code, work_dir=self._work_dir, use_docker=self._use_docker, lang=lang, timeout=self._time_out
                    )
                    output = output.decode("utf-8")
                    is_success = exitcode == 0
                else:
                    output = "Error: The language is not supported."
=======
                else:
                    output = "Error: Unknown language."
>>>>>>> 7665f73e
                    is_success = False

                reply += output + "\n"
                if not is_success:
                    all_success = False
                    self._valid_q_count -= 1  # count invalid queries

            reply = reply.strip()

            if self.last_reply == reply:
                return (
                    reply + "\nYour query or result is same from the last, please try a new approach.",
                    False,
                )
            self.last_reply = reply

            if not all_success:
                self._accum_invalid_q_per_step += 1
                if self._accum_invalid_q_per_step > self._max_invalid_q_per_step:
                    self._accum_invalid_q_per_step = 0
                    reply = "Please revisit the problem statement and your reasoning. If you think this step is correct, solve it yourself and continue the next step. Otherwise, correct this step."

            self._send(reply, sender)


# Imported from langchain. Langchain is licensed under MIT License:
# The MIT License

# Copyright (c) Harrison Chase

# Permission is hereby granted, free of charge, to any person obtaining a copy
# of this software and associated documentation files (the "Software"), to deal
# in the Software without restriction, including without limitation the rights
# to use, copy, modify, merge, publish, distribute, sublicense, and/or sell
# copies of the Software, and to permit persons to whom the Software is
# furnished to do so, subject to the following conditions:

# The above copyright notice and this permission notice shall be included in
# all copies or substantial portions of the Software.

# THE SOFTWARE IS PROVIDED "AS IS", WITHOUT WARRANTY OF ANY KIND, EXPRESS OR
# IMPLIED, INCLUDING BUT NOT LIMITED TO THE WARRANTIES OF MERCHANTABILITY,
# FITNESS FOR A PARTICULAR PURPOSE AND NONINFRINGEMENT. IN NO EVENT SHALL THE
# AUTHORS OR COPYRIGHT HOLDERS BE LIABLE FOR ANY CLAIM, DAMAGES OR OTHER
# LIABILITY, WHETHER IN AN ACTION OF CONTRACT, TORT OR OTHERWISE, ARISING FROM,
# OUT OF OR IN CONNECTION WITH THE SOFTWARE OR THE USE OR OTHER DEALINGS IN
# THE SOFTWARE.


def get_from_dict_or_env(data: Dict[str, Any], key: str, env_key: str, default: Optional[str] = None) -> str:
    """Get a value from a dictionary or an environment variable."""
    if key in data and data[key]:
        return data[key]
    elif env_key in os.environ and os.environ[env_key]:
        return os.environ[env_key]
    elif default is not None:
        return default
    else:
        raise ValueError(
            f"Did not find {key}, please add an environment variable"
            f" `{env_key}` which contains it, or pass"
            f"  `{key}` as a named parameter."
        )


# Imported from langchain
class WolframAlphaAPIWrapper(BaseModel):
    """Wrapper for Wolfram Alpha.

    Docs for using:

    1. Go to wolfram alpha and sign up for a developer account
    2. Create an app and get your APP ID
    3. Save your APP ID into WOLFRAM_ALPHA_APPID env variable
    4. pip install wolframalpha

    """

    wolfram_client: Any  #: :meta private:
    wolfram_alpha_appid: Optional[str] = None

    class Config:
        """Configuration for this pydantic object."""

        extra = Extra.forbid

    @root_validator(skip_on_failure=True)
    def validate_environment(cls, values: Dict) -> Dict:
        """Validate that api key and python package exists in environment."""
        wolfram_alpha_appid = get_from_dict_or_env(values, "wolfram_alpha_appid", "WOLFRAM_ALPHA_APPID")
        values["wolfram_alpha_appid"] = wolfram_alpha_appid

        try:
            import wolframalpha

        except ImportError:
            raise ImportError("wolframalpha is not installed. " "Please install it with `pip install wolframalpha`")
        client = wolframalpha.Client(wolfram_alpha_appid)
        values["wolfram_client"] = client

        return values

    def run(self, query: str) -> str:
        """Run query through WolframAlpha and parse result."""
        from urllib.error import HTTPError

        is_success = False  # added
        res = None
        for _ in range(20):
            try:
                res = self.wolfram_client.query(query)
                break
            except HTTPError:
                sleep(1)
            except Exception:
                return (
                    "Wolfram Alpha wasn't able to answer it. Please try a new query for wolfram or use python.",
                    is_success,
                )
        if res is None:
            return (
                "Wolfram Alpha wasn't able to answer it (may due to web error), you can try again or use python.",
                is_success,
            )

        try:
            if not res["@success"]:
                return (
                    "Your Wolfram query is invalid. Please try a new query for wolfram or use python.",
                    is_success,
                )
            assumption = next(res.pods).text
            answer = ""
            for r in res["pod"]:
                if r["@title"] == "Solution":
                    answer = r["subpod"]["plaintext"]
                if r["@title"] == "Results" or r["@title"] == "Solutions":
                    for i, sub in enumerate(r["subpod"]):
                        answer += f"ans {i}: " + sub["plaintext"] + "\n"
                    break
            if answer == "":
                answer = next(res.results).text

        except Exception:
            return (
                "Wolfram Alpha wasn't able to answer it. Please try a new query for wolfram or use python.",
                is_success,
            )

        if answer is None or answer == "":
            # We don't want to return the assumption alone if answer is empty
            return "No good Wolfram Alpha Result was found", is_success
        else:
            is_success = True
            return f"Assumption: {assumption} \nAnswer: {answer}", is_success<|MERGE_RESOLUTION|>--- conflicted
+++ resolved
@@ -314,7 +314,6 @@
                     output, is_success = self._execute_one_python_code(code)
                 elif lang == "wolfram":
                     output, is_success = self._execute_one_wolfram_query(code)
-<<<<<<< HEAD
                 elif lang in ["bash", "shell", "sh"]:
                     exitcode, output, _ = execute_code(
                         code, work_dir=self._work_dir, use_docker=self._use_docker, lang=lang, timeout=self._time_out
@@ -322,11 +321,7 @@
                     output = output.decode("utf-8")
                     is_success = exitcode == 0
                 else:
-                    output = "Error: The language is not supported."
-=======
-                else:
                     output = "Error: Unknown language."
->>>>>>> 7665f73e
                     is_success = False
 
                 reply += output + "\n"

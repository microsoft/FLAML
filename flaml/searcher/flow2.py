# !
#  * Copyright (c) Microsoft Corporation. All rights reserved.
#  * Licensed under the MIT License. See LICENSE file in the
#  * project root for license information.
from flaml.tune.sample import Domain
from typing import Dict, Optional, Tuple
import numpy as np

try:
    from ray import __version__ as ray_version

    assert ray_version >= "1.0.0"
    from ray.tune.suggest import Searcher
    from ray.tune.suggest.variant_generator import generate_variants
    from ray.tune import sample
    from ray.tune.utils.util import flatten_dict, unflatten_dict
except (ImportError, AssertionError):
    from .suggestion import Searcher
    from .variant_generator import generate_variants
    from ..tune import sample
    from ..tune.trial import flatten_dict, unflatten_dict
from ..tune.space import complete_config, denormalize, normalize


import logging

logger = logging.getLogger(__name__)


class FLOW2(Searcher):
    """Local search algorithm FLOW2, with adaptive step size."""

    STEPSIZE = 0.1
    STEP_LOWER_BOUND = 0.0001

    def __init__(
        self,
        init_config: dict,
        metric: Optional[str] = None,
        mode: Optional[str] = None,
        space: Optional[dict] = None,
        prune_attr: Optional[str] = None,
        min_resource: Optional[float] = None,
        max_resource: Optional[float] = None,
        resource_multiple_factor: Optional[float] = 4,
        cost_attr: Optional[str] = "time_total_s",
        seed: Optional[int] = 20,
    ):
        """Constructor.

        Args:
            init_config: a dictionary of a partial or full initial config,
                e.g., from a subset of controlled dimensions
                to the initial low-cost values.
                E.g., {'epochs': 1}.
            metric: A string of the metric name to optimize for.
            mode: A string in ['min', 'max'] to specify the objective as
                minimization or maximization.
            cat_hp_cost: A dictionary from a subset of categorical dimensions
                to the relative cost of each choice.
                e.g.,

                .. code-block:: python

                    {'tree_method': [1, 1, 2]}

                i.e., the relative cost of the
                three choices of 'tree_method' is 1, 1 and 2 respectively.
            space: A dictionary to specify the search space.
            prune_attr: A string of the attribute used for pruning.
                Not necessarily in space.
                When prune_attr is in space, it is a hyperparameter, e.g.,
                    'n_iters', and the best value is unknown.
                When prune_attr is not in space, it is a resource dimension,
                    e.g., 'sample_size', and the peak performance is assumed
                    to be at the max_resource.
            min_resource: A float of the minimal resource to use for the
                prune_attr; only valid if prune_attr is not in space.
            max_resource: A float of the maximal resource to use for the
                prune_attr; only valid if prune_attr is not in space.
            resource_multiple_factor: A float of the multiplicative factor
                used for increasing resource.
            cost_attr: A string of the attribute used for cost.
            seed: An integer of the random seed.
        """
        if mode:
            assert mode in ["min", "max"], "`mode` must be 'min' or 'max'."
        else:
            mode = "min"

        super(FLOW2, self).__init__(metric=metric, mode=mode)
        # internally minimizes, so "max" => -1
        if mode == "max":
            self.metric_op = -1.0
        elif mode == "min":
            self.metric_op = 1.0
        self.space = space or {}
        self._space = flatten_dict(self.space, prevent_delimiter=True)
        self._random = np.random.RandomState(seed)
        self.seed = seed
        self.init_config = init_config
        self.best_config = flatten_dict(init_config)
        self.prune_attr = prune_attr
        self.min_resource = min_resource
        self.resource_multiple_factor = resource_multiple_factor or 4
        self.cost_attr = cost_attr
        self.max_resource = max_resource
        self._resource = None
        self._step_lb = np.Inf
        if space is not None:
            self._init_search()

    def _init_search(self):
        self._tunable_keys = []
        self._bounded_keys = []
        self._unordered_cat_hp = {}
        hier = False
        for key, domain in self._space.items():
            assert not (
                isinstance(domain, dict) and "grid_search" in domain
            ), f"{key}'s domain is grid search, not supported in FLOW^2."
            if callable(getattr(domain, "get_sampler", None)):
                self._tunable_keys.append(key)
                sampler = domain.get_sampler()
                # the step size lower bound for uniform variables doesn't depend
                # on the current config
                if isinstance(sampler, sample.Quantized):
                    q = sampler.q
                    sampler = sampler.get_sampler()
                    if str(sampler) == "Uniform":
                        self._step_lb = min(
                            self._step_lb, q / (domain.upper - domain.lower)
                        )
                elif isinstance(domain, sample.Integer) and str(sampler) == "Uniform":
                    self._step_lb = min(
                        self._step_lb, 1.0 / (domain.upper - 1 - domain.lower)
                    )
                if isinstance(domain, sample.Categorical):
                    if not domain.ordered:
                        self._unordered_cat_hp[key] = len(domain.categories)
                    if not hier:
                        for cat in domain.categories:
                            if isinstance(cat, dict):
                                hier = True
                                break
                if str(sampler) != "Normal":
                    self._bounded_keys.append(key)
        if not hier:
            self._space_keys = sorted(self._tunable_keys)
        self.hierarchical = hier
        if self.prune_attr and self.prune_attr not in self._space and self.max_resource:
            self.min_resource = self.min_resource or self._min_resource()
            self._resource = self._round(self.min_resource)
            if not hier:
                self._space_keys.append(self.prune_attr)
        else:
            self._resource = None
        self.incumbent = {}
        self.incumbent = self.normalize(self.best_config)  # flattened
        self.best_obj = self.cost_incumbent = None
        self.dim = len(self._tunable_keys)  # total # tunable dimensions
        self._direction_tried = None
        self._num_complete4incumbent = self._cost_complete4incumbent = 0
        self._num_allowed4incumbent = 2 * self.dim
        self._proposed_by = {}  # trial_id: int -> incumbent: Dict
        self.step_ub = np.sqrt(self.dim)
        self.step = self.STEPSIZE * self.step_ub
        lb = self.step_lower_bound
        if lb > self.step:
            self.step = lb * 2
        # upper bound
        self.step = min(self.step, self.step_ub)
        # maximal # consecutive no improvements
        self.dir = 2 ** (min(9, self.dim))
        self._configs = {}  # dict from trial_id to (config, stepsize)
        self._K = 0
        self._iter_best_config = 1
        self.trial_count_proposed = self.trial_count_complete = 1
        self._num_proposedby_incumbent = 0
        self._reset_times = 0
        # record intermediate trial cost
        self._trial_cost = {}
        self._same = False  # whether the proposed config is the same as best_config
        self._init_phase = True  # initial phase to increase initial stepsize
        self._trunc = 0

    @property
    def step_lower_bound(self) -> float:
        step_lb = self._step_lb
        for key in self._tunable_keys:
            if key not in self.best_config:
                continue
            domain = self._space[key]
            sampler = domain.get_sampler()
            # the stepsize lower bound for log uniform variables depends on the
            # current config
            if isinstance(sampler, sample.Quantized):
                q = sampler.q
                sampler_inner = sampler.get_sampler()
                if str(sampler_inner) == "LogUniform":
                    step_lb = min(
                        step_lb,
                        np.log(1.0 + q / self.best_config[key])
                        / np.log(domain.upper / domain.lower),
                    )
            elif isinstance(domain, sample.Integer) and str(sampler) == "LogUniform":
                step_lb = min(
                    step_lb,
                    np.log(1.0 + 1.0 / self.best_config[key])
                    / np.log((domain.upper - 1) / domain.lower),
                )
        if np.isinf(step_lb):
            step_lb = self.STEP_LOWER_BOUND
        else:
            step_lb *= self.step_ub
        return step_lb

    @property
    def resource(self) -> float:
        return self._resource

    def _min_resource(self) -> float:
        """automatically decide minimal resource"""
        return self.max_resource / np.pow(self.resource_multiple_factor, 5)

    def _round(self, resource) -> float:
        """round the resource to self.max_resource if close to it"""
        if resource * self.resource_multiple_factor > self.max_resource:
            return self.max_resource
        return resource

    def rand_vector_gaussian(self, dim, std=1.0):
        return self._random.normal(0, std, dim)

    def complete_config(
        self,
        partial_config: Dict,
        lower: Optional[Dict] = None,
        upper: Optional[Dict] = None,
    ) -> Tuple[Dict, Dict]:
        """Generate a complete config from the partial config input.

        Add minimal resource to config if available.
        """
        disturb = self._reset_times and partial_config == self.init_config
        # if not the first time to complete init_config, use random gaussian
        config, space = complete_config(
            partial_config, self.space, self, disturb, lower, upper
        )
        if partial_config == self.init_config:
            self._reset_times += 1
        if self._resource:
            config[self.prune_attr] = self.min_resource
        return config, space

    def create(
        self, init_config: Dict, obj: float, cost: float, space: Dict
    ) -> Searcher:
        # space is the subspace where the init_config is located
        flow2 = self.__class__(
            init_config,
            self.metric,
            self.mode,
            space,
            self.prune_attr,
            self.min_resource,
            self.max_resource,
            self.resource_multiple_factor,
            self.cost_attr,
            self.seed + 1,
        )
        flow2.best_obj = obj * self.metric_op  # minimize internally
        flow2.cost_incumbent = cost
        self.seed += 1
        return flow2

    def normalize(self, config, recursive=False) -> Dict:
        """normalize each dimension in config to [0,1]."""
        return normalize(
            config, self._space, self.best_config, self.incumbent, recursive
        )

    def denormalize(self, config):
        """denormalize each dimension in config from [0,1]."""
        return denormalize(
            config, self._space, self.best_config, self.incumbent, self._random
        )

    def set_search_properties(
        self,
        metric: Optional[str] = None,
        mode: Optional[str] = None,
        config: Optional[Dict] = None,
    ) -> bool:
        if metric:
            self._metric = metric
        if mode:
            assert mode in ["min", "max"], "`mode` must be 'min' or 'max'."
            self._mode = mode
            if mode == "max":
                self.metric_op = -1.0
            elif mode == "min":
                self.metric_op = 1.0
        if config:
            self.space = config
            self._space = flatten_dict(self.space)
            self._init_search()
        return True

    def on_trial_complete(
        self, trial_id: str, result: Optional[Dict] = None, error: bool = False
    ):
        """
        Compare with incumbent.
        If better, move, reset num_complete and num_proposed.
        If not better and num_complete >= 2*dim, num_allowed += 2.
        """
        self.trial_count_complete += 1
        if not error and result:
            obj = result.get(self._metric)
            if obj:
                obj *= self.metric_op
                if self.best_obj is None or obj < self.best_obj:
                    self.best_obj = obj
                    self.best_config, self.step = self._configs[trial_id]
                    self.incumbent = self.normalize(self.best_config)
                    self.cost_incumbent = result.get(self.cost_attr)
                    if self._resource:
                        self._resource = self.best_config[self.prune_attr]
                    self._num_complete4incumbent = 0
                    self._cost_complete4incumbent = 0
                    self._num_proposedby_incumbent = 0
                    self._num_allowed4incumbent = 2 * self.dim
                    self._proposed_by.clear()
                    if self._K > 0:
                        # self._oldK must have been set when self._K>0
                        self.step *= np.sqrt(self._K / self._oldK)
                    self.step = min(self.step, self.step_ub)
                    self._iter_best_config = self.trial_count_complete
                    if self._trunc:
                        self._trunc = min(self._trunc + 1, self.dim)
                    return
                elif self._trunc:
                    self._trunc = max(self._trunc >> 1, 1)
        proposed_by = self._proposed_by.get(trial_id)
        if proposed_by == self.incumbent:
            # proposed by current incumbent and no better
            self._num_complete4incumbent += 1
            cost = (
                result.get(self.cost_attr) if result else self._trial_cost.get(trial_id)
            )
            if cost:
                self._cost_complete4incumbent += cost
            if (
                self._num_complete4incumbent >= 2 * self.dim
                and self._num_allowed4incumbent == 0
            ):
                self._num_allowed4incumbent = 2
            if self._num_complete4incumbent == self.dir and (
                not self._resource or self._resource == self.max_resource
            ):
                # check stuck condition if using max resource
                self._num_complete4incumbent -= 2
                self._num_allowed4incumbent = max(self._num_allowed4incumbent, 2)

    def on_trial_result(self, trial_id: str, result: Dict):
<<<<<<< HEAD
        """early update of incumbent"""
        if not result:
            return
        obj = result.get(self._metric)
        if obj:
            obj *= self.metric_op
            if self.best_obj is None or obj < self.best_obj:
                self.best_obj = obj
                config = self._configs[trial_id][0]
                if self.best_config != config:
                    self._extracted_from_on_trial_result_11(config, result)
        cost = result.get(self.cost_attr)
        # record the cost in case it is pruned and cost info is lost
        self._trial_cost[trial_id] = cost

    # TODO Rename this here and in `on_trial_result`
    def _extracted_from_on_trial_result_11(self, config, result):
        self.best_config = config
        if self._resource:
            self._resource = config[self.prune_attr]
        self.incumbent = self.normalize(self.best_config)
        self.cost_incumbent = result.get(self.cost_attr)
        self._cost_complete4incumbent = 0
        self._num_complete4incumbent = 0
        self._num_proposedby_incumbent = 0
        self._num_allowed4incumbent = 2 * self.dim
        self._proposed_by.clear()
        self._iter_best_config = self.trial_count_complete
=======
        """Early update of incumbent."""
        if result:
            obj = result.get(self._metric)
            if obj:
                obj *= self.metric_op
                if self.best_obj is None or obj < self.best_obj:
                    self.best_obj = obj
                    config = self._configs[trial_id][0]
                    if self.best_config != config:
                        self.best_config = config
                        if self._resource:
                            self._resource = config[self.prune_attr]
                        self.incumbent = self.normalize(self.best_config)
                        self.cost_incumbent = result.get(self.cost_attr)
                        self._cost_complete4incumbent = 0
                        self._num_complete4incumbent = 0
                        self._num_proposedby_incumbent = 0
                        self._num_allowed4incumbent = 2 * self.dim
                        self._proposed_by.clear()
                        self._iter_best_config = self.trial_count_complete
            cost = result.get(self.cost_attr)
            # record the cost in case it is pruned and cost info is lost
            self._trial_cost[trial_id] = cost
>>>>>>> 3f09c694

    def rand_vector_unit_sphere(self, dim, trunc=0) -> np.ndarray:
        vec = self._random.normal(0, 1, dim)
        if 0 < trunc < dim:
            vec[np.abs(vec).argsort()[: dim - trunc]] = 0
        mag = np.linalg.norm(vec)
        return vec / mag

    def suggest(self, trial_id: str) -> Optional[Dict]:
        """Suggest a new config, one of the following cases:
        1. same incumbent, increase resource.
        2. same resource, move from the incumbent to a random direction.
        3. same resource, move from the incumbent to the opposite direction.
        """
        # TODO: better decouple FLOW2 config suggestion and stepsize update
        self.trial_count_proposed += 1
        if (
            self._num_complete4incumbent > 0
            and self.cost_incumbent
            and self._resource
            and self._resource < self.max_resource
            and (
                self._cost_complete4incumbent
                >= self.cost_incumbent * self.resource_multiple_factor
            )
        ):
            return self._extracted_from_suggest_16(trial_id)
        self._num_allowed4incumbent -= 1
        move = self.incumbent.copy()
        if self._direction_tried is not None:
            # return negative direction
            for i, key in enumerate(self._tunable_keys):
                move[key] -= self._direction_tried[i]
            self._direction_tried = None
        else:
            # propose a new direction
            self._direction_tried = (
                self.rand_vector_unit_sphere(self.dim, self._trunc) * self.step
            )
            for i, key in enumerate(self._tunable_keys):
                move[key] += self._direction_tried[i]
        self._project(move)
        config = self.denormalize(move)
        self._proposed_by[trial_id] = self.incumbent
        self._configs[trial_id] = (config, self.step)
        self._num_proposedby_incumbent += 1
        best_config = self.best_config
        if self._init_phase:
            if self._direction_tried is None:
                if self._same:
                    same = not any(
                        key not in best_config or value != best_config[key]
                        for key, value in config.items()
                    )

                    if same:
                        # increase step size
                        self.step += self.STEPSIZE
                        self.step = min(self.step, self.step_ub)
            else:
                same = not any(
                    key not in best_config or value != best_config[key]
                    for key, value in config.items()
                )

                self._same = same
        if self._num_proposedby_incumbent == self.dir and (
            not self._resource or self._resource == self.max_resource
        ):
            # check stuck condition if using max resource
            self._num_proposedby_incumbent -= 2
            self._init_phase = False
            if self.step < self.step_lower_bound:
                return None
                # decrease step size
            self._oldK = self._K or self._iter_best_config
            self._K = self.trial_count_proposed + 1
            self.step *= np.sqrt(self._oldK / self._K)
        if self._init_phase:
            return unflatten_dict(config)
        if self._trunc == 1 and self._direction_tried is not None:
            # random
            for i, key in enumerate(self._tunable_keys):
                if self._direction_tried[i] != 0:
                    for _, generated in generate_variants(
                        {"config": {key: self._space[key]}}
                    ):
                        if generated["config"][key] != best_config[key]:
                            config[key] = generated["config"][key]
                            return unflatten_dict(config)
                        break
        elif len(config) == len(best_config):
            for key, value in best_config.items():
                if value != config[key]:
                    return unflatten_dict(config)
            # print('move to', move)
            self.incumbent = move
        return unflatten_dict(config)

    # TODO Rename this here and in `suggest`
    def _extracted_from_suggest_16(self, trial_id):
        # consider increasing resource using sum eval cost of complete
        # configs
        old_resource = self._resource
        self._resource = self._round(self._resource * self.resource_multiple_factor)
        self.cost_incumbent *= self._resource / old_resource
        config = self.best_config.copy()
        config[self.prune_attr] = self._resource
        self._direction_tried = None
        self._configs[trial_id] = (config, self.step)
        return unflatten_dict(config)

    def _project(self, config):
        """project normalized config in the feasible region and set prune_attr"""
        for key in self._bounded_keys:
            value = config[key]
            config[key] = max(0, min(1, value))
        if self._resource:
            config[self.prune_attr] = self._resource

    @property
    def can_suggest(self) -> bool:
        """Can't suggest if 2*dim configs have been proposed for the incumbent
        while fewer are completed.
        """
        return self._num_allowed4incumbent > 0

    def config_signature(self, config, space: Dict = None) -> tuple:
        """Return the signature tuple of a config."""
        config = flatten_dict(config)
        space = flatten_dict(space) if space else self._space
        value_list = []
        # self._space_keys doesn't contain keys with const values,
        # e.g., "eval_metric": ["logloss", "error"].
        keys = sorted(config.keys()) if self.hierarchical else self._space_keys
        for key in keys:
            value = config[key]
            if key == self.prune_attr:
                value_list.append(value)
            else:
                # key must be in space
                domain = space[key]
                if self.hierarchical and not (
                    domain is None
                    or type(domain) in (str, int, float)
                    or isinstance(domain, sample.Domain)
                ):
                    # not domain or hashable
                    # get rid of list type for hierarchical search space.
                    continue
                if isinstance(domain, sample.Integer):
                    value_list.append(int(round(value)))
                else:
                    value_list.append(value)
        return tuple(value_list)

    @property
    def converged(self) -> bool:
        """Whether the local search has converged."""
        if self._num_complete4incumbent < self.dir - 2:
            return False
        # check stepsize after enough configs are completed
        return self.step < self.step_lower_bound

    def reach(self, other: Searcher) -> bool:
        """whether the incumbent can reach the incumbent of other."""
        config1, config2 = self.best_config, other.best_config
        incumbent1, incumbent2 = self.incumbent, other.incumbent
        if self._resource and config1[self.prune_attr] > config2[self.prune_attr]:
            # resource will not decrease
            return False
        for key in self._unordered_cat_hp:
            # unordered cat choice is hard to reach by chance
            if config1[key] != config2.get(key):
                return False
        delta = np.array(
            [
                incumbent1[key] - incumbent2.get(key, np.inf)
                for key in self._tunable_keys
            ]
        )
        return np.linalg.norm(delta) <= self.step<|MERGE_RESOLUTION|>--- conflicted
+++ resolved
@@ -364,8 +364,7 @@
                 self._num_allowed4incumbent = max(self._num_allowed4incumbent, 2)
 
     def on_trial_result(self, trial_id: str, result: Dict):
-<<<<<<< HEAD
-        """early update of incumbent"""
+        """Early update of incumbent."""
         if not result:
             return
         obj = result.get(self._metric)
@@ -393,31 +392,6 @@
         self._num_allowed4incumbent = 2 * self.dim
         self._proposed_by.clear()
         self._iter_best_config = self.trial_count_complete
-=======
-        """Early update of incumbent."""
-        if result:
-            obj = result.get(self._metric)
-            if obj:
-                obj *= self.metric_op
-                if self.best_obj is None or obj < self.best_obj:
-                    self.best_obj = obj
-                    config = self._configs[trial_id][0]
-                    if self.best_config != config:
-                        self.best_config = config
-                        if self._resource:
-                            self._resource = config[self.prune_attr]
-                        self.incumbent = self.normalize(self.best_config)
-                        self.cost_incumbent = result.get(self.cost_attr)
-                        self._cost_complete4incumbent = 0
-                        self._num_complete4incumbent = 0
-                        self._num_proposedby_incumbent = 0
-                        self._num_allowed4incumbent = 2 * self.dim
-                        self._proposed_by.clear()
-                        self._iter_best_config = self.trial_count_complete
-            cost = result.get(self.cost_attr)
-            # record the cost in case it is pruned and cost info is lost
-            self._trial_cost[trial_id] = cost
->>>>>>> 3f09c694
 
     def rand_vector_unit_sphere(self, dim, trunc=0) -> np.ndarray:
         vec = self._random.normal(0, 1, dim)

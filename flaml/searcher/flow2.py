'''!
 * Copyright (c) 2020-2021 Microsoft Corporation. All rights reserved.
 * Licensed under the MIT License. See LICENSE file in the
 * project root for license information.
'''
from typing import Dict, Optional
import numpy as np
try:
    from ray.tune.suggest import Searcher
    from ray.tune.suggest.variant_generator import generate_variants
    from ray.tune import sample
    from ray.tune.utils.util import flatten_dict, unflatten_dict
except ImportError:
    from .suggestion import Searcher
    from .variant_generator import generate_variants, flatten_dict, unflatten_dict
    from ..tune import sample


import logging
logger = logging.getLogger(__name__)


class FLOW2(Searcher):
    '''Local search algorithm FLOW2, with adaptive step size
    '''

    STEPSIZE = 0.1
    STEP_LOWER_BOUND = 0.0001
    cost_attr = 'time_total_s'

    def __init__(self,
                 init_config: dict,
                 metric: Optional[str] = None,
                 mode: Optional[str] = None,
                 cat_hp_cost: Optional[dict] = None,
                 space: Optional[dict] = None,
                 prune_attr: Optional[str] = None,
                 min_resource: Optional[float] = None,
                 max_resource: Optional[float] = None,
                 resource_multiple_factor: Optional[float] = 4,
                 seed: Optional[int] = 20):
        '''Constructor

        Args:
            init_config: a dictionary of a partial or full initial config,
                e.g. from a subset of controlled dimensions
                to the initial low-cost values.
                e.g. {'epochs': 1}
            metric: A string of the metric name to optimize for.
            mode: A string in ['min', 'max'] to specify the objective as
                minimization or maximization.
            cat_hp_cost: A dictionary from a subset of categorical dimensions
                to the relative cost of each choice.
                e.g.,

                .. code-block:: python

                    {'tree_method': [1, 1, 2]}

                i.e., the relative cost of the
                three choices of 'tree_method' is 1, 1 and 2 respectively.
            space: A dictionary to specify the search space.
            prune_attr: A string of the attribute used for pruning.
                Not necessarily in space.
                When prune_attr is in space, it is a hyperparameter, e.g.,
                    'n_iters', and the best value is unknown.
                When prune_attr is not in space, it is a resource dimension,
                    e.g., 'sample_size', and the peak performance is assumed
                    to be at the max_resource.
            min_resource: A float of the minimal resource to use for the
                prune_attr; only valid if prune_attr is not in space.
            max_resource: A float of the maximal resource to use for the
                prune_attr; only valid if prune_attr is not in space.
            resource_multiple_factor: A float of the multiplicative factor
                used for increasing resource.
            seed: An integer of the random seed.
        '''
        if mode:
            assert mode in ["min", "max"], "`mode` must be 'min' or 'max'."
        else:
            mode = "min"

        super(FLOW2, self).__init__(
            metric=metric,
            mode=mode)
        # internally minimizes, so "max" => -1
        if mode == "max":
            self.metric_op = -1.
        elif mode == "min":
            self.metric_op = 1.
        self.space = space or {}
        self.space = flatten_dict(self.space, prevent_delimiter=True)
        self._random = np.random.RandomState(seed)
        self._seed = seed
        self.init_config = init_config
        self.best_config = flatten_dict(init_config)
        self.cat_hp_cost = cat_hp_cost
        self.prune_attr = prune_attr
        self.min_resource = min_resource
        self.resource_multiple_factor = resource_multiple_factor or 4
        self.max_resource = max_resource
        self._resource = None
        self._step_lb = np.Inf
        if space:
            self._init_search()

    def _init_search(self):
        self._tunable_keys = []
        self._bounded_keys = []
        # choices of numeric values. integer encoding.
        # value: (ordered list of choices,
        #  dict from choice to index in the ordered list)
        self._ordered_choice_hp = {}
        # choices with given cost. integer encoding.
        # value: (array of choices ordered by cost,
        #  dict from choice to index in the ordered array)
        self._ordered_cat_hp = {}
        # unordered choices. value: cardinality
        self._unordered_cat_hp = {}
        self._cat_hp_cost = {}
        for key, domain in self.space.items():
            assert not (isinstance(domain, dict) and 'grid_search' in domain), \
                f"{key}'s domain is grid search, not supported in FLOW^2."
            if callable(getattr(domain, 'get_sampler', None)):
                self._tunable_keys.append(key)
                sampler = domain.get_sampler()
                # the step size lower bound for uniform variables doesn't depend
                # on the current config
                if isinstance(sampler, sample.Quantized):
                    sampler_inner = sampler.get_sampler()
                    if str(sampler_inner) == 'Uniform':
                        self._step_lb = min(
                            self._step_lb, sampler.q / (domain.upper - domain.lower))
                elif isinstance(domain, sample.Integer) and str(sampler) == 'Uniform':
                    self._step_lb = min(
                        self._step_lb, 1.0 / (domain.upper - domain.lower))
                if isinstance(domain, sample.Categorical):
                    cat_hp_cost = self.cat_hp_cost
                    if cat_hp_cost and key in cat_hp_cost:
                        cost = np.array(cat_hp_cost[key])
                        ind = np.argsort(cost)
                        ordered = np.array(domain.categories)[ind]
                        cost = self._cat_hp_cost[key] = cost[ind]
                        d = {}
                        for i, choice in enumerate(ordered):
                            d[choice] = i
                        self._ordered_cat_hp[key] = (ordered, d)
                    elif all(isinstance(x, int) or isinstance(x, float)
                             for x in domain.categories):
                        ordered = sorted(domain.categories)
                        d = {}
                        for i, choice in enumerate(ordered):
                            d[choice] = i
                        self._ordered_choice_hp[key] = (ordered, d)
                    else:
                        self._unordered_cat_hp[key] = len(domain.categories)
                if str(sampler) != 'Normal':
                    self._bounded_keys.append(key)
        self._space_keys = list(self.space.keys())
        if (self.prune_attr and self.prune_attr not in self.space
                and self.max_resource):
            self._space_keys.append(self.prune_attr)
            self.min_resource = self.min_resource or self._min_resource()
            self._resource = self._round(self.min_resource)
        else:
            self._resource = None
        self.incumbent = {}
        self.incumbent = self.normalize(self.best_config)  # flattened
        self.best_obj = self.cost_incumbent = None
        self.dim = len(self._tunable_keys)  # total # tunable dimensions
        self._direction_tried = None
        self._num_complete4incumbent = self._cost_complete4incumbent = 0
        self._num_allowed4incumbent = 2 * self.dim
        self._proposed_by = {}  # trial_id: int -> incumbent: Dict
        self.step = self.STEPSIZE * np.sqrt(self.dim)
        lb = self.step_lower_bound
        if lb > self.step:
            self.step = lb * 2
        # upper bound
        self.step_ub = np.sqrt(self.dim)
        if self.step > self.step_ub:
            self.step = self.step_ub
        # maximal # consecutive no improvements
        self.dir = 2**(self.dim)
        self._configs = {}  # dict from trial_id to (config, stepsize)
        self._K = 0
        self._iter_best_config = self.trial_count_proposed = self.trial_count_complete = 1
        self._num_proposedby_incumbent = 0
        self._reset_times = 0
        # record intermediate trial cost
        self._trial_cost = {}
        self._same = False  # whether the proposedd config is the same as best_config
        self._init_phrase = True  # initial phase to increase initial stepsize

    @property
    def step_lower_bound(self) -> float:
        step_lb = self._step_lb
        for key in self._tunable_keys:
            if key not in self.best_config:
                continue
            domain = self.space[key]
            sampler = domain.get_sampler()
            # the stepsize lower bound for log uniform variables depends on the
            # current config
            if isinstance(sampler, sample.Quantized):
                sampler_inner = sampler.get_sampler()
                if str(sampler_inner) == 'LogUniform':
                    step_lb = min(
                        step_lb, np.log(1.0 + sampler.q / self.best_config[key])
                        / np.log(domain.upper / domain.lower))
            elif isinstance(domain, sample.Integer) and str(sampler) == 'LogUniform':
                step_lb = min(
                    step_lb, np.log(1.0 + 1.0 / self.best_config[key])
                    / np.log(domain.upper / domain.lower))
        if np.isinf(step_lb):
            step_lb = self.STEP_LOWER_BOUND
        else:
            step_lb *= np.sqrt(self.dim)
        return step_lb

    @property
    def resource(self) -> float:
        return self._resource

    def _min_resource(self) -> float:
        ''' automatically decide minimal resource
        '''
        return self.max_resource / np.pow(self.resource_multiple_factor, 5)

    def _round(self, resource) -> float:
        ''' round the resource to self.max_resource if close to it
        '''
        if resource * self.resource_multiple_factor > self.max_resource:
            return self.max_resource
        return resource

    def rand_vector_gaussian(self, dim, std=1.0):
        vec = self._random.normal(0, std, dim)
        return vec

    def complete_config(
        self, partial_config: Dict,
        lower: Optional[Dict] = None, upper: Optional[Dict] = None
    ) -> Dict:
        ''' generate a complete config from the partial config input
        add minimal resource to config if available
        '''
        if self._reset_times and partial_config == self.init_config:
            # not the first time to complete init_config, use random gaussian
            normalized = self.normalize(partial_config)
            for key in normalized:
                # don't change unordered cat choice
                if key not in self._unordered_cat_hp:
                    if upper and lower:
                        up, low = upper[key], lower[key]
                        gauss_std = up - low or self.STEPSIZE
                        # allowed bound
                        up += self.STEPSIZE
                        low -= self.STEPSIZE
                    elif key in self._bounded_keys:
                        up, low, gauss_std = 1, 0, 1.0
                    else:
                        up, low, gauss_std = np.Inf, -np.Inf, 1.0
                    if key in self._bounded_keys:
                        up = min(up, 1)
                        low = max(low, 0)
                    delta = self.rand_vector_gaussian(1, gauss_std)[0]
                    normalized[key] = max(low, min(up, normalized[key] + delta))
            # use best config for unordered cat choice
            config = self.denormalize(normalized)
        else:
            # first time init_config, or other configs, take as is
            config = partial_config.copy()
        if partial_config == self.init_config:
            self._reset_times += 1
        config = flatten_dict(config)
        for key, value in self.space.items():
            if key not in config:
                config[key] = value
        for _, generated in generate_variants({'config': config}):
            config = generated['config']
            break
        if self._resource:
            config[self.prune_attr] = self.min_resource
        return unflatten_dict(config)

    def create(self, init_config: Dict, obj: float, cost: float) -> Searcher:
        flow2 = FLOW2(init_config, self.metric, self.mode, self._cat_hp_cost,
                      unflatten_dict(self.space), self.prune_attr,
                      self.min_resource, self.max_resource,
                      self.resource_multiple_factor, self._seed + 1)
        flow2.best_obj = obj * self.metric_op  # minimize internally
        flow2.cost_incumbent = cost
        return flow2

    def normalize(self, config) -> Dict:
        ''' normalize each dimension in config to [0,1]
        '''
        config_norm = {}
        for key, value in flatten_dict(config).items():
            if key in self.space:
                # domain: sample.Categorical/Integer/Float/Function
                domain = self.space[key]
                if not callable(getattr(domain, 'get_sampler', None)):
                    config_norm[key] = value
                else:
                    if isinstance(domain, sample.Categorical):
                        # normalize categorical
                        if key in self._ordered_cat_hp:
                            l, d = self._ordered_cat_hp[key]
                            config_norm[key] = (d[value] + 0.5) / len(l)
                        elif key in self._ordered_choice_hp:
                            l, d = self._ordered_choice_hp[key]
                            config_norm[key] = (d[value] + 0.5) / len(l)
                        elif key in self.incumbent:
                            config_norm[key] = self.incumbent[
                                key] if value == self.best_config[
                                    key] else (self.incumbent[
                                        key] + 1) % self._unordered_cat_hp[key]
                        else:
                            config_norm[key] = 0
                        continue
                    # Uniform/LogUniform/Normal/Base
                    sampler = domain.get_sampler()
                    if isinstance(sampler, sample.Quantized):
                        # sampler is sample.Quantized
                        sampler = sampler.get_sampler()
                    if str(sampler) == 'LogUniform':
                        config_norm[key] = np.log(value / domain.lower) / np.log(
                            domain.upper / domain.lower)
                    elif str(sampler) == 'Uniform':
                        config_norm[key] = (
                            value - domain.lower) / (domain.upper - domain.lower)
                    elif str(sampler) == 'Normal':
                        # N(mean, sd) -> N(0,1)
                        config_norm[key] = (value - sampler.mean) / sampler.sd
                    else:
                        # TODO? elif str(sampler) == 'Base': # sample.Function._CallSampler
                        # e.g., {test: sample_from(lambda spec: randn(10, 2).sample() * 0.01)}
                        config_norm[key] = value
            else:  # prune_attr
                config_norm[key] = value
        return config_norm

    def denormalize(self, config):
        ''' denormalize each dimension in config from [0,1]
        '''
        config_denorm = {}
        for key, value in config.items():
            if key in self.space:
                # domain: sample.Categorical/Integer/Float/Function
                domain = self.space[key]
                if not callable(getattr(domain, 'get_sampler', None)):
                    config_denorm[key] = value
                else:
                    if isinstance(domain, sample.Categorical):
                        # denormalize categorical
                        if key in self._ordered_cat_hp:
                            l, _ = self._ordered_cat_hp[key]
                            n = len(l)
                            config_denorm[key] = l[min(n - 1, int(np.floor(value * n)))]
                        elif key in self._ordered_choice_hp:
                            l, _ = self._ordered_choice_hp[key]
                            n = len(l)
                            config_denorm[key] = l[min(n - 1, int(np.floor(value * n)))]
                        else:
                            assert key in self.incumbent
                            if round(value) == self.incumbent[key]:
                                config_denorm[key] = self.best_config[key]
                            else:  # ****random value each time!****
                                config_denorm[key] = self._random.choice(
                                    [x for x in domain.categories
                                     if x != self.best_config[key]])
                        continue
                    # Uniform/LogUniform/Normal/Base
                    sampler = domain.get_sampler()
                    if isinstance(sampler, sample.Quantized):
                        # sampler is sample.Quantized
                        sampler = sampler.get_sampler()
                    # Handle Log/Uniform
                    if str(sampler) == 'LogUniform':
                        config_denorm[key] = (
                            domain.upper / domain.lower) ** value * domain.lower
                    elif str(sampler) == 'Uniform':
                        config_denorm[key] = value * (
                            domain.upper - domain.lower) + domain.lower
                    elif str(sampler) == 'Normal':
                        # denormalization for 'Normal'
                        config_denorm[key] = value * sampler.sd + sampler.mean
                    else:
                        config_denorm[key] = value
                    # Handle quantized
                    sampler = domain.get_sampler()
                    if isinstance(sampler, sample.Quantized):
                        config_denorm[key] = np.round(
                            np.divide(config_denorm[key], sampler.q)) * sampler.q
                    # Handle int (4.6 -> 5)
                    if isinstance(domain, sample.Integer):
                        config_denorm[key] = int(round(config_denorm[key]))
            else:  # prune_attr
                config_denorm[key] = value
        return config_denorm

    def set_search_properties(self,
                              metric: Optional[str] = None,
                              mode: Optional[str] = None,
                              config: Optional[Dict] = None) -> bool:
        if metric:
            self._metric = metric
        if mode:
            assert mode in ["min", "max"], "`mode` must be 'min' or 'max'."
            self._mode = mode
            if mode == "max":
                self.metric_op = -1.
            elif mode == "min":
                self.metric_op = 1.
        if config:
            self.space = config
            self._init_search()
        return True

    def on_trial_complete(self, trial_id: str, result: Optional[Dict] = None,
                          error: bool = False):
        ''' compare with incumbent
        '''
        # if better, move, reset num_complete and num_proposed
        # if not better and num_complete >= 2*dim, num_allowed += 2
        self.trial_count_complete += 1
        if not error and result:
            obj = result.get(self._metric)
            if obj:
                obj *= self.metric_op
                if self.best_obj is None or obj < self.best_obj:
                    self.best_obj = obj
                    self.best_config, self.step = self._configs[trial_id]
                    self.incumbent = self.normalize(self.best_config)
                    self.cost_incumbent = result.get(self.cost_attr)
                    if self._resource:
                        self._resource = self.best_config[self.prune_attr]
                    self._num_complete4incumbent = 0
                    self._cost_complete4incumbent = 0
                    self._num_proposedby_incumbent = 0
                    self._num_allowed4incumbent = 2 * self.dim
                    self._proposed_by.clear()
                    if self._K > 0:
                        # self._oldK must have been set when self._K>0
                        self.step *= np.sqrt(self._K / self._oldK)
                    if self.step > self.step_ub:
                        self.step = self.step_ub
                    self._iter_best_config = self.trial_count_complete
                    return
        proposed_by = self._proposed_by.get(trial_id)
        if proposed_by == self.incumbent:
            # proposed by current incumbent and no better
            self._num_complete4incumbent += 1
            cost = result.get(
                self.cost_attr) if result else self._trial_cost.get(trial_id)
            if cost:
                self._cost_complete4incumbent += cost
            if self._num_complete4incumbent >= 2 * self.dim and \
                    self._num_allowed4incumbent == 0:
                self._num_allowed4incumbent = 2
            if self._num_complete4incumbent == self.dir and (
                    not self._resource or self._resource == self.max_resource):
                # check stuck condition if using max resource
                self._num_complete4incumbent -= 2
                if self._num_allowed4incumbent < 2:
                    self._num_allowed4incumbent = 2
        # elif proposed_by: del self._proposed_by[trial_id]

    def on_trial_result(self, trial_id: str, result: Dict):
        ''' early update of incumbent
        '''
        if result:
            obj = result.get(self._metric)
            if obj:
                obj *= self.metric_op
                if self.best_obj is None or obj < self.best_obj:
                    self.best_obj = obj
                    config = self._configs[trial_id][0]
                    if self.best_config != config:
                        self.best_config = config
                        if self._resource:
                            self._resource = config[self.prune_attr]
                        self.incumbent = self.normalize(self.best_config)
                        self.cost_incumbent = result.get(self.cost_attr)
                        self._cost_complete4incumbent = 0
                        self._num_complete4incumbent = 0
                        self._num_proposedby_incumbent = 0
                        self._num_allowed4incumbent = 2 * self.dim
                        self._proposed_by.clear()
                        self._iter_best_config = self.trial_count_complete
            cost = result.get(self.cost_attr)
            # record the cost in case it is pruned and cost info is lost
            self._trial_cost[trial_id] = cost

    def rand_vector_unit_sphere(self, dim) -> np.ndarray:
        vec = self._random.normal(0, 1, dim)
        mag = np.linalg.norm(vec)
        return vec / mag

    def suggest(self, trial_id: str) -> Optional[Dict]:
        ''' suggest a new config, one of the following cases:
        1. same incumbent, increase resource
        2. same resource, move from the incumbent to a random direction
        3. same resource, move from the incumbent to the opposite direction
        #TODO: better decouple FLOW2 config suggestion and stepsize update
        '''
        self.trial_count_proposed += 1
        if self._num_complete4incumbent > 0 and self.cost_incumbent and \
            self._resource and self._resource < self.max_resource and (
                self._cost_complete4incumbent
                >= self.cost_incumbent * self.resource_multiple_factor):
            # consider increasing resource using sum eval cost of complete
            # configs
            old_resource = self._resource
            self._resource = self._round(
                self._resource * self.resource_multiple_factor)
            self.cost_incumbent *= self._resource / old_resource
            config = self.best_config.copy()
            config[self.prune_attr] = self._resource
            self._direction_tried = None
            self._configs[trial_id] = (config, self.step)
            return config
        self._num_allowed4incumbent -= 1
        move = self.incumbent.copy()
        if self._direction_tried is not None:
            # return negative direction
            for i, key in enumerate(self._tunable_keys):
                move[key] -= self._direction_tried[i]
            self._direction_tried = None
        else:
            # propose a new direction
            self._direction_tried = self.rand_vector_unit_sphere(
                self.dim) * self.step
            for i, key in enumerate(self._tunable_keys):
                move[key] += self._direction_tried[i]
        self._project(move)
        config = self.denormalize(move)
        self._proposed_by[trial_id] = self.incumbent
        self._configs[trial_id] = (config, self.step)
        self._num_proposedby_incumbent += 1
        if self._init_phrase:
<<<<<<< HEAD
            if self._direction_tried is None:            
=======
            if self._direction_tried is None:
>>>>>>> c0be2eef
                if self._same:
                    # check if the new config is different from self.best_config
                    same = True
                    for key, value in config.items():
                        if key not in self.best_config or value != self.best_config[key]:
                            same = False
                            break
                    if same:
                        # increase step size
                        self.step += self.STEPSIZE
                        if self.step > self.step_ub:
                            self.step = self.step_ub
            else:
                # check if the new config is different from self.best_config
                same = True
                for key, value in config.items():
                    if key not in self.best_config or value != self.best_config[key]:
                        same = False
                        break
                self._same = same
        if self._num_proposedby_incumbent == self.dir and (
<<<<<<< HEAD
            not self._resource or self._resource == self.max_resource):
                # check stuck condition if using max resource
                if self.step >= self.step_lower_bound:
                    # decrease step size
                    self._oldK = self._K if self._K else self._iter_best_config
                    self._K = self.trial_count_proposed + 1
                    self.step *= np.sqrt(self._oldK / self._K)
                self._num_proposedby_incumbent -= 2
                self._init_phrase = False
=======
                not self._resource or self._resource == self.max_resource):
            # check stuck condition if using max resource
            self._num_proposedby_incumbent -= 2
            self._init_phrase = False
            if self.step >= self.step_lower_bound:
                # decrease step size
                self._oldK = self._K if self._K else self._iter_best_config
                self._K = self.trial_count_proposed + 1
                self.step *= np.sqrt(self._oldK / self._K)
            else:
                return None
>>>>>>> c0be2eef
        return unflatten_dict(config)

    def _project(self, config):
        ''' project normalized config in the feasible region and set prune_attr
        '''
        for key in self._bounded_keys:
            value = config[key]
            config[key] = max(0, min(1, value))
        if self._resource:
            config[self.prune_attr] = self._resource

    @property
    def can_suggest(self) -> bool:
        ''' can't suggest if 2*dim configs have been proposed for the incumbent
            while fewer are completed
        '''
        return self._num_allowed4incumbent > 0

    def config_signature(self, config) -> tuple:
        ''' return the signature tuple of a config
        '''
        config = flatten_dict(config)
        value_list = []
        for key in self._space_keys:
            if key in config:
                value = config[key]
                if key == self.prune_attr:
                    value_list.append(value)
                # else key must be in self.space
                # get rid of list type or constant,
                # e.g., "eval_metric": ["logloss", "error"]
                elif callable(getattr(self.space[key], 'sample', None)):
                    if isinstance(self.space[key], sample.Integer):
                        value_list.append(int(round(value)))
                    else:
                        value_list.append(value)
            else:
                value_list.append(None)
        return tuple(value_list)

    @property
    def converged(self) -> bool:
        ''' return whether the local search has converged
        '''
        if self._num_complete4incumbent < self.dir - 2:
            return False
        # check stepsize after enough configs are completed
        return self.step < self.step_lower_bound

    def reach(self, other: Searcher) -> bool:
        ''' whether the incumbent can reach the incumbent of other
        '''
        config1, config2 = self.best_config, other.best_config
        incumbent1, incumbent2 = self.incumbent, other.incumbent
        if self._resource and config1[self.prune_attr] > config2[self.prune_attr]:
            # resource will not decrease
            return False
        for key in self._unordered_cat_hp:
            # unordered cat choice is hard to reach by chance
            if config1[key] != config2[key]:
                return False
        delta = np.array(
            [incumbent1[key] - incumbent2[key] for key in self._tunable_keys])
        return np.linalg.norm(delta) <= self.step<|MERGE_RESOLUTION|>--- conflicted
+++ resolved
@@ -541,11 +541,7 @@
         self._configs[trial_id] = (config, self.step)
         self._num_proposedby_incumbent += 1
         if self._init_phrase:
-<<<<<<< HEAD
-            if self._direction_tried is None:            
-=======
             if self._direction_tried is None:
->>>>>>> c0be2eef
                 if self._same:
                     # check if the new config is different from self.best_config
                     same = True
@@ -567,17 +563,6 @@
                         break
                 self._same = same
         if self._num_proposedby_incumbent == self.dir and (
-<<<<<<< HEAD
-            not self._resource or self._resource == self.max_resource):
-                # check stuck condition if using max resource
-                if self.step >= self.step_lower_bound:
-                    # decrease step size
-                    self._oldK = self._K if self._K else self._iter_best_config
-                    self._K = self.trial_count_proposed + 1
-                    self.step *= np.sqrt(self._oldK / self._K)
-                self._num_proposedby_incumbent -= 2
-                self._init_phrase = False
-=======
                 not self._resource or self._resource == self.max_resource):
             # check stuck condition if using max resource
             self._num_proposedby_incumbent -= 2
@@ -589,7 +574,6 @@
                 self.step *= np.sqrt(self._oldK / self._K)
             else:
                 return None
->>>>>>> c0be2eef
         return unflatten_dict(config)
 
     def _project(self, config):

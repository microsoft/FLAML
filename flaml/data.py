# !
#  * Copyright (c) Microsoft Corporation. All rights reserved.
#  * Licensed under the MIT License. See LICENSE file in the
#  * project root for license information.
import numpy as np
from scipy.sparse import vstack, issparse
import pandas as pd
from pandas import DataFrame, Series

from .training_log import training_log_reader

from datetime import datetime
from typing import Dict, Union, List

# TODO: if your task is not specified in here, define your task as an all-capitalized word
SEQCLASSIFICATION = "seq-classification"
<<<<<<< HEAD
MULTICHOICECLASSIFICATION = "multichoice-classification"
=======
TOKENCLASSIFICATION = "token-classification"
>>>>>>> ffee24e8
CLASSIFICATION = (
    "binary",
    "multi",
    "classification",
    SEQCLASSIFICATION,
<<<<<<< HEAD
    MULTICHOICECLASSIFICATION,
=======
    TOKENCLASSIFICATION,
>>>>>>> ffee24e8
)
SEQREGRESSION = "seq-regression"
REGRESSION = ("regression", SEQREGRESSION)
TS_FORECAST = "ts_forecast"
TS_TIMESTAMP_COL = "ds"
TS_VALUE_COL = "y"
FORECAST = "forecast"
SUMMARIZATION = "summarization"
NLG_TASKS = (SUMMARIZATION,)
NLU_TASKS = (
    SEQREGRESSION,
    SEQCLASSIFICATION,
<<<<<<< HEAD
    MULTICHOICECLASSIFICATION,
=======
    TOKENCLASSIFICATION,
>>>>>>> ffee24e8
)


def _is_nlp_task(task):
    if task in NLU_TASKS or task in NLG_TASKS:
        return True
    else:
        return False


def load_openml_dataset(
    dataset_id, data_dir=None, random_state=0, dataset_format="dataframe"
):
    """Load dataset from open ML.

    If the file is not cached locally, download it from open ML.

    Args:
        dataset_id: An integer of the dataset id in openml.
        data_dir: A string of the path to store and load the data.
        random_state: An integer of the random seed for splitting data.
        dataset_format: A string specifying the format of returned dataset. Default is 'dataframe'.
            Can choose from ['dataframe', 'array'].
            If 'dataframe', the returned dataset will be a Pandas DataFrame.
            If 'array', the returned dataset will be a NumPy array or a SciPy sparse matrix.

    Returns:
        X_train: Training data.
        X_test:  Test data.
        y_train: A series or array of labels for training data.
        y_test:  A series or array of labels for test data.
    """
    import os
    import openml
    import pickle
    from sklearn.model_selection import train_test_split

    filename = "openml_ds" + str(dataset_id) + ".pkl"
    filepath = os.path.join(data_dir, filename)
    if os.path.isfile(filepath):
        print("load dataset from", filepath)
        with open(filepath, "rb") as f:
            dataset = pickle.load(f)
    else:
        print("download dataset from openml")
        dataset = openml.datasets.get_dataset(dataset_id)
        if not os.path.exists(data_dir):
            os.makedirs(data_dir)
        with open(filepath, "wb") as f:
            pickle.dump(dataset, f, pickle.HIGHEST_PROTOCOL)
    print("Dataset name:", dataset.name)
    X, y, *__ = dataset.get_data(
        target=dataset.default_target_attribute, dataset_format=dataset_format
    )
    X_train, X_test, y_train, y_test = train_test_split(X, y, random_state=random_state)
    print(
        "X_train.shape: {}, y_train.shape: {};\nX_test.shape: {}, y_test.shape: {}".format(
            X_train.shape,
            y_train.shape,
            X_test.shape,
            y_test.shape,
        )
    )
    return X_train, X_test, y_train, y_test


def load_openml_task(task_id, data_dir):
    """Load task from open ML.

    Use the first fold of the task.
    If the file is not cached locally, download it from open ML.

    Args:
        task_id: An integer of the task id in openml.
        data_dir: A string of the path to store and load the data.

    Returns:
        X_train: A dataframe of training data.
        X_test:  A dataframe of test data.
        y_train: A series of labels for training data.
        y_test:  A series of labels for test data.
    """
    import os
    import openml
    import pickle

    task = openml.tasks.get_task(task_id)
    filename = "openml_task" + str(task_id) + ".pkl"
    filepath = os.path.join(data_dir, filename)
    if os.path.isfile(filepath):
        print("load dataset from", filepath)
        with open(filepath, "rb") as f:
            dataset = pickle.load(f)
    else:
        print("download dataset from openml")
        dataset = task.get_dataset()
        with open(filepath, "wb") as f:
            pickle.dump(dataset, f, pickle.HIGHEST_PROTOCOL)
    X, y, _, _ = dataset.get_data(task.target_name)
    train_indices, test_indices = task.get_train_test_split_indices(
        repeat=0,
        fold=0,
        sample=0,
    )
    X_train = X.iloc[train_indices]
    y_train = y[train_indices]
    X_test = X.iloc[test_indices]
    y_test = y[test_indices]
    print(
        "X_train.shape: {}, y_train.shape: {},\nX_test.shape: {}, y_test.shape: {}".format(
            X_train.shape,
            y_train.shape,
            X_test.shape,
            y_test.shape,
        )
    )
    return X_train, X_test, y_train, y_test


def get_output_from_log(filename, time_budget):
    """Get output from log file.

    Args:
        filename: A string of the log file name.
        time_budget: A float of the time budget in seconds.

    Returns:
        search_time_list: A list of the finished time of each logged iter.
        best_error_list: A list of the best validation error after each logged iter.
        error_list: A list of the validation error of each logged iter.
        config_list: A list of the estimator, sample size and config of each logged iter.
        logged_metric_list: A list of the logged metric of each logged iter.
    """

    best_config = None
    best_learner = None
    best_val_loss = float("+inf")

    search_time_list = []
    config_list = []
    best_error_list = []
    error_list = []
    logged_metric_list = []
    best_config_list = []
    with training_log_reader(filename) as reader:
        for record in reader.records():
            time_used = record.wall_clock_time
            val_loss = record.validation_loss
            config = record.config
            learner = record.learner.split("_")[0]
            sample_size = record.sample_size
            metric = record.logged_metric

            if time_used < time_budget and np.isfinite(val_loss):
                if val_loss < best_val_loss:
                    best_val_loss = val_loss
                    best_config = config
                    best_learner = learner
                    best_config_list.append(best_config)
                search_time_list.append(time_used)
                best_error_list.append(best_val_loss)
                logged_metric_list.append(metric)
                error_list.append(val_loss)
                config_list.append(
                    {
                        "Current Learner": learner,
                        "Current Sample": sample_size,
                        "Current Hyper-parameters": record.config,
                        "Best Learner": best_learner,
                        "Best Hyper-parameters": best_config,
                    }
                )

    return (
        search_time_list,
        best_error_list,
        error_list,
        config_list,
        logged_metric_list,
    )


def concat(X1, X2):
    """concatenate two matrices vertically."""
    if isinstance(X1, (DataFrame, Series)):
        df = pd.concat([X1, X2], sort=False)
        df.reset_index(drop=True, inplace=True)
        if isinstance(X1, DataFrame):
            cat_columns = X1.select_dtypes(include="category").columns
            if len(cat_columns):
                df[cat_columns] = df[cat_columns].astype("category")
        return df
    if issparse(X1):
        return vstack((X1, X2))
    else:
        return np.concatenate([X1, X2])


class DataTransformer:
    """Transform input training data."""

    def fit_transform(self, X: Union[DataFrame, np.array], y, task):
        """Fit transformer and process the input training data according to the task type.

        Args:
            X: A numpy array or a pandas dataframe of training data.
            y: A numpy array or a pandas series of labels.
            task: A string of the task type, e.g.,
                'classification', 'regression', 'ts_forecast', 'rank'.

        Returns:
            X: Processed numpy array or pandas dataframe of training data.
            y: Processed numpy array or pandas series of labels.
        """
        if _is_nlp_task(task):
            # if the mode is NLP, check the type of input, each column must be either string or
            # ids (input ids, token type id, attention mask, etc.)
            str_columns = []
            for column in X.columns:
                if isinstance(X[column].iloc[0], str):
                    str_columns.append(column)
            if len(str_columns) > 0:
                X[str_columns] = X[str_columns].astype("string")
            self._str_columns = str_columns
        elif isinstance(X, DataFrame):
            X = X.copy()
            n = X.shape[0]
            cat_columns, num_columns, datetime_columns = [], [], []
            drop = False
            if task == TS_FORECAST:
                X = X.rename(columns={X.columns[0]: TS_TIMESTAMP_COL})
                ds_col = X.pop(TS_TIMESTAMP_COL)
                if isinstance(y, Series):
                    y = y.rename(TS_VALUE_COL)
            for column in X.columns:
                # sklearn\utils\validation.py needs int/float values
                if X[column].dtype.name in ("object", "category"):
                    if (
                        X[column].nunique() == 1
                        or X[column].nunique(dropna=True)
                        == n - X[column].isnull().sum()
                    ):
                        X.drop(columns=column, inplace=True)
                        drop = True
                    elif X[column].dtype.name == "category":
                        current_categories = X[column].cat.categories
                        if "__NAN__" not in current_categories:
                            X[column] = (
                                X[column]
                                .cat.add_categories("__NAN__")
                                .fillna("__NAN__")
                            )
                        cat_columns.append(column)
                    else:
                        X[column] = X[column].fillna("__NAN__")
                        cat_columns.append(column)
                elif X[column].nunique(dropna=True) < 2:
                    X.drop(columns=column, inplace=True)
                    drop = True
                else:  # datetime or numeric
                    if X[column].dtype.name == "datetime64[ns]":
                        tmp_dt = X[column].dt
                        new_columns_dict = {
                            f"year_{column}": tmp_dt.year,
                            f"month_{column}": tmp_dt.month,
                            f"day_{column}": tmp_dt.day,
                            f"hour_{column}": tmp_dt.hour,
                            f"minute_{column}": tmp_dt.minute,
                            f"second_{column}": tmp_dt.second,
                            f"dayofweek_{column}": tmp_dt.dayofweek,
                            f"dayofyear_{column}": tmp_dt.dayofyear,
                            f"quarter_{column}": tmp_dt.quarter,
                        }
                        for key, value in new_columns_dict.items():
                            if (
                                key not in X.columns
                                and value.nunique(dropna=False) >= 2
                            ):
                                X[key] = value
                                num_columns.append(key)
                        X[column] = X[column].map(datetime.toordinal)
                        datetime_columns.append(column)
                        del tmp_dt
                    X[column] = X[column].fillna(np.nan)
                    num_columns.append(column)
            X = X[cat_columns + num_columns]
            if task == TS_FORECAST:
                X.insert(0, TS_TIMESTAMP_COL, ds_col)
            if cat_columns:
                X[cat_columns] = X[cat_columns].astype("category")
            if num_columns:
                X_num = X[num_columns]
                if np.issubdtype(X_num.columns.dtype, np.integer) and (
                    drop
                    or min(X_num.columns) != 0
                    or max(X_num.columns) != X_num.shape[1] - 1
                ):
                    X_num.columns = range(X_num.shape[1])
                    drop = True
                else:
                    drop = False
                from sklearn.impute import SimpleImputer
                from sklearn.compose import ColumnTransformer

                self.transformer = ColumnTransformer(
                    [
                        (
                            "continuous",
                            SimpleImputer(missing_values=np.nan, strategy="median"),
                            X_num.columns,
                        )
                    ]
                )
                X[num_columns] = self.transformer.fit_transform(X_num)
            self._cat_columns, self._num_columns, self._datetime_columns = (
                cat_columns,
                num_columns,
                datetime_columns,
            )
            self._drop = drop
        if (
            task in CLASSIFICATION
            or not pd.api.types.is_numeric_dtype(y)
            and task not in NLG_TASKS
        ) and task != TOKENCLASSIFICATION:
            from sklearn.preprocessing import LabelEncoder

            self.label_transformer = LabelEncoder()
            y = self.label_transformer.fit_transform(y)
        else:
            self.label_transformer = None
        self._task = task
        return X, y

    def transform(self, X: Union[DataFrame, np.array]):
        """Process data using fit transformer.

        Args:
            X: A numpy array or a pandas dataframe of training data.
            y: A numpy array or a pandas series of labels.
            task: A string of the task type, e.g.,
                'classification', 'regression', 'ts_forecast', 'rank'.

        Returns:
            X: Processed numpy array or pandas dataframe of training data.
            y: Processed numpy array or pandas series of labels.
        """
        X = X.copy()

        if _is_nlp_task(self._task):
            # if the mode is NLP, check the type of input, each column must be either string or
            # ids (input ids, token type id, attention mask, etc.)
            if len(self._str_columns) > 0:
                X[self._str_columns] = X[self._str_columns].astype("string")
        elif isinstance(X, DataFrame):
            cat_columns, num_columns, datetime_columns = (
                self._cat_columns,
                self._num_columns,
                self._datetime_columns,
            )
            if self._task == TS_FORECAST:
                X = X.rename(columns={X.columns[0]: TS_TIMESTAMP_COL})
                ds_col = X.pop(TS_TIMESTAMP_COL)
            for column in datetime_columns:
                tmp_dt = X[column].dt
                new_columns_dict = {
                    f"year_{column}": tmp_dt.year,
                    f"month_{column}": tmp_dt.month,
                    f"day_{column}": tmp_dt.day,
                    f"hour_{column}": tmp_dt.hour,
                    f"minute_{column}": tmp_dt.minute,
                    f"second_{column}": tmp_dt.second,
                    f"dayofweek_{column}": tmp_dt.dayofweek,
                    f"dayofyear_{column}": tmp_dt.dayofyear,
                    f"quarter_{column}": tmp_dt.quarter,
                }
                for new_col_name, new_col_value in new_columns_dict.items():
                    if new_col_name not in X.columns and new_col_name in num_columns:
                        X[new_col_name] = new_col_value
                X[column] = X[column].map(datetime.toordinal)
                del tmp_dt
            X = X[cat_columns + num_columns].copy()
            if self._task == TS_FORECAST:
                X.insert(0, TS_TIMESTAMP_COL, ds_col)
            for column in cat_columns:
                if X[column].dtype.name == "object":
                    X[column] = X[column].fillna("__NAN__")
                elif X[column].dtype.name == "category":
                    current_categories = X[column].cat.categories
                    if "__NAN__" not in current_categories:
                        X[column] = (
                            X[column].cat.add_categories("__NAN__").fillna("__NAN__")
                        )
            if cat_columns:
                X[cat_columns] = X[cat_columns].astype("category")
            if num_columns:
                X_num = X[num_columns].fillna(np.nan)
                if self._drop:
                    X_num.columns = range(X_num.shape[1])
                X[num_columns] = self.transformer.transform(X_num)
        return X


def group_counts(groups):
    _, i, c = np.unique(groups, return_counts=True, return_index=True)
    return c[np.argsort(i)]<|MERGE_RESOLUTION|>--- conflicted
+++ resolved
@@ -14,21 +14,15 @@
 
 # TODO: if your task is not specified in here, define your task as an all-capitalized word
 SEQCLASSIFICATION = "seq-classification"
-<<<<<<< HEAD
 MULTICHOICECLASSIFICATION = "multichoice-classification"
-=======
 TOKENCLASSIFICATION = "token-classification"
->>>>>>> ffee24e8
 CLASSIFICATION = (
     "binary",
     "multi",
     "classification",
     SEQCLASSIFICATION,
-<<<<<<< HEAD
     MULTICHOICECLASSIFICATION,
-=======
     TOKENCLASSIFICATION,
->>>>>>> ffee24e8
 )
 SEQREGRESSION = "seq-regression"
 REGRESSION = ("regression", SEQREGRESSION)
@@ -41,11 +35,8 @@
 NLU_TASKS = (
     SEQREGRESSION,
     SEQCLASSIFICATION,
-<<<<<<< HEAD
     MULTICHOICECLASSIFICATION,
-=======
     TOKENCLASSIFICATION,
->>>>>>> ffee24e8
 )
 
 

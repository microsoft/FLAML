--- conflicted
+++ resolved
@@ -20,8 +20,6 @@
 TS_TIMESTAMP_COL = "ds"
 TS_VALUE_COL = "y"
 FORECAST = "forecast"
-<<<<<<< HEAD
-=======
 
 
 def load_hf_dataset(
@@ -107,7 +105,6 @@
     )
 
     return data_mapping_unified
->>>>>>> 3304b26f
 
 
 def load_openml_dataset(
@@ -438,7 +435,6 @@
             self.label_transformer = None
         return X, y
 
-<<<<<<< HEAD
     def transform(self, X: Union[DataFrame, List[str], List[List[str]]]):
         """Process data using fit transformer.
 
@@ -452,9 +448,6 @@
             X: Processed numpy array or pandas dataframe of training data.
             y: Processed numpy array or pandas series of labels.
         """
-=======
-    def transform(self, X, task):
->>>>>>> 3304b26f
         X = X.copy()
 
         from .nlp.utils import _is_nlp_task
@@ -485,11 +478,7 @@
                     self._num_columns,
                     self._datetime_columns,
                 )
-<<<<<<< HEAD
                 if self._task == TS_FORECAST:
-=======
-                if task == TS_FORECAST:
->>>>>>> 3304b26f
                     X = X.rename(columns={X.columns[0]: TS_TIMESTAMP_COL})
                     ds_col = X.pop(TS_TIMESTAMP_COL)
                 if datetime_columns:
@@ -518,11 +507,7 @@
                         X[column] = X[column].map(datetime.toordinal)
                         del tmp_dt
                 X = X[cat_columns + num_columns].copy()
-<<<<<<< HEAD
                 if self._task == TS_FORECAST:
-=======
-                if task == TS_FORECAST:
->>>>>>> 3304b26f
                     X.insert(0, TS_TIMESTAMP_COL, ds_col)
                 for column in cat_columns:
                     if X[column].dtype.name == "object":

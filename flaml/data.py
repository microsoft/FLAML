# !
#  * Copyright (c) Microsoft Corporation. All rights reserved.
#  * Licensed under the MIT License. See LICENSE file in the
#  * project root for license information.
import numpy as np
from scipy.sparse import vstack, issparse
import pandas as pd
from pandas import DataFrame, Series

from .training_log import training_log_reader

from datetime import datetime
from typing import Dict, Union, List

# TODO: if your task is not specified in here, define your task as an all-capitalized word
SEQCLASSIFICATION = "seq-classification"
CLASSIFICATION = ("binary", "multi", "classification", SEQCLASSIFICATION)
SEQREGRESSION = "seq-regression"
REGRESSION = ("regression", SEQREGRESSION)
TS_FORECAST = "ts_forecast"
TS_TIMESTAMP_COL = "ds"
TS_VALUE_COL = "y"
FORECAST = "forecast"
SUMMARIZATION = "summarization"
NLG_TASKS = (SUMMARIZATION,)
NLU_TASKS = (
    SEQREGRESSION,
    SEQCLASSIFICATION,
)
<<<<<<< HEAD

=======
>>>>>>> 57d14fac

def _is_nlp_task(task):
    if task in NLU_TASKS + NLG_TASKS:
        return True
    else:
        return False


def load_openml_dataset(
    dataset_id, data_dir=None, random_state=0, dataset_format="dataframe"
):
    """Load dataset from open ML.

    If the file is not cached locally, download it from open ML.

    Args:
        dataset_id: An integer of the dataset id in openml
        data_dir: A string of the path to store and load the data
        random_state: An integer of the random seed for splitting data
        dataset_format: A string specifying the format of returned dataset. Default is 'dataframe'.
            Can choose from ['dataframe', 'array'].
            If 'dataframe', the returned dataset will be a Pandas DataFrame.
            If 'array', the returned dataset will be a NumPy array or a SciPy sparse matrix.
    Returns:
        X_train: Training data
        X_test:  Test data
        y_train: A series or array of labels for training data
        y_test:  A series or array of labels for test data
    """
    import os
    import openml
    import pickle
    from sklearn.model_selection import train_test_split

    filename = "openml_ds" + str(dataset_id) + ".pkl"
    filepath = os.path.join(data_dir, filename)
    if os.path.isfile(filepath):
        print("load dataset from", filepath)
        with open(filepath, "rb") as f:
            dataset = pickle.load(f)
    else:
        print("download dataset from openml")
        dataset = openml.datasets.get_dataset(dataset_id)
        if not os.path.exists(data_dir):
            os.makedirs(data_dir)
        with open(filepath, "wb") as f:
            pickle.dump(dataset, f, pickle.HIGHEST_PROTOCOL)
    print("Dataset name:", dataset.name)
    X, y, *__ = dataset.get_data(
        target=dataset.default_target_attribute, dataset_format=dataset_format
    )
    X_train, X_test, y_train, y_test = train_test_split(X, y, random_state=random_state)
    print(
        "X_train.shape: {}, y_train.shape: {};\nX_test.shape: {}, y_test.shape: {}".format(
            X_train.shape,
            y_train.shape,
            X_test.shape,
            y_test.shape,
        )
    )
    return X_train, X_test, y_train, y_test


def load_openml_task(task_id, data_dir):
    """Load task from open ML.

    Use the first fold of the task.
    If the file is not cached locally, download it from open ML.

    Args:
        task_id: An integer of the task id in openml
        data_dir: A string of the path to store and load the data

    Returns:
        X_train: A dataframe of training data
        X_test:  A dataframe of test data
        y_train: A series of labels for training data
        y_test:  A series of labels for test data
    """
    import os
    import openml
    import pickle

    task = openml.tasks.get_task(task_id)
    filename = "openml_task" + str(task_id) + ".pkl"
    filepath = os.path.join(data_dir, filename)
    if os.path.isfile(filepath):
        print("load dataset from", filepath)
        with open(filepath, "rb") as f:
            dataset = pickle.load(f)
    else:
        print("download dataset from openml")
        dataset = task.get_dataset()
        with open(filepath, "wb") as f:
            pickle.dump(dataset, f, pickle.HIGHEST_PROTOCOL)
    X, y, _, _ = dataset.get_data(task.target_name)
    train_indices, test_indices = task.get_train_test_split_indices(
        repeat=0,
        fold=0,
        sample=0,
    )
    X_train = X.iloc[train_indices]
    y_train = y[train_indices]
    X_test = X.iloc[test_indices]
    y_test = y[test_indices]
    print(
        "X_train.shape: {}, y_train.shape: {},\nX_test.shape: {}, y_test.shape: {}".format(
            X_train.shape,
            y_train.shape,
            X_test.shape,
            y_test.shape,
        )
    )
    return X_train, X_test, y_train, y_test


def get_output_from_log(filename, time_budget):
    """Get output from log file

    Args:
        filename: A string of the log file name.
        time_budget: A float of the time budget in seconds.

    Returns:
        search_time_list: A list of the finished time of each logged iter.
        best_error_list: A list of the best validation error after each logged iter.
        error_list: A list of the validation error of each logged iter.
        config_list: A list of the estimator, sample size and config of each logged iter.
        logged_metric_list: A list of the logged metric of each logged iter.
    """

    best_config = None
    best_learner = None
    best_val_loss = float("+inf")

    search_time_list = []
    config_list = []
    best_error_list = []
    error_list = []
    logged_metric_list = []
    best_config_list = []
    with training_log_reader(filename) as reader:
        for record in reader.records():
            time_used = record.wall_clock_time
            val_loss = record.validation_loss
            config = record.config
            learner = record.learner.split("_")[0]
            sample_size = record.sample_size
            metric = record.logged_metric

            if time_used < time_budget and np.isfinite(val_loss):
                if val_loss < best_val_loss:
                    best_val_loss = val_loss
                    best_config = config
                    best_learner = learner
                    best_config_list.append(best_config)
                search_time_list.append(time_used)
                best_error_list.append(best_val_loss)
                logged_metric_list.append(metric)
                error_list.append(val_loss)
                config_list.append(
                    {
                        "Current Learner": learner,
                        "Current Sample": sample_size,
                        "Current Hyper-parameters": record.config,
                        "Best Learner": best_learner,
                        "Best Hyper-parameters": best_config,
                    }
                )

    return (
        search_time_list,
        best_error_list,
        error_list,
        config_list,
        logged_metric_list,
    )


def concat(X1, X2):
    """concatenate two matrices vertically"""
    if isinstance(X1, (DataFrame, Series)):
        df = pd.concat([X1, X2], sort=False)
        df.reset_index(drop=True, inplace=True)
        if isinstance(X1, DataFrame):
            cat_columns = X1.select_dtypes(include="category").columns
            if len(cat_columns):
                df[cat_columns] = df[cat_columns].astype("category")
        return df
    if issparse(X1):
        return vstack((X1, X2))
    else:
        return np.concatenate([X1, X2])


class DataTransformer:
    """Transform input training data."""

    def fit_transform(self, X: Union[DataFrame, np.array], y, task):
        """Fit transformer and process the input training data according to the task type.

        Args:
            X: A numpy array or a pandas dataframe of training data.
            y: A numpy array or a pandas series of labels.
            task: A string of the task type, e.g.,
                'classification', 'regression', 'ts_forecast', 'rank'.

        Returns:
            X: Processed numpy array or pandas dataframe of training data.
            y: Processed numpy array or pandas series of labels.
        """
        if _is_nlp_task(task):
            # if the mode is NLP, check the type of input, each column must be either string or
            # ids (input ids, token type id, attention mask, etc.)
            str_columns = []
            for column in X.columns:
                if isinstance(X[column].iloc[0], str):
                    str_columns.append(column)
            if len(str_columns) > 0:
                X[str_columns] = X[str_columns].astype("string")
            self._str_columns = str_columns
        elif isinstance(X, DataFrame):
            X = X.copy()
            n = X.shape[0]
            cat_columns, num_columns, datetime_columns = [], [], []
            drop = False
            if task == TS_FORECAST:
                X = X.rename(columns={X.columns[0]: TS_TIMESTAMP_COL})
                ds_col = X.pop(TS_TIMESTAMP_COL)
                if isinstance(y, Series):
                    y = y.rename(TS_VALUE_COL)
            for column in X.columns:
                # sklearn\utils\validation.py needs int/float values
                if X[column].dtype.name in ("object", "category"):
                    if (
                        X[column].nunique() == 1
                        or X[column].nunique(dropna=True)
                        == n - X[column].isnull().sum()
                    ):
                        X.drop(columns=column, inplace=True)
                        drop = True
                    elif X[column].dtype.name == "category":
                        current_categories = X[column].cat.categories
                        if "__NAN__" not in current_categories:
                            X[column] = (
                                X[column]
                                .cat.add_categories("__NAN__")
                                .fillna("__NAN__")
                            )
                        cat_columns.append(column)
                    else:
                        X[column] = X[column].fillna("__NAN__")
                        cat_columns.append(column)
                elif X[column].nunique(dropna=True) < 2:
                    X.drop(columns=column, inplace=True)
                    drop = True
                else:  # datetime or numeric
                    if X[column].dtype.name == "datetime64[ns]":
                        tmp_dt = X[column].dt
                        new_columns_dict = {
                            f"year_{column}": tmp_dt.year,
                            f"month_{column}": tmp_dt.month,
                            f"day_{column}": tmp_dt.day,
                            f"hour_{column}": tmp_dt.hour,
                            f"minute_{column}": tmp_dt.minute,
                            f"second_{column}": tmp_dt.second,
                            f"dayofweek_{column}": tmp_dt.dayofweek,
                            f"dayofyear_{column}": tmp_dt.dayofyear,
                            f"quarter_{column}": tmp_dt.quarter,
                        }
                        for key, value in new_columns_dict.items():
                            if (
                                key not in X.columns
                                and value.nunique(dropna=False) >= 2
                            ):
                                X[key] = value
                                num_columns.append(key)
                        X[column] = X[column].map(datetime.toordinal)
                        datetime_columns.append(column)
                        del tmp_dt
                    X[column] = X[column].fillna(np.nan)
                    num_columns.append(column)
            X = X[cat_columns + num_columns]
            if task == TS_FORECAST:
                X.insert(0, TS_TIMESTAMP_COL, ds_col)
            if cat_columns:
                X[cat_columns] = X[cat_columns].astype("category")
            if num_columns:
                X_num = X[num_columns]
                if np.issubdtype(X_num.columns.dtype, np.integer) and (
                    drop
                    or min(X_num.columns) != 0
                    or max(X_num.columns) != X_num.shape[1] - 1
                ):
                    X_num.columns = range(X_num.shape[1])
                    drop = True
                else:
                    drop = False
                from sklearn.impute import SimpleImputer
                from sklearn.compose import ColumnTransformer

                self.transformer = ColumnTransformer(
                    [
                        (
                            "continuous",
                            SimpleImputer(missing_values=np.nan, strategy="median"),
                            X_num.columns,
                        )
                    ]
                )
                X[num_columns] = self.transformer.fit_transform(X_num)
            self._cat_columns, self._num_columns, self._datetime_columns = (
                cat_columns,
                num_columns,
                datetime_columns,
            )
            self._drop = drop

        if task in CLASSIFICATION or not pd.api.types.is_numeric_dtype(y):
            from sklearn.preprocessing import LabelEncoder

            self.label_transformer = LabelEncoder()
            y = self.label_transformer.fit_transform(y)
        else:
            self.label_transformer = None
        self._task = task
        return X, y

    def transform(self, X: Union[DataFrame, np.array]):
        """Process data using fit transformer.

        Args:
            X: A numpy array or a pandas dataframe of training data.
            y: A numpy array or a pandas series of labels.
            task: A string of the task type, e.g.,
                'classification', 'regression', 'ts_forecast', 'rank'.

        Returns:
            X: Processed numpy array or pandas dataframe of training data.
            y: Processed numpy array or pandas series of labels.
        """
        X = X.copy()

        if _is_nlp_task(self._task):
            # if the mode is NLP, check the type of input, each column must be either string or
            # ids (input ids, token type id, attention mask, etc.)
            if len(self._str_columns) > 0:
                X[self._str_columns] = X[self._str_columns].astype("string")
        elif isinstance(X, DataFrame):
            cat_columns, num_columns, datetime_columns = (
                self._cat_columns,
                self._num_columns,
                self._datetime_columns,
            )
            if self._task == TS_FORECAST:
                X = X.rename(columns={X.columns[0]: TS_TIMESTAMP_COL})
                ds_col = X.pop(TS_TIMESTAMP_COL)
            for column in datetime_columns:
                tmp_dt = X[column].dt
                new_columns_dict = {
                    f"year_{column}": tmp_dt.year,
                    f"month_{column}": tmp_dt.month,
                    f"day_{column}": tmp_dt.day,
                    f"hour_{column}": tmp_dt.hour,
                    f"minute_{column}": tmp_dt.minute,
                    f"second_{column}": tmp_dt.second,
                    f"dayofweek_{column}": tmp_dt.dayofweek,
                    f"dayofyear_{column}": tmp_dt.dayofyear,
                    f"quarter_{column}": tmp_dt.quarter,
                }
                for new_col_name, new_col_value in new_columns_dict.items():
                    if new_col_name not in X.columns and new_col_name in num_columns:
                        X[new_col_name] = new_col_value
                X[column] = X[column].map(datetime.toordinal)
                del tmp_dt
            X = X[cat_columns + num_columns].copy()
            if self._task == TS_FORECAST:
                X.insert(0, TS_TIMESTAMP_COL, ds_col)
            for column in cat_columns:
                if X[column].dtype.name == "object":
                    X[column] = X[column].fillna("__NAN__")
                elif X[column].dtype.name == "category":
                    current_categories = X[column].cat.categories
                    if "__NAN__" not in current_categories:
                        X[column] = (
                            X[column].cat.add_categories("__NAN__").fillna("__NAN__")
                        )
            if cat_columns:
                X[cat_columns] = X[cat_columns].astype("category")
            if num_columns:
                X_num = X[num_columns].fillna(np.nan)
                if self._drop:
                    X_num.columns = range(X_num.shape[1])
                X[num_columns] = self.transformer.transform(X_num)
        return X


def group_counts(groups):
    _, i, c = np.unique(groups, return_counts=True, return_index=True)
    return c[np.argsort(i)]<|MERGE_RESOLUTION|>--- conflicted
+++ resolved
@@ -27,10 +27,6 @@
     SEQREGRESSION,
     SEQCLASSIFICATION,
 )
-<<<<<<< HEAD
-
-=======
->>>>>>> 57d14fac
 
 def _is_nlp_task(task):
     if task in NLU_TASKS + NLG_TASKS:

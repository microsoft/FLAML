--- conflicted
+++ resolved
@@ -258,16 +258,8 @@
             if cat_columns:
                 X[cat_columns] = X[cat_columns].astype('category')
             if num_columns:
-<<<<<<< HEAD
-                if self._drop:
-                    X_num = X[num_columns].copy()
-                    X_num.columns = range(X_num.shape[1])
-                else: X_num = X[num_columns]
-                X[num_columns].fillna(np.nan, inplace=True)
-=======
                 X_num = X[num_columns].fillna(np.nan)
                 if self._drop:
                     X_num.columns = range(X_num.shape[1])
->>>>>>> ae5f8e54
                 X[num_columns] = self.transformer.transform(X_num)
         return X
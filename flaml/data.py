# !
#  * Copyright (c) Microsoft Corporation. All rights reserved.
#  * Licensed under the MIT License. See LICENSE file in the
#  * project root for license information.
import numpy as np
from scipy.sparse import vstack, issparse
import pandas as pd
from pandas import DataFrame, Series

from .training_log import training_log_reader

from datetime import datetime
from typing import Dict, Union, List

# TODO: if your task is not specified in here, define your task as an all-capitalized word
SEQCLASSIFICATION = "seq-classification"
MULTICHOICECLASSIFICATION = "multichoice-classification"
CLASSIFICATION = ("binary", "multi", "classification", SEQCLASSIFICATION, MULTICHOICECLASSIFICATION)
SEQREGRESSION = "seq-regression"
REGRESSION = ("regression", SEQREGRESSION)
TS_FORECAST = "ts_forecast"
TS_TIMESTAMP_COL = "ds"
TS_VALUE_COL = "y"
FORECAST = "forecast"
SUMMARIZATION = "summarization"
NLG_TASKS = (SUMMARIZATION,)
NLU_TASKS = (
    SEQREGRESSION,
    SEQCLASSIFICATION,
    MULTICHOICECLASSIFICATION,
)


def _is_nlp_task(task):
    if task in NLU_TASKS or task in NLG_TASKS:
        return True
    else:
        return False


def load_openml_dataset(
    dataset_id, data_dir=None, random_state=0, dataset_format="dataframe"
):
    """Load dataset from open ML.

    If the file is not cached locally, download it from open ML.

    Args:
        dataset_id: An integer of the dataset id in openml.
        data_dir: A string of the path to store and load the data.
        random_state: An integer of the random seed for splitting data.
        dataset_format: A string specifying the format of returned dataset. Default is 'dataframe'.
            Can choose from ['dataframe', 'array'].
            If 'dataframe', the returned dataset will be a Pandas DataFrame.
            If 'array', the returned dataset will be a NumPy array or a SciPy sparse matrix.

    Returns:
        X_train: Training data.
        X_test:  Test data.
        y_train: A series or array of labels for training data.
        y_test:  A series or array of labels for test data.
    """
    import os
    import openml
    import pickle
    from sklearn.model_selection import train_test_split

    filename = "openml_ds" + str(dataset_id) + ".pkl"
    filepath = os.path.join(data_dir, filename)
    if os.path.isfile(filepath):
        print("load dataset from", filepath)
        with open(filepath, "rb") as f:
            dataset = pickle.load(f)
    else:
        print("download dataset from openml")
        dataset = openml.datasets.get_dataset(dataset_id)
        if not os.path.exists(data_dir):
            os.makedirs(data_dir)
        with open(filepath, "wb") as f:
            pickle.dump(dataset, f, pickle.HIGHEST_PROTOCOL)
    print("Dataset name:", dataset.name)
    X, y, *__ = dataset.get_data(
        target=dataset.default_target_attribute, dataset_format=dataset_format
    )
    X_train, X_test, y_train, y_test = train_test_split(X, y, random_state=random_state)
    print(
        "X_train.shape: {}, y_train.shape: {};\nX_test.shape: {}, y_test.shape: {}".format(
            X_train.shape,
            y_train.shape,
            X_test.shape,
            y_test.shape,
        )
    )
    return X_train, X_test, y_train, y_test


def load_openml_task(task_id, data_dir):
    """Load task from open ML.

    Use the first fold of the task.
    If the file is not cached locally, download it from open ML.

    Args:
        task_id: An integer of the task id in openml.
        data_dir: A string of the path to store and load the data.

    Returns:
        X_train: A dataframe of training data.
        X_test:  A dataframe of test data.
        y_train: A series of labels for training data.
        y_test:  A series of labels for test data.
    """
    import os
    import openml
    import pickle

    task = openml.tasks.get_task(task_id)
    filename = "openml_task" + str(task_id) + ".pkl"
    filepath = os.path.join(data_dir, filename)
    if os.path.isfile(filepath):
        print("load dataset from", filepath)
        with open(filepath, "rb") as f:
            dataset = pickle.load(f)
    else:
        print("download dataset from openml")
        dataset = task.get_dataset()
        with open(filepath, "wb") as f:
            pickle.dump(dataset, f, pickle.HIGHEST_PROTOCOL)
    X, y, _, _ = dataset.get_data(task.target_name)
    train_indices, test_indices = task.get_train_test_split_indices(
        repeat=0,
        fold=0,
        sample=0,
    )
    X_train = X.iloc[train_indices]
    y_train = y[train_indices]
    X_test = X.iloc[test_indices]
    y_test = y[test_indices]
    print(
        "X_train.shape: {}, y_train.shape: {},\nX_test.shape: {}, y_test.shape: {}".format(
            X_train.shape,
            y_train.shape,
            X_test.shape,
            y_test.shape,
        )
    )
    return X_train, X_test, y_train, y_test


def get_output_from_log(filename, time_budget):
    """Get output from log file.

    Args:
        filename: A string of the log file name.
        time_budget: A float of the time budget in seconds.

    Returns:
        search_time_list: A list of the finished time of each logged iter.
        best_error_list: A list of the best validation error after each logged iter.
        error_list: A list of the validation error of each logged iter.
        config_list: A list of the estimator, sample size and config of each logged iter.
        logged_metric_list: A list of the logged metric of each logged iter.
    """

    best_config = None
    best_learner = None
    best_val_loss = float("+inf")

    search_time_list = []
    config_list = []
    best_error_list = []
    error_list = []
    logged_metric_list = []
    best_config_list = []
    with training_log_reader(filename) as reader:
        for record in reader.records():
            time_used = record.wall_clock_time
            val_loss = record.validation_loss
            config = record.config
            learner = record.learner.split("_")[0]
            sample_size = record.sample_size
            metric = record.logged_metric

            if time_used < time_budget and np.isfinite(val_loss):
                if val_loss < best_val_loss:
                    best_val_loss = val_loss
                    best_config = config
                    best_learner = learner
                    best_config_list.append(best_config)
                search_time_list.append(time_used)
                best_error_list.append(best_val_loss)
                logged_metric_list.append(metric)
                error_list.append(val_loss)
                config_list.append(
                    {
                        "Current Learner": learner,
                        "Current Sample": sample_size,
                        "Current Hyper-parameters": record.config,
                        "Best Learner": best_learner,
                        "Best Hyper-parameters": best_config,
                    }
                )

    return (
        search_time_list,
        best_error_list,
        error_list,
        config_list,
        logged_metric_list,
    )


def concat(X1, X2):
    """concatenate two matrices vertically."""
    if isinstance(X1, (DataFrame, Series)):
        df = pd.concat([X1, X2], sort=False)
        df.reset_index(drop=True, inplace=True)
        if isinstance(X1, DataFrame):
            cat_columns = X1.select_dtypes(include="category").columns
            if len(cat_columns):
                df[cat_columns] = df[cat_columns].astype("category")
        return df
    if issparse(X1):
        return vstack((X1, X2))
    else:
        return np.concatenate([X1, X2])


class DataTransformer:
    """Transform input training data."""

    def fit_transform(self, X: Union[DataFrame, np.array], y, task):
        """Fit transformer and process the input training data according to the task type.

        Args:
            X: A numpy array or a pandas dataframe of training data.
            y: A numpy array or a pandas series of labels.
            task: A string of the task type, e.g.,
                'classification', 'regression', 'ts_forecast', 'rank'.

        Returns:
            X: Processed numpy array or pandas dataframe of training data.
            y: Processed numpy array or pandas series of labels.
        """
        if _is_nlp_task(task):
            # if the mode is NLP, check the type of input, each column must be either string or
            # ids (input ids, token type id, attention mask, etc.)
            str_columns = []
            for column in X.columns:
                if isinstance(X[column].iloc[0], str):
                    str_columns.append(column)
            if len(str_columns) > 0:
                X[str_columns] = X[str_columns].astype("string")
            self._str_columns = str_columns
        elif isinstance(X, DataFrame):
            X = X.copy()
            n = X.shape[0]
            cat_columns, num_columns, datetime_columns = [], [], []
            drop = False
            if task == TS_FORECAST:
                X = X.rename(columns={X.columns[0]: TS_TIMESTAMP_COL})
                ds_col = X.pop(TS_TIMESTAMP_COL)
                if isinstance(y, Series):
                    y = y.rename(TS_VALUE_COL)
            for column in X.columns:
                # sklearn\utils\validation.py needs int/float values
                if X[column].dtype.name in ("object", "category"):
                    if (
                        X[column].nunique() == 1
                        or X[column].nunique(dropna=True)
                        == n - X[column].isnull().sum()
                    ):
                        X.drop(columns=column, inplace=True)
                        drop = True
                    elif X[column].dtype.name == "category":
                        current_categories = X[column].cat.categories
                        if "__NAN__" not in current_categories:
                            X[column] = (
                                X[column]
                                .cat.add_categories("__NAN__")
                                .fillna("__NAN__")
                            )
                        cat_columns.append(column)
                    else:
                        X[column] = X[column].fillna("__NAN__")
                        cat_columns.append(column)
                elif X[column].nunique(dropna=True) < 2:
                    X.drop(columns=column, inplace=True)
                    drop = True
                else:  # datetime or numeric
                    if X[column].dtype.name == "datetime64[ns]":
                        tmp_dt = X[column].dt
                        new_columns_dict = {
                            f"year_{column}": tmp_dt.year,
                            f"month_{column}": tmp_dt.month,
                            f"day_{column}": tmp_dt.day,
                            f"hour_{column}": tmp_dt.hour,
                            f"minute_{column}": tmp_dt.minute,
                            f"second_{column}": tmp_dt.second,
                            f"dayofweek_{column}": tmp_dt.dayofweek,
                            f"dayofyear_{column}": tmp_dt.dayofyear,
                            f"quarter_{column}": tmp_dt.quarter,
                        }
                        for key, value in new_columns_dict.items():
                            if (
                                key not in X.columns
                                and value.nunique(dropna=False) >= 2
                            ):
                                X[key] = value
                                num_columns.append(key)
                        X[column] = X[column].map(datetime.toordinal)
                        datetime_columns.append(column)
                        del tmp_dt
                    X[column] = X[column].fillna(np.nan)
                    num_columns.append(column)
            X = X[cat_columns + num_columns]
            if task == TS_FORECAST:
                X.insert(0, TS_TIMESTAMP_COL, ds_col)
            if cat_columns:
                X[cat_columns] = X[cat_columns].astype("category")
            if num_columns:
                X_num = X[num_columns]
                if np.issubdtype(X_num.columns.dtype, np.integer) and (
                    drop
                    or min(X_num.columns) != 0
                    or max(X_num.columns) != X_num.shape[1] - 1
                ):
                    X_num.columns = range(X_num.shape[1])
                    drop = True
                else:
                    drop = False
                from sklearn.impute import SimpleImputer
                from sklearn.compose import ColumnTransformer

                self.transformer = ColumnTransformer(
                    [
                        (
                            "continuous",
                            SimpleImputer(missing_values=np.nan, strategy="median"),
                            X_num.columns,
                        )
                    ]
                )
                X[num_columns] = self.transformer.fit_transform(X_num)
            self._cat_columns, self._num_columns, self._datetime_columns = (
                cat_columns,
                num_columns,
                datetime_columns,
            )
            self._drop = drop

        if (
<<<<<<< HEAD
                task in CLASSIFICATION
                or not pd.api.types.is_numeric_dtype(y)
                and task not in NLG_TASKS
=======
            task in CLASSIFICATION
            or not pd.api.types.is_numeric_dtype(y)
            and task not in NLG_TASKS
>>>>>>> ee3162e2
        ):
            from sklearn.preprocessing import LabelEncoder

            self.label_transformer = LabelEncoder()
            y = self.label_transformer.fit_transform(y)
        else:
            self.label_transformer = None
        self._task = task
        return X, y

    def transform(self, X: Union[DataFrame, np.array]):
        """Process data using fit transformer.

        Args:
            X: A numpy array or a pandas dataframe of training data.
            y: A numpy array or a pandas series of labels.
            task: A string of the task type, e.g.,
                'classification', 'regression', 'ts_forecast', 'rank'.

        Returns:
            X: Processed numpy array or pandas dataframe of training data.
            y: Processed numpy array or pandas series of labels.
        """
        X = X.copy()

        if _is_nlp_task(self._task):
            # if the mode is NLP, check the type of input, each column must be either string or
            # ids (input ids, token type id, attention mask, etc.)
            if len(self._str_columns) > 0:
                X[self._str_columns] = X[self._str_columns].astype("string")
        elif isinstance(X, DataFrame):
            cat_columns, num_columns, datetime_columns = (
                self._cat_columns,
                self._num_columns,
                self._datetime_columns,
            )
            if self._task == TS_FORECAST:
                X = X.rename(columns={X.columns[0]: TS_TIMESTAMP_COL})
                ds_col = X.pop(TS_TIMESTAMP_COL)
            for column in datetime_columns:
                tmp_dt = X[column].dt
                new_columns_dict = {
                    f"year_{column}": tmp_dt.year,
                    f"month_{column}": tmp_dt.month,
                    f"day_{column}": tmp_dt.day,
                    f"hour_{column}": tmp_dt.hour,
                    f"minute_{column}": tmp_dt.minute,
                    f"second_{column}": tmp_dt.second,
                    f"dayofweek_{column}": tmp_dt.dayofweek,
                    f"dayofyear_{column}": tmp_dt.dayofyear,
                    f"quarter_{column}": tmp_dt.quarter,
                }
                for new_col_name, new_col_value in new_columns_dict.items():
                    if new_col_name not in X.columns and new_col_name in num_columns:
                        X[new_col_name] = new_col_value
                X[column] = X[column].map(datetime.toordinal)
                del tmp_dt
            X = X[cat_columns + num_columns].copy()
            if self._task == TS_FORECAST:
                X.insert(0, TS_TIMESTAMP_COL, ds_col)
            for column in cat_columns:
                if X[column].dtype.name == "object":
                    X[column] = X[column].fillna("__NAN__")
                elif X[column].dtype.name == "category":
                    current_categories = X[column].cat.categories
                    if "__NAN__" not in current_categories:
                        X[column] = (
                            X[column].cat.add_categories("__NAN__").fillna("__NAN__")
                        )
            if cat_columns:
                X[cat_columns] = X[cat_columns].astype("category")
            if num_columns:
                X_num = X[num_columns].fillna(np.nan)
                if self._drop:
                    X_num.columns = range(X_num.shape[1])
                X[num_columns] = self.transformer.transform(X_num)
        return X


def group_counts(groups):
    _, i, c = np.unique(groups, return_counts=True, return_index=True)
    return c[np.argsort(i)]<|MERGE_RESOLUTION|>--- conflicted
+++ resolved
@@ -350,15 +350,9 @@
             self._drop = drop
 
         if (
-<<<<<<< HEAD
-                task in CLASSIFICATION
-                or not pd.api.types.is_numeric_dtype(y)
-                and task not in NLG_TASKS
-=======
             task in CLASSIFICATION
             or not pd.api.types.is_numeric_dtype(y)
             and task not in NLG_TASKS
->>>>>>> ee3162e2
         ):
             from sklearn.preprocessing import LabelEncoder
 

# This workflow will install Python dependencies, run tests and lint with a variety of Python versions
# For more information see: https://help.github.com/actions/language-and-framework-guides/using-python-with-github-actions

name: OpenAI

on:
  pull_request:
    branches: ['main']
    paths:
      - 'flaml/integrations/oai/**'
      - 'test/openai/**'
      - 'notebook/integrate_openai.ipynb'
      - 'notebook/integrate_chatgpt_math.ipynb'
      - '.github/workflows/openai.yml'

jobs:
  test:
    strategy:
      matrix:
        os: [ubuntu-latest]
        python-version: [3.9]
    runs-on: ${{ matrix.os }}
    environment: openai
    steps:
      - uses: actions/checkout@v3
      - name: Set up Python ${{ matrix.python-version }}
        uses: actions/setup-python@v4
        with:
          python-version: ${{ matrix.python-version }}
      - name: Install packages and dependencies
        run: |
          python -m pip install --upgrade pip wheel
          pip install -e .
          python -c "import flaml"
          pip install -e .[openai]
      - name: Coverage
        env:
          OPENAI_API_KEY: ${{ secrets.OPENAI_API_KEY }}
        run: |
          pip install coverage pytest datasets nbconvert nbformat ipykernel
          coverage run -a -m pytest test/openai
          coverage xml
<<<<<<< HEAD
          cat "$(pwd)/test/openai/notebook_output.txt"
=======
          cat "$(pwd)/test/openai/executed_openai_notebook_output.txt"
>>>>>>> 30608723
      - name: Upload coverage to Codecov
        uses: codecov/codecov-action@v3
        with:
          file: ./coverage.xml
          flags: unittests<|MERGE_RESOLUTION|>--- conflicted
+++ resolved
@@ -40,11 +40,7 @@
           pip install coverage pytest datasets nbconvert nbformat ipykernel
           coverage run -a -m pytest test/openai
           coverage xml
-<<<<<<< HEAD
-          cat "$(pwd)/test/openai/notebook_output.txt"
-=======
           cat "$(pwd)/test/openai/executed_openai_notebook_output.txt"
->>>>>>> 30608723
       - name: Upload coverage to Codecov
         uses: codecov/codecov-action@v3
         with:

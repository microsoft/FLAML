# This workflow will install Python dependencies, run tests and lint with a variety of Python versions
# For more information see: https://help.github.com/actions/language-and-framework-guides/using-python-with-github-actions

name: Build

on:
  push:
    branches: ['main']
    paths:
      - 'flaml/**'
      - 'test/**'
      - 'notebook/**'
      - '.github/workflows/python-package.yml'
      - 'setup.py'
  pull_request:
    branches: ['main']
  merge_group:
    types: [checks_requested]

concurrency:
  group: ${{ github.workflow }}-${{ github.ref }}-${{ github.head_ref }}
<<<<<<< HEAD
  cancel-in-progress: ${{ ! (github.ref == 'refs/heads/master' || startsWith(github.ref, 'refs/heads/release/')) }}
=======
  cancel-in-progress: ${{ github.ref != 'refs/heads/main' }}
>>>>>>> 81d92e01

jobs:
  build:

    runs-on: ${{ matrix.os }}
    strategy:
      fail-fast: false
      matrix:
        os: [ubuntu-latest, macos-latest, windows-2019]
        python-version: ["3.7", "3.8", "3.9", "3.10"]

    steps:
      - uses: actions/checkout@v3
      - name: Set up Python ${{ matrix.python-version }}
        uses: actions/setup-python@v4
        with:
          python-version: ${{ matrix.python-version }}
      - name: On mac + python 3.10, install libomp to facilitate lgbm and xgboost install
        if: matrix.os == 'macOS-latest' && matrix.python-version == '3.10'
        run: |
          # remove libomp version constraint after xgboost works with libomp>11.1.0 on python 3.10
          wget https://raw.githubusercontent.com/Homebrew/homebrew-core/679923b4eb48a8dc7ecc1f05d06063cd79b3fc00/Formula/libomp.rb -O $(find $(brew --repository) -name libomp.rb)
          brew unlink libomp
          brew install libomp
          export CC=/usr/bin/clang
          export CXX=/usr/bin/clang++
          export CPPFLAGS="$CPPFLAGS -Xpreprocessor -fopenmp"
          export CFLAGS="$CFLAGS -I/usr/local/opt/libomp/include"
          export CXXFLAGS="$CXXFLAGS -I/usr/local/opt/libomp/include"
          export LDFLAGS="$LDFLAGS -Wl,-rpath,/usr/local/opt/libomp/lib -L/usr/local/opt/libomp/lib -lomp"
      - name: On Linux, install Spark stand-alone cluster and PySpark
        if: matrix.os == 'ubuntu-latest'
        run: |
          sudo apt-get update && sudo apt-get install -y --allow-downgrades --allow-change-held-packages --no-install-recommends ca-certificates-java ca-certificates openjdk-17-jdk-headless && sudo apt-get clean && sudo rm -rf /var/lib/apt/lists/*
          wget --progress=dot:giga "https://www.apache.org/dyn/closer.lua/spark/spark-3.3.0/spark-3.3.0-bin-hadoop2.tgz?action=download" -O - | tar -xzC /tmp; archive=$(basename "spark-3.3.0/spark-3.3.0-bin-hadoop2.tgz") bash -c "sudo mv -v /tmp/\${archive/%.tgz/} /spark"
          pip install --no-cache-dir pyspark>=3.0
          export SPARK_HOME=/spark
          export PYTHONPATH=/spark/python/lib/py4j-0.10.9.5-src.zip:/spark/python
          export PATH=$PATH:$SPARK_HOME/bin
      - name: Install packages and dependencies
        run: |
          python -m pip install --upgrade pip wheel
          pip install -e .
          python -c "import flaml"
          pip install -e .[test]
      - name: If linux, install ray 2
        if: matrix.os == 'ubuntu-latest'
        run: |
          pip install ray[tune]
      - name: If mac, install ray
        if: matrix.os == 'macOS-latest'
        run: |
          pip install -e .[ray]
      - name: If linux or mac, install prophet on python < 3.9
        if: (matrix.os == 'macOS-latest' || matrix.os == 'ubuntu-latest') && matrix.python-version != '3.9' && matrix.python-version != '3.10'
        run: |
          pip install -e .[forecast]
      - name: Install vw on python < 3.10
        if: matrix.python-version != '3.10'
        run: |
          pip install -e .[vw]
      - name: Lint with flake8
        run: |
          # stop the build if there are Python syntax errors or undefined names
          flake8 . --count --select=E9,F63,F7,F82 --show-source --statistics
          # exit-zero treats all errors as warnings. The GitHub editor is 127 chars wide
          flake8 . --count --exit-zero --max-complexity=10 --max-line-length=127 --statistics
      - name: Test with pytest
        if: (matrix.python-version != '3.7' || matrix.os == 'macos-latest') && matrix.python-version != '3.10'
        run: |
          pytest test
      - name: Coverage
        if: (matrix.python-version == '3.7') && matrix.os != 'macos-latest' || matrix.python-version == '3.10'
        run: |
          pip install coverage
          coverage run -a -m pytest test
          coverage xml
      - name: Upload coverage to Codecov
        if: (matrix.python-version == '3.7') && matrix.os != 'macos-latest' || matrix.python-version == '3.10'
        uses: codecov/codecov-action@v3
        with:
          file: ./coverage.xml
          flags: unittests

  # docs:

  #   runs-on: ubuntu-latest

  #   steps:
  #     - uses: actions/checkout@v3
  #     - name: Setup Python
  #       uses: actions/setup-python@v4
  #       with:
  #         python-version: '3.8'
  #     - name: Compile documentation
  #       run: |
  #           pip install -e .
  #           python -m pip install sphinx sphinx_rtd_theme
  #           cd docs
  #           make html
  #     - name: Deploy to GitHub pages
  #       if: ${{ github.ref == 'refs/heads/main' }}
  #       uses: JamesIves/github-pages-deploy-action@3.6.2
  #       with:
  #         GITHUB_TOKEN: ${{ secrets.GITHUB_TOKEN }}
  #         BRANCH: gh-pages
  #         FOLDER: docs/_build/html
  #         CLEAN: true<|MERGE_RESOLUTION|>--- conflicted
+++ resolved
@@ -19,11 +19,7 @@
 
 concurrency:
   group: ${{ github.workflow }}-${{ github.ref }}-${{ github.head_ref }}
-<<<<<<< HEAD
-  cancel-in-progress: ${{ ! (github.ref == 'refs/heads/master' || startsWith(github.ref, 'refs/heads/release/')) }}
-=======
   cancel-in-progress: ${{ github.ref != 'refs/heads/main' }}
->>>>>>> 81d92e01
 
 jobs:
   build:
